--- conflicted
+++ resolved
@@ -7,7 +7,6 @@
   pull_request:
     types: [assigned, opened, synchronize, reopened]
   workflow_dispatch:
-<<<<<<< HEAD
     jobs:
       # Build the LLVM submodule then cache it. Do not rebuild if hit in the
       # cache.
@@ -297,287 +296,4 @@
                 cat clang-tidy.patch
                 echo "================"
               fi
-=======
-
-jobs:
-  # Build the LLVM submodule then cache it. Do not rebuild if hit in the
-  # cache.
-  build-llvm:
-    name: Build LLVM
-    runs-on: ubuntu-latest
-    container:
-      image: ghcr.io/circt/images/circt-ci-build:20210811055218
-    steps:
-      # Clone the CIRCT repo and its submodules. Do shallow clone to save clone
-      # time.
-      - name: Get CIRCT
-        uses: actions/checkout@v2
-        with:
-          fetch-depth: 2
-          submodules: "true"
-
-      # Extract the LLVM submodule hash for use in the cache key.
-      - name: Get LLVM Hash
-        id: get-llvm-hash
-        run: echo "::set-output name=hash::$(git rev-parse @:./llvm)"
-
-      - name: Get workflow spec hash
-        id: get-workflow-hash
-        run: echo "::set-output name=hash::$(md5sum $GITHUB_WORKSPACE/.github/workflows/buildAndTest.yml)"
-
-      # Try to fetch LLVM from the cache.
-      - name: Cache LLVM
-        id: cache-llvm
-        uses: actions/cache@v2
-        with:
-          path: |
-            llvm/build
-            llvm/install
-          key: ${{ runner.os }}-llvm-${{ steps.get-llvm-hash.outputs.hash }}-${{ steps.get-workflow-hash.outputs.hash }}
-
-      # Build LLVM if we didn't hit in the cache.
-      - name: Rebuild and Install LLVM
-        if: steps.cache-llvm.outputs.cache-hit != 'true'
-        run: utils/build-llvm.sh
-
-
-    # Installing the results into the cache is an action which is automatically
-    # added by the cache action above.
-
-  # --- end of build-llvm job.
-
-  # Configure CIRCT using LLVM's build system ("Unified" build). We do not actually build this configuration since it isn't as easy to cache LLVM artifacts in this mode.
-  configure-circt-unified:
-    name: Configure Unified Build
-    runs-on: ubuntu-18.04
-    steps:
-      # Clone the CIRCT repo and its submodules. Do shallow clone to save clone
-      # time.
-      - name: Get CIRCT
-        uses: actions/checkout@v2
-        with:
-          fetch-depth: 2
-          submodules: "true"
-
-      - name: Configure Unified Build
-        run: |
-          mkdir configure_unified
-          cd configure_unified
-          cmake ../llvm/llvm \
-            -DBUILD_SHARED_LIBS=ON \
-            -DLLVM_ENABLE_PROJECTS=mlir \
-            -DLLVM_TARGETS_TO_BUILD=host \
-            -DLLVM_ENABLE_ASSERTIONS=ON \
-            -DLLVM_EXTERNAL_PROJECTS=circt \
-            -DLLVM_EXTERNAL_CIRCT_SOURCE_DIR=$PWD/.. 
-
-  # --- end of configure-circt-unified job.
-
-  # Build CIRCT and run its tests.
-  build-circt:
-    name: Build and Test
-    needs: build-llvm
-    runs-on: ubuntu-latest
-    container:
-      image: ghcr.io/circt/images/circt-ci-build:20210811055218
-    steps:
-      - name: Configure Environment
-        run: echo "$GITHUB_WORKSPACE/llvm/install/bin" >> $GITHUB_PATH
-
-      # Clone the CIRCT repo and its submodules. Do shallow clone to save clone
-      # time.
-      - name: Get CIRCT
-        uses: actions/checkout@v2
-        with:
-          fetch-depth: 2
-          submodules: "true"
-
-      # --------
-      # Restore LLVM from cache and build if it's not in there.
-      # --------
-
-      # Extract the LLVM submodule hash for use in the cache key.
-      - name: Get LLVM Hash
-        id: get-llvm-hash
-        run: echo "::set-output name=hash::$(git rev-parse @:./llvm)"
-
-      - name: Get workflow spec hash
-        id: get-workflow-hash
-        run: echo "::set-output name=hash::$(md5sum $GITHUB_WORKSPACE/.github/workflows/buildAndTest.yml)"
-
-      # Try to fetch LLVM from the cache.
-      - name: Cache LLVM
-        id: cache-llvm
-        uses: actions/cache@v2
-        with:
-          path: |
-            llvm/build
-            llvm/install
-          key: ${{ runner.os }}-llvm-${{ steps.get-llvm-hash.outputs.hash }}-${{ steps.get-workflow-hash.outputs.hash }}
-
-      # Build LLVM if we didn't hit in the cache. Even though we build it in
-      # the previous job, there is a low chance that it'll have been evicted by
-      # the time we get here.
-      - name: Rebuild and Install LLVM
-        if: steps.cache-llvm.outputs.cache-hit != 'true'
-        run: utils/build-llvm.sh
-
-      # --------
-      # Build and test CIRCT in both debug and release mode.
-      # --------
-
-      # Our PR builds are trying to test the two corners of the build matrix:
-      # clang + release + noassert + shared
-      # gcc   + debug   + assert   + static 
-
-      # Build the CIRCT test target in release mode with assertions using Clang.
-      - name: Build and Test CIRCT (Clang release)
-        run: |
-          mkdir build_clang
-          cd build_clang
-          cmake .. \
-            -DBUILD_SHARED_LIBS=ON \
-            -DCMAKE_BUILD_TYPE=Release \
-            -DLLVM_ENABLE_ASSERTIONS=OFF \
-            -DMLIR_DIR=../llvm/install/lib/cmake/mlir/ \
-            -DLLVM_DIR=../llvm/install/lib/cmake/llvm/ \
-            -DCMAKE_LINKER=lld \
-            -DCMAKE_C_COMPILER=clang \
-            -DCMAKE_CXX_COMPILER=clang++ \
-            -DLLVM_EXTERNAL_LIT=`pwd`/../llvm/build/bin/llvm-lit \
-            -DCMAKE_EXPORT_COMPILE_COMMANDS=ON
-          make check-circt -j$(nproc)
-          make circt-doc
-
-      # Build the CIRCT test target in debug mode with assertions using GCC.
-      - name: Build and Test CIRCT (GCC debug)
-        run: |
-          mkdir build_gcc
-          cd build_gcc
-          cmake .. \
-            -DCMAKE_BUILD_TYPE=Debug \
-            -DLLVM_ENABLE_ASSERTIONS=ON \
-            -DMLIR_DIR=../llvm/install/lib/cmake/mlir/ \
-            -DLLVM_DIR=../llvm/install/lib/cmake/llvm/ \
-            -DCMAKE_LINKER=lld \
-            -DCMAKE_C_COMPILER=gcc \
-            -DCMAKE_CXX_COMPILER=g++ \
-            -DLLVM_EXTERNAL_LIT=`pwd`/../llvm/build/bin/llvm-lit
-          make check-circt -j$(nproc)
-          make circt-doc
-
-      # --------
-      # Lint the CIRCT C++ code.
-      # -------
-
-      # Choose the git commit to diff against for the purposes of linting.
-      # Since this workflow is triggered on both pushes and pull requests, we
-      # have to determine if the pull request target branch is set (which it
-      # will only be on the PR triggered flow). If it's not, then compare
-      # against the last commit.
-      - name: choose-commit
-        if: ${{ always() }}
-        env:
-          # Base ref is the target branch, in text form (not hash)
-          PR_BASE: ${{ github.base_ref }}
-        run: |
-          # Run clang-format
-          if [ -z "$PR_BASE" ]; then
-            DIFF_COMMIT_NAME="HEAD^"
-          else
-            DIFF_COMMIT_NAME="$PR_BASE"
-          fi
-          echo "DIFF_COMMIT_NAME=$DIFF_COMMIT_NAME" >> $GITHUB_ENV
-
-      # Since we did a shallow fetch for this repo, we must fetch the commit
-      # upon which we be diff'ing. The last step set the ref name in the
-      # $DIFF_COMMIT_NAME environment variable. When running the fetch, resolve
-      # it to the commit hash and pass that hash along to subsequent steps.
-      - name: git fetch base commit
-        continue-on-error: true
-        run: |
-          if echo "$DIFF_COMMIT_NAME" | grep -q HEAD; then
-            DIFF_COMMIT_SHA=$( git rev-parse $DIFF_COMMIT_NAME )
-          else
-            git fetch --recurse-submodules=no origin $DIFF_COMMIT_NAME
-            DIFF_COMMIT_SHA=$( git rev-parse origin/$DIFF_COMMIT_NAME )
-          fi
-          echo "DIFF_COMMIT=$DIFF_COMMIT_SHA" >> $GITHUB_ENV
-
-      # Run 'git clang-format', comparing against the target commit hash. If
-      # clang-format fixed anything, fail and output a patch.
-      - name: clang-format
-        if: ${{ always() }}
-        run: |
-          # Run clang-format
-          git clang-format $DIFF_COMMIT
-          git diff --ignore-submodules > clang-format.patch
-          if [ -s clang-format.patch ]; then
-            echo "Clang-format found formatting problems in the following " \
-              "files. See diff in the clang-format.patch artifact."
-            git diff --ignore-submodules --name-only
-            git checkout .
-            exit 1
-          fi
-          echo "Clang-format found no formatting problems"
-          exit 0
-
-      # Run clang-tidy against only the changes. The 'clang-tidy-diff' script
-      # does this if supplied with the diff.
-      - name: clang-tidy
-        if: ${{ always() }}
-        run: |
-          git diff -U0 $DIFF_COMMIT | \
-            clang-tidy-diff -path build_assert -p1 -fix
-          git diff --ignore-submodules > clang-tidy.patch
-          if [ -s clang-tidy.patch ]; then
-            echo "Clang-tidy problems in the following files. " \
-              "See diff in the clang-tidy.patch artifact."
-            git diff --ignore-submodules --name-only
-            git checkout .
-            exit 1
-          fi
-          echo "Clang-tidy found no problems"
-          exit 0
-
-      # Run yapf to check Python formatting.
-      - name: python-format
-        if: ${{ always() }}
-        run: |
-          files=$(git diff --name-only $DIFF_COMMIT | grep .py || echo -n)
-          if [ ! -z $files ]; then
-            yapf --diff $files
-          fi
-
-      # Upload the format and tidy patches to an artifact (zip'd) associated
-      # with the workflow run. Only run this on a failure.
-      - name: Upload format and tidy patches
-        uses: actions/upload-artifact@v2
-        continue-on-error: true
-        if: ${{ failure() }}
-        with:
-          name: clang-format-tidy-patches
-          path: clang-*.patch
-
-      # Unfortunately, artifact uploads are always zips so display the diff as
-      # well to provide feedback at a glance.
-      - name: clang format and tidy patches display
-        if: ${{ failure() }}
-        continue-on-error: true
-        run: |
-          # Display patches
-          if [ ! -z clang-format.patch ]; then
-            echo "Clang-format patch"
-            echo "================"
-            cat clang-format.patch
-            echo "================"
-          fi
-          if [ ! -z clang-tidy.patch ]; then
-            echo "Clang-tidy patch"
-            echo "================"
-            cat clang-tidy.patch
-            echo "================"
-          fi
->>>>>>> 972b4fb3
-
     # --- end of build-circt job.