--- conflicted
+++ resolved
@@ -17,10 +17,7 @@
       - name: apply-herald-rules
         id: herald
         uses: gagoar/use-herald-action@master
-<<<<<<< HEAD
-=======
         continue-on-error: true
->>>>>>> 11968e7e
         with:
           GITHUB_TOKEN: ${{ secrets.GITHUB_TOKEN }}
           rulesLocation: codeowners/*.json
