# RUN: %PYTHON% %s 2>&1 | FileCheck %s

from __future__ import annotations

import mlir

import pycde
from pycde import (Input, Output, Parameter, module, externmodule, generator,
                   types, dim)
from circt.dialects import comb, hw
from circt.support import connect


@module
def PolynomialCompute(coefficients: Coefficients):

  class PolynomialCompute:
    """Module to compute ax^3 + bx^2 + cx + d for design-time coefficients"""

    # Evaluate polynomial for 'x'.
    x = Input(types.i32)
    y = Output(types.int(8 * 4))

    unused_parameter = Parameter(True)

    def __init__(self, name: str):
      """coefficients is in 'd' -> 'a' order."""
      self.instanceName = name

    @staticmethod
    def get_module_name():
      return "PolyComputeForCoeff_" + '_'.join(
          [str(x) for x in coefficients.coeff])

    @generator
    def construct(mod):
      """Implement this module for input 'x'."""

      x = mod.x
      taps = list()
      for power, coeff in enumerate(coefficients.coeff):
        coeffVal = hw.ConstantOp.create(types.i32, coeff)
        if power == 0:
          newPartialSum = coeffVal.result
        else:
          partialSum = taps[-1]
          if power == 1:
            currPow = x
          else:
            x_power = [x for i in range(power)]
            currPow = comb.MulOp.create(*x_power)
          newPartialSum = comb.AddOp.create(
              partialSum, comb.MulOp.create(coeffVal, currPow))

        taps.append(newPartialSum)

      # Final output
      return {"y": taps[-1]}

  return PolynomialCompute


@externmodule("supercooldevice")
class CoolPolynomialCompute:
  x = Input(types.i32)
  y = Output(types.i32)

  def __init__(self, coefficients):
    self.coefficients = coefficients


class Coefficients:

  def __init__(self, coeff):
    self.coeff = coeff


class Polynomial(pycde.System):
  inputs = []
  outputs = [('y', types.i32)]

  def build(self, top):
    i32 = types.i32
<<<<<<< HEAD
    poly = PolynomialCompute(Coefficients([62, 42, 6]))("example")  #, x=23)
    poly.x.connect(23)
=======
    x = hw.ConstantOp.create(i32, 23)
    poly = PolynomialCompute(Coefficients([62, 42, 6]))("example")
    connect(poly.x, x)
>>>>>>> c11972a1
    PolynomialCompute(coefficients=Coefficients([62, 42, 6]))("example2",
                                                              x=poly.y)
    PolynomialCompute(Coefficients([1, 2, 3, 4, 5]))("example2", x=poly.y)

    x = hw.ConstantOp.create(i32, 23)
    CoolPolynomialCompute([4, 42], x=x)
    return {"y": poly.y}


poly = Polynomial()

poly.graph()
# CHECK-LABEL: digraph "top"
# CHECK: label="top";
# CHECK: [shape=record,label="{hw.constant\ni32\n\nvalue: 23 : i32}"];

print("Printing...")
poly.print()
# CHECK-LABEL:  hw.module @top() -> (%y: i32)
# CHECK:    [[REG0:%.+]] = "pycde.PolynomialCompute"(%c23_i32) {instanceName = "example", opNames = ["x"], parameters = {coefficients = {coeff = [62, 42, 6]}, module_name = "PolyComputeForCoeff_62_42_6", unused_parameter = true}, resultNames = ["y"]} : (i32) -> i32
# CHECK:    [[REG1:%.+]] = "pycde.PolynomialCompute"([[REG0]]) {instanceName = "example2", opNames = ["x"], parameters = {coefficients = {coeff = [62, 42, 6]}, module_name = "PolyComputeForCoeff_62_42_6", unused_parameter = true}, resultNames = ["y"]} : (i32) -> i32
# CHECK:    [[REG2:%.+]] = "pycde.PolynomialCompute"([[REG0]]) {instanceName = "example2", opNames = ["x"], parameters = {coefficients = {coeff = [1, 2, 3, 4, 5]}, module_name = "PolyComputeForCoeff_1_2_3_4_5", unused_parameter = true}, resultNames = ["y"]} : (i32) -> i32
# CHECK:    [[REG3:%.+]] = "pycde.CoolPolynomialCompute"(%c23_i32) {coefficients = [4, 42], opNames = ["x"], parameters = {}, resultNames = ["y"]} : (i32) -> i32
# CHECK:    hw.output [[REG0]] : i32

print("Generating...")
poly.generate()
print("Printing...")
poly.print()
# CHECK-LABEL: hw.module @top
# CHECK: %example.y = hw.instance "example" @PolyComputeForCoeff_62_42_6(%c23_i32) {parameters = {}} : (i32) -> i32
# CHECK: %example2.y = hw.instance "example2" @PolyComputeForCoeff_62_42_6(%example.y) {parameters = {}} : (i32) -> i32
# CHECK: %example2.y_0 = hw.instance "example2" @PolyComputeForCoeff_1_2_3_4_5(%example.y) {parameters = {}} : (i32) -> i32
# CHECK: %pycde.CoolPolynomialCompute.y = hw.instance "pycde.CoolPolynomialCompute" @supercooldevice(%c23_i32) {coefficients = [4, 42], parameters = {}} : (i32) -> i32
# CHECK-LABEL: hw.module @PolyComputeForCoeff_62_42_6(%x: i32) -> (%y: i32)
# CHECK: hw.constant 62
# CHECK: hw.constant 42
# CHECK: hw.constant 6
# CHECK-LABEL: hw.module @PolyComputeForCoeff_1_2_3_4_5(%x: i32) -> (%y: i32)
# CHECK: hw.constant 1
# CHECK: hw.constant 2
# CHECK: hw.constant 3
# CHECK: hw.constant 4
# CHECK: hw.constant 5
# CHECK-NOT: hw.module @pycde.PolynomialCompute

print("\n\n=== Verilog ===")
# CHECK-LABEL: === Verilog ===
poly.print_verilog()

# CHECK-LABEL:   module PolyComputeForCoeff_62_42_6(
# CHECK:    input  [31:0] x,
# CHECK:    output [31:0] y);<|MERGE_RESOLUTION|>--- conflicted
+++ resolved
@@ -81,14 +81,8 @@
 
   def build(self, top):
     i32 = types.i32
-<<<<<<< HEAD
-    poly = PolynomialCompute(Coefficients([62, 42, 6]))("example")  #, x=23)
-    poly.x.connect(23)
-=======
-    x = hw.ConstantOp.create(i32, 23)
     poly = PolynomialCompute(Coefficients([62, 42, 6]))("example")
-    connect(poly.x, x)
->>>>>>> c11972a1
+    connect(poly.x, 23)
     PolynomialCompute(coefficients=Coefficients([62, 42, 6]))("example2",
                                                               x=poly.y)
     PolynomialCompute(Coefficients([1, 2, 3, 4, 5]))("example2", x=poly.y)
