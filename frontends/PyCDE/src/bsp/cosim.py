#  Part of the LLVM Project, under the Apache License v2.0 with LLVM Exceptions.
#  See https://llvm.org/LICENSE.txt for license information.
#  SPDX-License-Identifier: Apache-2.0 WITH LLVM-exception

from ..common import AppID, Clock, Input
from ..module import Module, generator
from ..system import System
from ..types import types
from .. import esi

from ..circt import ir
from ..circt.dialects import esi as raw_esi

from pathlib import Path

__root_dir__ = Path(__file__).parent.parent


def CosimBSP(user_module):
  """Wrap and return a cosimulation 'board support package' containing
  'user_module'"""

  class top(Module):
    clk = Clock()
    rst = Input(types.int(1))

    @generator
    def build(ports):
      user_module(clk=ports.clk, rst=ports.rst)
      raw_esi.ServiceInstanceOp(result=[],
<<<<<<< HEAD
                                appID=AppID("cosim", 0)._appid,
=======
                                appID=AppID("cosim")._appid,
>>>>>>> 0ca237ae
                                service_symbol=None,
                                impl_type=ir.StringAttr.get("cosim"),
                                inputs=[ports.clk.value, ports.rst.value])

      System.current().add_packaging_step(esi.package)

  return top<|MERGE_RESOLUTION|>--- conflicted
+++ resolved
@@ -28,11 +28,7 @@
     def build(ports):
       user_module(clk=ports.clk, rst=ports.rst)
       raw_esi.ServiceInstanceOp(result=[],
-<<<<<<< HEAD
-                                appID=AppID("cosim", 0)._appid,
-=======
                                 appID=AppID("cosim")._appid,
->>>>>>> 0ca237ae
                                 service_symbol=None,
                                 impl_type=ir.StringAttr.get("cosim"),
                                 inputs=[ports.clk.value, ports.rst.value])
