--- conflicted
+++ resolved
@@ -458,16 +458,6 @@
     return raw_esi.MMIOServiceDeclOp(sym_name)
 
 
-<<<<<<< HEAD
-@ServiceDecl
-class FuncService:
-  """ESI standard service to request execution of a function."""
-
-  call = Bundle([
-      BundledChannel("arg", ChannelDirection.TO, Any()),
-      BundledChannel("result", ChannelDirection.FROM, Any())
-  ])
-=======
 class _FuncService(ServiceDecl):
   """ESI standard service to request execution of a function."""
 
@@ -496,19 +486,15 @@
         name._appid)
     to_funcs = _FromCirctValue(func_call.toClient).unpack(result=result)
     return to_funcs['arg']
->>>>>>> 512cc7a8
 
   @staticmethod
   def _op(sym_name: ir.StringAttr):
     return raw_esi.FuncServiceDeclOp(sym_name)
 
 
-<<<<<<< HEAD
-=======
 FuncService = _FuncService()
 
 
->>>>>>> 512cc7a8
 def package(sys: System):
   """Package all ESI collateral."""
 
