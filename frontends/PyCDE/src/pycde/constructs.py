--- conflicted
+++ resolved
@@ -15,13 +15,9 @@
 
 
 def NamedWire(type_or_value: Union[PyCDEType, PyCDEValue], name: str):
-<<<<<<< HEAD
-  """Create a named wire which is guaranteed to appear in the Verilog output."""
-=======
   """Create a named wire which is guaranteed to appear in the Verilog output.
   This construct precludes many optimizations (since it introduces an
   optimization barrier) so it should be used sparingly."""
->>>>>>> e64dfed9
 
   assert name is not None
   value = None
