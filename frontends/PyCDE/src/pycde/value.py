--- conflicted
+++ resolved
@@ -21,28 +21,6 @@
 def Value(value, type=None):
   from .pycde_types import Type
 
-<<<<<<< HEAD
-  # Dummy __init__ as everything is done in __new__.
-  def __init__(self, value, type=None):
-    from .pycde_types import Type
-    if not hasattr(self, "value"):
-      self.value = value
-    if not hasattr(self, "type"):
-      if type is not None:
-        self.type = type
-      else:
-        self.type = Type(value.type)
-
-  def __new__(cls, value, *argv, **kwargs):
-    from .pycde_types import Type, PyCDEType
-    type = None
-    if len(argv) > 0:
-      # Since this method gets called for subclasses which have different
-      # constructor signatures, 'type' is not necessarily the type.
-      type = argv[0]
-      if not isinstance(type, (PyCDEType, ir.Type)):
-        type = None
-=======
   if isinstance(value, PyCDEValue):
     return value
 
@@ -56,7 +34,6 @@
 
   return type._get_value_class()(resvalue, type)
 
->>>>>>> feab86af
 
 class PyCDEValue:
   """Root of the PyCDE value (signal, in RTL terms) hierarchy."""
@@ -71,24 +48,10 @@
       if self.value is None:
         self.value = _obj_to_value_infer_type(value).value
 
-<<<<<<< HEAD
-    if type is None:
-      type = resvalue.type
-    type = Type(type)
-
-    if cls is not Value:
-      v = super().__new__(cls)
-    else:
-      v = super().__new__(type._get_value_class())
-    v.value = resvalue
-    v.type = type
-    return v
-=======
     if type is not None:
       self.type = type
     else:
       self.type = Type(self.value.type)
->>>>>>> feab86af
 
   _reg_name = re.compile(r"^(.*)__reg(\d+)$")
 
