--- conflicted
+++ resolved
@@ -24,11 +24,7 @@
                prim_type: Union[str, PrimitiveType],
                x: int,
                y: int,
-<<<<<<< HEAD
-               num: Union[int, None] = None):
-=======
                num: Optional[int] = None):
->>>>>>> 705c1b70
 
     if isinstance(prim_type, str):
       prim_type = getattr(PrimitiveType, prim_type)
@@ -107,11 +103,7 @@
                  prim_type: Union[str, PrimitiveType],
                  x: int,
                  y: int,
-<<<<<<< HEAD
-                 num: Union[int, None] = None):
-=======
                  num: Optional[int] = None):
->>>>>>> 705c1b70
     self.add(PhysLocation(prim_type, x, y, num))
 
   def add(self, physloc: PhysLocation):
@@ -121,31 +113,14 @@
 class PlacementDB:
   __slots__ = ["_db", "_sys"]
 
-<<<<<<< HEAD
   def __init__(self, sys, _circt_mod, seed: Optional[PrimitiveDB]):
-=======
-  def __init__(self, _circt_mod, seed: Union[PrimitiveDB, None]):
->>>>>>> 705c1b70
     self._db = msft.PlacementDB(_circt_mod, seed._db if seed else None)
     self._sys = sys
 
-<<<<<<< HEAD
   def get_instance_at(self, loc: PhysLocation):
     """Get the instance placed at `loc`. Returns (Instance, subpath)."""
     loc_op = self._db.get_instance_at(loc._loc)
     if loc_op is None:
-=======
-  def get_instance_at_coords(self,
-                             prim_type: Union[str, PrimitiveType],
-                             x: int,
-                             y: int,
-                             num: Optional[int] = None) -> object:
-    return self.get_instance_at(PhysLocation(prim_type, x, y, num))
-
-  def get_instance_at(self, loc: PhysLocation) -> object:
-    inst = self._db.get_instance_at(loc._loc)
-    if inst is None:
->>>>>>> 705c1b70
       return None
     inst = self._sys._op_cache.get_or_create_inst_from_op(loc_op.parent.opview)
     subpath = attribute_to_var(loc_op.opview.subPath)
