add_subdirectory(CAPI)
add_subdirectory(Dialect)

configure_lit_site_cfg(
  ${CMAKE_CURRENT_SOURCE_DIR}/lit.site.cfg.py.in
  ${CMAKE_CURRENT_BINARY_DIR}/lit.site.cfg.py
  MAIN_CONFIG
  ${CMAKE_CURRENT_SOURCE_DIR}/lit.cfg.py
  )

set(CIRCT_TEST_DEPENDS
  FileCheck count not
  circt-capi-ir-test
  circt-opt
  circt-translate
  esi-tester
  handshake-runner
  firtool
<<<<<<< HEAD
  querytool
  llhd-sim
=======
>>>>>>> c7a961b1
  mlir-opt
  mlir-cpu-runner
  )

if(CIRCT_LLHD_SIM_ENABLED)
  list(APPEND CIRCT_TEST_DEPENDS llhd-sim)
  list(APPEND CIRCT_TEST_DEPENDS circt-llhd-signals-runtime-wrappers)
endif()

add_lit_testsuite(check-circt "Running the CIRCT regression tests"
  ${CMAKE_CURRENT_BINARY_DIR}
  DEPENDS ${CIRCT_TEST_DEPENDS}
  )
set_target_properties(check-circt PROPERTIES FOLDER "Tests")

add_lit_testsuites(CIRCT ${CMAKE_CURRENT_SOURCE_DIR}
  DEPENDS ${CIRCT_TEST_DEPS}
)<|MERGE_RESOLUTION|>--- conflicted
+++ resolved
@@ -16,11 +16,7 @@
   esi-tester
   handshake-runner
   firtool
-<<<<<<< HEAD
   querytool
-  llhd-sim
-=======
->>>>>>> c7a961b1
   mlir-opt
   mlir-cpu-runner
   )
