--- conflicted
+++ resolved
@@ -53,13 +53,6 @@
 
 hw.module @Loopback (%clk: i1) -> () {
   %dataIn = esi.service.req.to_client <@HostComms::@Recv> (["loopback_tohw"]) : !esi.channel<i32>
-<<<<<<< HEAD
-  // expected-error @+1 {{Sending type does not match port type '!esi.channel<i16>'}}
-  esi.service.req.to_server %dataIn -> <@HostComms::@Send> (["loopback_fromhw"]) : !esi.channel<i32>
-}
-
-
-=======
   // expected-error @+1 {{'esi.service.req.to_server' op Request type does not match port type '!esi.channel<i16>'}}
   esi.service.req.to_server %dataIn -> <@HostComms::@Send> (["loopback_fromhw"]) : !esi.channel<i32>
 }
@@ -73,7 +66,6 @@
   // expected-error @+1 {{'esi.service.req.to_client' op Cannot find port named "Recv"}}
   %dataIn = esi.service.req.to_client <@HostComms::@Recv> (["loopback_tohw"]) : !esi.channel<i32>
 }
->>>>>>> 39ad1379
 // -----
 
 esi.service.decl @HostComms {
@@ -81,11 +73,7 @@
 }
 
 hw.module @Loopback (%clk: i1) -> () {
-<<<<<<< HEAD
-  // expected-error @+1 {{Result type does not match port type '!esi.channel<i8>'}}
-=======
   // expected-error @+1 {{'esi.service.req.to_client' op Request type does not match port type '!esi.channel<i8>'}}
->>>>>>> 39ad1379
   %dataIn = esi.service.req.to_client <@HostComms::@Recv> (["loopback_tohw"]) : !esi.channel<i32>
 }
 
