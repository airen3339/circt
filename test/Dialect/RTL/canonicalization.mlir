--- conflicted
+++ resolved
@@ -765,7 +765,7 @@
   %0 = comb.shrs %c-5_i12, %c10_i12 : i12
   rtl.output %0 : i12
 }
-<<<<<<< HEAD
+
 // CHECK-LABEL:  rtl.module @icmp_fold_1bit_eq1(%arg: i1) -> (i1) {
 // CHECK-NEXT:    %true = comb.constant true
 // CHECK-NEXT:    %0 = comb.xor %arg, %true : i1
@@ -801,7 +801,7 @@
   %c1 = comb.constant 1 : i1
   %0 = comb.icmp ne  %c1, %arg  : i1
   rtl.output %0 : i1
-=======
+}
 
 // CHECK-LABEL: rtl.module @mux_canonicalize0(%a: i1, %b: i1) -> (i1) {
 // CHECK-NEXT:   %0 = comb.or %a, %b : i1
@@ -839,5 +839,4 @@
   %c0_i4 = comb.constant 0 : i4
   %0 = comb.mux %a, %b, %c0_i4 : i4
   rtl.output %0 : i4
->>>>>>> 1f3cfc62
 }