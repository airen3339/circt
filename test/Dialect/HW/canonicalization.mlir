--- conflicted
+++ resolved
@@ -1484,7 +1484,6 @@
   hw.output %1 : i42
 }
 
-<<<<<<< HEAD
 // CHECK-LABEL: hw.module @GetOfConstantArray
 hw.module @GetOfConstantArray() -> (b: i4) {
   %c1_i2 = hw.constant 1 : i2
@@ -1494,12 +1493,12 @@
   %1 = hw.array_get %0[%c1_i2] : !hw.array<4xi4>, i2
   // CHECK: hw.output %c3_i4
   hw.output %1 : i4
-=======
+}
+
 // CHECK-LABEL: ArraySlice
 hw.module @ArraySlice(%arr: !hw.array<128xi1>) -> (a: !hw.array<128xi1>) {
   %c0_i7 = hw.constant 0 : i7
   // CHECK: hw.output %arr
   %1 = hw.array_slice %arr[%c0_i7] : (!hw.array<128xi1>) -> !hw.array<128xi1>
   hw.output %1 : !hw.array<128xi1>
->>>>>>> da1ad9df
 }