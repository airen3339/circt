--- conflicted
+++ resolved
@@ -46,13 +46,8 @@
     calyx.wires {}
     calyx.control {}
   }
-<<<<<<< HEAD
-  calyx.component @main(%go: i1, %clk: i1, %reset: i1) -> (%done: i1) {
-    // expected-error @+1 {{'calyx.cell' op result type for "%in" must be 'i16', but got 'i1'}}
-=======
   calyx.component @main() -> () {
     // expected-error @+1 {{'calyx.cell' op result type for "in" must be 'i16', but got 'i1'}}
->>>>>>> 8a2a5dcb
     %0 = calyx.cell "b0" @B : i1
 
     calyx.wires {}
