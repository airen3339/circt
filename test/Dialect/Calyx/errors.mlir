// RUN: circt-opt %s -split-input-file -verify-diagnostics

// expected-error @+1 {{'calyx.program' op must contain one component named "main" as the entry point.}}
calyx.program {}

// -----

calyx.program {
  // expected-error @+1 {{'calyx.component' op requires exactly one of each: 'calyx.wires', 'calyx.control'.}}
  calyx.component @main(%go: i1 {go}, %clk: i1 {clk}, %reset: i1 {reset}) -> (%done: i1 {done}) {
    calyx.control {}
  }
}

// -----

calyx.program {
  calyx.component @main(%go: i1 {go}, %clk: i1 {clk}, %reset: i1 {reset}) -> (%done: i1 {done}) {
    // expected-error @+1 {{'calyx.instance' op is referencing component: A, which does not exist.}}
    calyx.instance "a0" @A
    %c1_1 = hw.constant 1 : i1
    calyx.wires { calyx.assign %done = %c1_1 : i1 }
    calyx.control {}
  }
}

// -----

calyx.program {
  calyx.component @A(%in: i16, %go: i1 {go}, %clk: i1 {clk}, %reset: i1 {reset}) -> (%done: i1 {done}) {
    %c1_1 = hw.constant 1 : i1
    calyx.wires { calyx.assign %done = %c1_1 : i1 }
    calyx.control {}
  }
  calyx.component @main(%go: i1 {go}, %clk: i1 {clk}, %reset: i1 {reset}) -> (%done: i1 {done}) {
    // expected-error @+1 {{'calyx.instance' op has a wrong number of results; expected: 5 but got 0}}
    calyx.instance "a0" @A
    %c1_1 = hw.constant 1 : i1
    calyx.wires { calyx.assign %done = %c1_1 : i1 }
    calyx.control {}
  }
}

// -----

calyx.program {
  calyx.component @B(%in: i16, %go: i1 {go}, %clk: i1 {clk}, %reset: i1 {reset}) -> (%done: i1 {done}) {
    %c1_1 = hw.constant 1 : i1
    calyx.wires { calyx.assign %done = %c1_1 : i1 }
    calyx.control {}
  }
  calyx.component @main(%go: i1 {go}, %clk: i1 {clk}, %reset: i1 {reset}) -> (%done: i1 {done}) {
    // expected-error @+1 {{'calyx.instance' op result type for "in" must be 'i16', but got 'i1'}}
    %b0.in, %b0.go, %b0.clk, %b0.reset, %b0.done = calyx.instance "b0" @B : i1, i1, i1, i1, i1
    calyx.wires { calyx.assign %done = %b0.done : i1 }
    calyx.control {}
  }
}

// -----

calyx.program {
  calyx.component @A(%go: i1 {go}, %clk: i1 {clk}, %reset: i1 {reset}) -> (%out: i16, %done: i1 {done}) {
    %c1_1 = hw.constant 1 : i1
    calyx.wires { calyx.assign %done = %c1_1 : i1 }
    calyx.control {}
  }
  calyx.component @B(%in: i16, %go: i1 {go}, %clk: i1 {clk}, %reset: i1 {reset}) -> (%done: i1 {done}) {
    %c1_1 = hw.constant 1 : i1
    calyx.wires { calyx.assign %done = %c1_1 : i1 }
    calyx.control {}
  }
  calyx.component @main(%go: i1 {go}, %clk: i1 {clk}, %reset: i1 {reset}) -> (%done: i1 {done}) {
    %a.go, %a.clk, %a.reset, %a.out, %a.done = calyx.instance "a" @A : i1, i1, i1, i16, i1
    %b.in, %b.go, %b.clk, %b.reset, %b.done = calyx.instance "b" @B : i16, i1, i1, i1, i1
    // expected-error @+1 {{'calyx.assign' op expects parent op to be one of 'calyx.group, calyx.comb_group, calyx.wires'}}
    calyx.assign %b.in = %a.out : i16

    calyx.wires { calyx.assign %b.in = %a.out : i16 }
    calyx.control {}
  }
}

// -----

calyx.program {
  calyx.component @main(%go: i1 {go}, %clk: i1 {clk}, %reset: i1 {reset}) -> (%done: i1 {done}) {
    calyx.wires {}
    calyx.control {
      calyx.seq {
        // expected-error @+1 {{'calyx.enable' op with group 'WrongName', which does not exist.}}
        calyx.enable @WrongName
      }
    }
  }
}

// -----

calyx.program {
  calyx.component @main(%go: i1 {go}, %clk: i1 {clk}, %reset: i1 {reset}) -> (%done: i1 {done}) {
    %r.in, %r.write_en, %r.clk, %r.reset, %r.out, %r.done = calyx.register "r" : i1, i1, i1, i1, i1, i1
    %c1_1 = hw.constant 1 : i1
    calyx.wires {
      calyx.group @A {
        calyx.assign %r.in = %c1_1 : i1
        calyx.assign %r.write_en = %c1_1 : i1
        calyx.group_done %r.done : i1
      }
    }
    // expected-error @+1 {{'calyx.control' op EnableOp is not a composition operator. It should be nested in a control flow operation, such as "calyx.seq"}}
    calyx.control {
      calyx.enable @A
      calyx.enable @A
    }
  }
}

// -----

calyx.program {
  calyx.component @main(%go: i1 {go}, %clk: i1 {clk}, %reset: i1 {reset}) -> (%done: i1 {done}) {
    %r.in, %r.write_en, %r.clk, %r.reset, %r.out, %r.done = calyx.register "r" : i1, i1, i1, i1, i1, i1
    %c1_1 = hw.constant 1 : i1
    calyx.wires {
      // expected-error @+1 {{'calyx.group' op with name: "Group1" is unused in the control execution schedule}}
      calyx.group @Group1 {
        calyx.assign %r.in = %c1_1 : i1
        calyx.assign %r.write_en = %c1_1 : i1
        calyx.group_done %r.done : i1
      }
      calyx.assign %done = %c1_1 : i1
    }
    calyx.control {}
  }
}

// -----

calyx.program {
  calyx.component @A(%go: i1 {go}, %clk: i1 {clk}, %reset: i1 {reset}) -> (%out: i1, %done: i1 {done}) {
    %c1_1 = hw.constant 1 : i1
    calyx.wires { calyx.assign %done = %c1_1 : i1 }
    calyx.control {}
  }
  calyx.component @main(%go: i1 {go}, %clk: i1 {clk}, %reset: i1 {reset}) -> (%done: i1 {done}) {
    %c0.go, %c0.clk, %c0.reset, %c0.out, %c0.done = calyx.instance "c0" @A : i1, i1, i1, i1, i1
    %c1_1 = hw.constant 1 : i1
    calyx.wires { calyx.comb_group @Group1 { calyx.assign %c0.go = %c1_1 : i1 } }
    calyx.control {
      calyx.seq {
        // expected-error @+1 {{empty 'then' region.}}
        calyx.if %c0.out with @Group1 {}
      }
    }
  }
}

// -----

calyx.program {
  calyx.component @A(%go: i1 {go}, %clk: i1 {clk}, %reset: i1 {reset}) -> (%out: i1, %done: i1 {done}) {
    %r.in, %r.write_en, %r.clk, %r.reset, %r.out, %r.done = calyx.register "r" : i8, i1, i1, i1, i8, i1
    calyx.wires {
      calyx.assign %done = %r.done : i1
    }
    calyx.control {}
  }
  calyx.component @main(%go: i1 {go}, %clk: i1 {clk}, %reset: i1 {reset}) -> (%done: i1 {done}) {
    %c0.go, %c0.clk, %c0.reset, %c0.out, %c0.done = calyx.instance "c0" @A : i1, i1, i1, i1, i1
    %r.in, %r.write_en, %r.clk, %r.reset, %r.out, %r.done = calyx.register "r" : i1, i1, i1, i1, i1, i1
    %c1_1 = hw.constant 1 : i1
    calyx.wires {
      calyx.comb_group @Group1 {
        calyx.assign %c0.go = %c1_1 : i1
      }
      calyx.group @Group2 {
        calyx.assign %r.in = %c1_1 : i1
        calyx.assign %r.write_en = %c1_1 : i1
        calyx.group_done %r.done : i1
      }
    }
    calyx.control {
      calyx.seq {
        // expected-error @+1 {{empty 'else' region.}}
        calyx.if %c0.out with @Group1 {
          calyx.enable @Group2
        } else {}
      }
    }
  }
}

// -----

calyx.program {
  calyx.component @A(%go: i1 {go}, %clk: i1 {clk}, %reset: i1 {reset}) -> (%out: i1, %done: i1 {done}) {
    %c1_1 = hw.constant 1 : i1
    calyx.wires { calyx.assign %done = %c1_1 : i1 }
    calyx.control {}
  }
  calyx.component @main(%go: i1 {go}, %clk: i1 {clk}, %reset: i1 {reset}) -> (%done: i1 {done}) {
    %c1_1 = hw.constant 1 : i1
    %c0.go, %c0.clk, %c0.reset, %c0.out, %c0.done = calyx.instance "c0" @A : i1, i1, i1, i1, i1
    %r.in, %r.write_en, %r.clk, %r.reset, %r.out, %r.done = calyx.register "r" : i1, i1, i1, i1, i1, i1
    calyx.wires {
      calyx.group @Group2 {
        calyx.assign %r.in = %c1_1 : i1
        calyx.assign %r.write_en = %c1_1 : i1
        calyx.group_done %r.done : i1
      }
    }
    calyx.control {
      calyx.seq {
        // expected-error @+1 {{'calyx.if' op with group 'Group1', which does not exist.}}
        calyx.if %c0.out with @Group1 { calyx.enable @Group2}
      }
    }
  }
}

// -----

calyx.program {
  calyx.component @A(%in: i1, %go: i1 {go}, %clk: i1 {clk}, %reset: i1 {reset}) -> (%out: i1, %done: i1 {done}) {
    %c1_1 = hw.constant 1 : i1
    calyx.wires { calyx.assign %done = %c1_1 : i1 }
    calyx.control {}
  }
  calyx.component @main(%go: i1 {go}, %clk: i1 {clk}, %reset: i1 {reset}) -> (%done: i1 {done}) {
    %c0.in, %c0.go, %c0.clk, %c0.reset, %c0.out, %c0.done = calyx.instance "c0" @A : i1, i1, i1, i1, i1, i1
    %r.in, %r.write_en, %r.clk, %r.reset, %r.out, %r.done = calyx.register "r" : i1, i1, i1, i1, i1, i1
    %c1_1 = hw.constant 1 : i1
    calyx.wires {
      calyx.comb_group @Group1 {}
      calyx.group @Group2 {
        calyx.assign %r.in = %c1_1 : i1
        calyx.assign %r.write_en = %c1_1 : i1
        calyx.group_done %r.done : i1
      }
    }
    calyx.control {
      calyx.seq {
        // expected-error @+1 {{conditional op: '%c0.out' expected to be driven from group: 'Group1' but no driver was found.}}
        calyx.if %c0.out with @Group1 {
          calyx.enable @Group2
        }
      }
    }
  }
}

// -----

calyx.program {
  calyx.component @A(%go: i1 {go}, %clk: i1 {clk}, %reset: i1 {reset}) -> (%out: i1, %done: i1 {done}) {
    %c1_1 = hw.constant 1 : i1
    calyx.wires { calyx.assign %done = %c1_1 : i1 }
    calyx.control {}
  }
  calyx.component @main(%go: i1 {go}, %clk: i1 {clk}, %reset: i1 {reset}) -> (%done: i1 {done}) {
    %c0.go, %c0.clk, %c0.reset, %c0.out, %c0.done = calyx.instance "c0" @A : i1, i1, i1, i1, i1
    %c1_1 = hw.constant 1 : i1
    calyx.wires { calyx.comb_group @Group1 { calyx.assign %c0.go = %c1_1 : i1 } }
    calyx.control {
      calyx.seq {
        // expected-error @+1 {{empty body region.}}
        calyx.while %c0.out with @Group1 {}
      }
    }
  }
}

// -----

calyx.program {
  calyx.component @A(%go: i1 {go}, %clk: i1 {clk}, %reset: i1 {reset}) -> (%out: i1, %done: i1 {done}) {
    %c1_1 = hw.constant 1 : i1
    calyx.wires { calyx.assign %done = %c1_1 : i1 }
    calyx.control {}
  }
  calyx.component @main(%go: i1 {go}, %clk: i1 {clk}, %reset: i1 {reset}) -> (%done: i1 {done}) {
    %c1_1 = hw.constant 1 : i1
    %c0.go, %c0.clk, %c0.reset, %c0.out, %c0.done = calyx.instance "c0" @A : i1, i1, i1, i1, i1
    calyx.wires { calyx.comb_group @Group2 { calyx.assign %c0.go = %c1_1 : i1 } }
    calyx.control {
      calyx.seq {
        // expected-error @+1 {{'calyx.while' op with group 'Group1', which does not exist.}}
        calyx.while %c0.out with @Group1 {
          calyx.enable @Group2
        }
      }
    }
  }
}

// -----

calyx.program {
  calyx.component @A(%in: i1, %go: i1 {go}, %clk: i1 {clk}, %reset: i1 {reset}) -> (%out: i1, %done: i1 {done}) {
    %c1_1 = hw.constant 1 : i1
    calyx.wires { calyx.assign %done = %c1_1 : i1 }
    calyx.control {}
  }
  calyx.component @main(%go: i1 {go}, %clk: i1 {clk}, %reset: i1 {reset}) -> (%done: i1 {done}) {
    %c0.in, %c0.go, %c0.clk, %c0.reset, %c0.out, %c0.done = calyx.instance "c0" @A : i1, i1, i1, i1, i1, i1
    %r.in, %r.write_en, %r.clk, %r.reset, %r.out, %r.done = calyx.register "r" : i1, i1, i1, i1, i1, i1
    %c1_1 = hw.constant 1 : i1
    calyx.wires {
      calyx.comb_group @Group1 { }
      calyx.group @Group2 {
        calyx.assign %r.in = %c1_1 : i1
        calyx.assign %r.write_en = %c1_1 : i1
        calyx.group_done %r.done : i1
      }
    }
    calyx.control {
      calyx.seq {
        // expected-error @+1 {{conditional op: '%c0.out' expected to be driven from group: 'Group1' but no driver was found.}}
        calyx.while %c0.out with @Group1 {
          calyx.enable @Group2
        }
      }
    }
  }
}

// -----

calyx.program {
  calyx.component @main(%go: i1 {go}, %clk: i1 {clk}, %reset: i1 {reset}) -> (%done: i1 {done}) {
    // expected-error @+1 {{'calyx.memory' op mismatched number of dimensions (1) and address sizes (2)}}
    %m.addr0, %m.write_data, %m.write_en, %m.clk, %m.read_data, %m.done = calyx.memory "m"<[64] x 8> [6, 6] : i6, i8, i1, i1, i8, i1
    calyx.wires { calyx.assign %done = %m.done : i1 }
    calyx.control {}
  }
}

// -----

calyx.program {
  calyx.component @main(%go: i1 {go}, %clk: i1 {clk}, %reset: i1 {reset}) -> (%done: i1 {done}) {
    // expected-error @+1 {{'calyx.memory' op incorrect number of address ports, expected 2}}
    %m.addr0, %m.write_data, %m.write_en, %m.clk, %m.read_data, %m.done = calyx.memory "m"<[64, 64] x 8> [6, 6] : i6, i8, i1, i1, i8, i1
    calyx.wires { calyx.assign %done = %m.done : i1}
    calyx.control {}
  }
}

// -----

calyx.program {
  calyx.component @main(%go: i1 {go}, %clk: i1 {clk}, %reset: i1 {reset}) -> (%done: i1 {done}) {
    // expected-error @+1 {{'calyx.memory' op address size (5) for dimension 0 can't address the entire range (64)}}
    %m.addr0, %m.write_data, %m.write_en, %m.clk, %m.read_data, %m.done = calyx.memory "m"<[64] x 8> [5] : i5, i8, i1, i1, i5, i1
    calyx.wires { calyx.assign %done = %m.done : i1 }
    calyx.control {}
  }
}

// -----

calyx.program {
  calyx.component @main(%go: i1 {go}, %clk: i1 {clk}, %reset: i1 {reset}) -> (%done: i1 {done}) {
    %c1_1 = hw.constant 1 : i1
    calyx.wires {
      // expected-error @+1 {{'calyx.assign' op has an invalid destination port. It must be drive-able.}}
      calyx.assign %c1_1 = %go : i1
    }
    calyx.control {}
  }
}

// -----

calyx.program {
  calyx.component @main(%go: i1 {go}, %clk: i1 {clk}, %reset: i1 {reset}) -> (%done: i1 {done}) {
    %c1_1 = hw.constant 1 : i1
    calyx.wires {
      // expected-error @+1 {{'calyx.assign' op has a component port as the destination with the incorrect direction.}}
      calyx.assign %go = %c1_1 : i1
    }
    calyx.control {}
  }
}

// -----

calyx.program {
  calyx.component @main(%go: i1 {go}, %clk: i1 {clk}, %reset: i1 {reset}) -> (%done: i1 {done}) {
    %r.in, %r.write_en, %r.clk, %r.reset, %r.out, %r.done = calyx.register "r" : i8, i1, i1, i1, i8, i1
    calyx.wires {
      // expected-error @+1 {{'calyx.assign' op has a component port as the source with the incorrect direction.}}
      calyx.assign %r.write_en = %done : i1
    }
    calyx.control {}
  }
}

// -----

calyx.program {
  calyx.component @main(%go: i1 {go}, %clk: i1 {clk}, %reset: i1 {reset}) -> (%done: i1 {done}) {
    %r.in, %r.write_en, %r.clk, %r.reset, %r.out, %r.done = calyx.register "r" : i8, i1, i1, i1, i8, i1
    calyx.wires {
      // expected-error @+1 {{'calyx.assign' op has a cell port as the source with the incorrect direction.}}
      calyx.assign %done = %r.write_en : i1
    }
    calyx.control {}
  }
}

// -----

calyx.program {
  calyx.component @main(%go: i1 {go}, %clk: i1 {clk}, %reset: i1 {reset}) -> (%done: i1 {done}) {
    %r.in, %r.write_en, %r.clk, %r.reset, %r.out, %r.done = calyx.register "r" : i8, i1, i1, i1, i8, i1
    calyx.wires {
      // expected-error @+1 {{'calyx.assign' op has a cell port as the destination with the incorrect direction.}}
      calyx.assign %r.done = %go : i1
    }
    calyx.control {}
  }
}

// -----

calyx.program {
  calyx.component @main(%go: i1 {go}, %clk: i1 {clk}, %reset: i1 {reset}) -> (%done: i1 {done}) {
    %r.in, %r.write_en, %r.clk, %r.reset, %r.out, %r.done = calyx.register "r" : i1, i1, i1, i1, i1, i1
    %c1_1 = hw.constant 1 : i1
    calyx.wires {
      calyx.group @A {
        calyx.assign %r.in = %c1_1 : i1
        calyx.assign %r.write_en = %c1_1 : i1
        calyx.group_done %r.done : i1
      }
    }
    // expected-error @+1 {{'calyx.control' op has an invalid control sequence. Multiple control flow operations must all be nested in a single calyx.seq or calyx.par}}
    calyx.control {
      calyx.seq { calyx.enable @A }
      calyx.seq { calyx.enable @A }
    }
  }
}

// -----

calyx.program {
  calyx.component @A(%go: i1 {go}, %clk: i1 {clk}, %reset: i1 {reset}) -> (%out: i1, %done: i1 {done}) {
    %c1_1 = hw.constant 1 : i1
    calyx.wires { calyx.assign %done = %c1_1 : i1 }
    calyx.control {}
  }
  calyx.component @main(%go: i1 {go}, %clk: i1 {clk}, %reset: i1 {reset}) -> (%done: i1 {done}) {
    %r.in, %r.write_en, %r.clk, %r.reset, %r.out, %r.done = calyx.register "r" : i1, i1, i1, i1, i1, i1
    %c0.go, %c0.clk, %c0.reset, %c0.out, %c0.done = calyx.instance "c0" @A : i1, i1, i1, i1, i1
    %c1_1 = hw.constant 1 : i1
    calyx.wires {
      calyx.group @Group1 {
        calyx.assign %r.in = %c1_1 : i1
        calyx.assign %r.write_en = %c1_1 : i1
        calyx.group_done %r.done : i1
      }
    }
    calyx.control {
      calyx.seq {
        // expected-error @+1 {{'calyx.if' op with group 'Group1', which is not a combinational group.}}
        calyx.if %c0.out with @Group1 { calyx.enable @Group1}
      }
    }
  }
}

// -----

calyx.program {
  calyx.component @A(%go: i1 {go}, %clk: i1 {clk}, %reset: i1 {reset}) -> (%out: i1, %done: i1 {done}) {
    %c1_1 = hw.constant 1 : i1
    calyx.wires { calyx.assign %done = %c1_1 : i1 }
    calyx.control {}
  }
  calyx.component @main(%go: i1 {go}, %clk: i1 {clk}, %reset: i1 {reset}) -> (%done: i1 {done}) {
    %c0.go, %c0.clk, %c0.reset, %c0.out, %c0.done = calyx.instance "c0" @A : i1, i1, i1, i1, i1
    %r.in, %r.write_en, %r.clk, %r.reset, %r.out, %r.done = calyx.register "r" : i1, i1, i1, i1, i1, i1
    %c1_1 = hw.constant 1 : i1
    calyx.wires {
      calyx.group @Group1 {
        calyx.assign %r.in = %c1_1 : i1
        calyx.assign %r.write_en = %c1_1 : i1
        calyx.group_done %r.done : i1
      }
    }
    calyx.control {
      calyx.seq {
        // expected-error @+1 {{'calyx.while' op with group 'Group1', which is not a combinational group.}}
        calyx.while %c0.out with @Group1 { calyx.enable @Group1}
      }
    }
  }
}

// -----

calyx.program {
  calyx.component @A(%go: i1 {go}, %clk: i1 {clk}, %reset: i1 {reset}) -> (%out: i1, %done: i1 {done}) {
    %c1_1 = hw.constant 1 : i1
    calyx.wires { calyx.assign %done = %c1_1 : i1 }
    calyx.control {}
  }
  calyx.component @main(%go: i1 {go}, %clk: i1 {clk}, %reset: i1 {reset}) -> (%done: i1 {done}) {
    %c0.go, %c0.clk, %c0.reset, %c0.out, %c0.done = calyx.instance "c0" @A : i1, i1, i1, i1, i1
    %c1_1 = hw.constant 1 : i1
    calyx.wires { calyx.comb_group @Group1 { calyx.assign %c0.go = %c1_1 : i1 } }
    calyx.control {
      calyx.seq {
        calyx.if %c0.out {
          // expected-error @+1 {{'calyx.enable' op with group 'Group1', which is a combinational group.}}
          calyx.enable @Group1
        }
      }
    }
  }
}

// -----

calyx.program {
  // expected-error @+1 {{'calyx.component' op is missing the following required port attribute identifiers: done, go}}
  calyx.component @main(%go: i1, %clk: i1 {clk}, %reset: i1 {reset}) -> (%done: i1) {
    %c1_1 = hw.constant 1 : i1
    calyx.wires { calyx.assign %done = %c1_1 : i1 }
    calyx.control {}
  }
}

// -----

calyx.program {
  calyx.component @main(%go: i1 {go}, %clk: i1 {clk}, %reset: i1 {reset}) -> (%done: i1 {done}) {
    %r.in, %r.write_en, %r.clk, %r.reset, %r.out, %r.done = calyx.register "r" : i1, i1, i1, i1, i1, i1
    %c1_1 = hw.constant 1 : i1
    calyx.wires {
      // expected-error @+1 {{'calyx.group' op with cell: calyx.register "r" is performing a write and failed to drive all necessary ports.}}
      calyx.group @A {
        calyx.assign %r.in = %c1_1 : i1
        calyx.group_done %r.done : i1
      }
    }
    calyx.control { calyx.enable @A }
  }
}

// -----

calyx.program {
  calyx.component @main(%go: i1 {go}, %clk: i1 {clk}, %reset: i1 {reset}) -> (%done: i1 {done}) {
    %m.addr0, %m.addr1, %m.write_data, %m.write_en, %m.clk, %m.read_data, %m.done = calyx.memory "m"<[64, 64] x 8> [6, 6] : i6, i6, i8, i1, i1, i8, i1
    %c1_i8 = hw.constant 1 : i8
    calyx.wires {
      // expected-error @+1 {{'calyx.group' op with cell: calyx.memory "m" is performing a write and failed to drive all necessary ports.}}
      calyx.group @A {
        calyx.assign %m.write_data = %c1_i8 : i8
        calyx.group_done %m.done : i1
      }
    }
    calyx.control { calyx.enable @A }
  }
}

// -----

calyx.program {
  calyx.component @main(%go: i1 {go}, %clk: i1 {clk}, %reset: i1 {reset}) -> (%done: i1 {done}) {
    %gt.left, %gt.right, %gt.out = calyx.std_gt "gt" : i8, i8, i1
    %r.in, %r.write_en, %r.clk, %r.reset, %r.out, %r.done = calyx.register "r" : i1, i1, i1, i1, i1, i1
    %c1_i8 = hw.constant 1 : i8
    %c1_i1 = hw.constant 1 : i1
    calyx.wires {
      // expected-error @+1 {{calyx.group' op with cell: calyx.std_gt "gt" is performing a write and failed to drive all necessary ports.}}
      calyx.group @A {
        calyx.assign %r.in = %gt.out : i1
        calyx.assign %r.write_en = %c1_i1 : i1
        calyx.assign %gt.left = %c1_i8 : i8
        calyx.group_done %r.done : i1
      }
    }
    calyx.control { calyx.enable @A }
  }
}

// -----

calyx.program {
  calyx.component @main(%go: i1 {go}, %clk: i1 {clk}, %reset: i1 {reset}) -> (%done: i1 {done}) {
    %m.addr0, %m.addr1, %m.write_data, %m.write_en, %m.clk, %m.read_data, %m.done = calyx.memory "m"<[64, 64] x 8> [6, 6] : i6, i6, i8, i1, i1, i8, i1
    %r.in, %r.write_en, %r.clk, %r.reset, %r.out, %r.done = calyx.register "r" : i8, i1, i1, i1, i8, i1
    %c1_i1 = hw.constant 1 : i1
    calyx.wires {
      // expected-error @+1 {{'calyx.group' op with cell: calyx.memory "m" is having a read performed upon it, and failed to drive all necessary ports.}}
      calyx.group @A {
        calyx.assign %r.in = %m.read_data : i8
        calyx.assign %r.write_en = %c1_i1 : i1
        calyx.group_done %r.done : i1
      }
    }
    calyx.control { calyx.enable @A }
  }
}

// -----

calyx.program {
  calyx.component @main(%go: i1 {go}, %clk: i1 {clk}, %reset: i1 {reset}) -> (%done: i1 {done}) {
    %r.in, %r.write_en, %r.clk, %r.reset, %r.out, %r.done = calyx.register "r" : i1, i1, i1, i1, i1, i1
    %c1_1 = hw.constant 1 : i1
    calyx.wires {
      // expected-error @+1 {{'calyx.comb_group' op with register: "r" is conducting a memory store. This is not combinational.}}
      calyx.comb_group @IncorrectCombGroup {
        calyx.assign %r.in = %c1_1 : i1
        calyx.assign %r.write_en = %c1_1 : i1
      }
      calyx.group @A {
        calyx.assign %r.in = %c1_1 : i1
        calyx.assign %r.write_en = %c1_1 : i1
        calyx.group_done %r.done : i1
      }
    }
    calyx.control {
      calyx.seq {
        calyx.if %r.out with @IncorrectCombGroup {
          calyx.enable @A
        }
      }
    }
  }
}

// -----

calyx.program {
  calyx.component @main(%go: i1 {go}, %clk: i1 {clk}, %reset: i1 {reset}) -> (%done: i1 {done}) {
<<<<<<< HEAD
    %m.addr0, %m.addr1, %m.write_data, %m.write_en, %m.clk, %m.read_data, %m.done = calyx.memory "m"<[64, 64] x 8> [6, 6] : i6, i6, i8, i1, i1, i8, i1
    %r.in, %r.write_en, %r.clk, %r.reset, %r.out, %r.done = calyx.register "r" : i1, i1, i1, i1, i1, i1
    %c1_i8 = hw.constant 1 : i8
    %c0_i6 = hw.constant 0 : i6
    %c1_i1 = hw.constant 1 : i1
    calyx.wires {
      // expected-error @+1 {{'calyx.comb_group' op with memory: "m" is conducting a memory store. This is not combinational.}}
      calyx.comb_group @IncorrectCombGroup {
        calyx.assign %m.write_data = %c1_i8 : i8
        calyx.assign %m.addr0 = %c0_i6 : i6
        calyx.assign %m.addr1 = %c0_i6 : i6
        calyx.assign %m.write_en = %c1_i1 : i1
      }
      calyx.group @A {
        calyx.assign %r.in = %c1_i1 : i1
        calyx.assign %r.write_en = %c1_i1 : i1
        calyx.group_done %r.done : i1
      }
    }
    calyx.control {
      calyx.seq {
        calyx.if %r.out with @IncorrectCombGroup {
          calyx.enable @A
        }
      }
    }
=======
    %r.in, %r.write_en, %r.clk, %r.reset, %r.out, %r.done = calyx.register "r" : i1, i1, i1, i1, i1, i1
    %c1_1 = hw.constant 1 : i1
    calyx.wires {
      calyx.group @A {
        %and = comb.and %c1_1, %c1_1 : i1
        // expected-error @+1 {{'calyx.assign' op has source that is not a port or constant. Complex logic should be conducted in the guard.}}
        calyx.assign %r.in = %and, %c1_1 ? : i1
        calyx.assign %r.write_en = %c1_1: i1
        calyx.group_done %r.done : i1
      }
    }
    calyx.control { calyx.enable @A }
  }
}

// -----

calyx.program {
  calyx.component @main(%go: i1 {go}, %clk: i1 {clk}, %reset: i1 {reset}) -> (%done: i1 {done}) {
    %r.in, %r.write_en, %r.clk, %r.reset, %r.out, %r.done = calyx.register "r" : i1, i1, i1, i1, i1, i1
    %c1_1 = hw.constant 1 : i1
    calyx.wires {
      calyx.group @A {
        calyx.assign %r.in = %c1_1 : i1
        calyx.assign %r.write_en = %c1_1: i1
        %and = comb.and %c1_1, %c1_1 : i1
        // expected-error @+1 {{'calyx.group_done' op has source that is not a port or constant. Complex logic should be conducted in the guard.}}
        calyx.group_done %and : i1
      }
    }
    calyx.control { calyx.enable @A }
>>>>>>> 0465fa37
  }
}

// -----

calyx.program {
<<<<<<< HEAD

  calyx.component @main(%go: i1 {go}, %clk: i1 {clk}, %reset: i1 {reset}) -> (%done: i1 {done}) {
    // expected-error @+1 {{'calyx.std_gt' op with static value: 1. Cannot have non-zero static value and Combinational trait.}}
    %gt.left, %gt.right, %gt.out = calyx.std_gt "gt" {static=1} : i8, i8, i1
    %c1_1 = hw.constant 1 : i1
    calyx.wires { calyx.assign %done = %c1_1 : i1 }
    calyx.control {}
=======
  calyx.component @main(%go: i1 {go}, %clk: i1 {clk}, %reset: i1 {reset}) -> (%done: i1 {done}) {
    %r.in, %r.write_en, %r.clk, %r.reset, %r.out, %r.done = calyx.register "r" : i1, i1, i1, i1, i1, i1
    %c1_1 = hw.constant 1 : i1
    calyx.wires {
      calyx.group @A {
        %and = comb.and %c1_1, %c1_1 : i1
        // expected-error @+1 {{'calyx.group_go' op has source that is not a port or constant. Complex logic should be conducted in the guard.}}
        calyx.group_go %and : i1
        calyx.assign %r.in = %c1_1 : i1
        calyx.assign %r.write_en = %c1_1: i1
        calyx.group_done %r.done : i1
      }
    }
    calyx.control { calyx.enable @A }
  }
}

// -----

calyx.program {
  calyx.component @main(%go: i1 {go}, %clk: i1 {clk}, %reset: i1 {reset}) -> (%done: i1 {done}) {
    %c1_1 = hw.constant 1 : i1
    calyx.wires {
      calyx.group @A {
        // expected-error @+1 {{'calyx.group_done' op with constant source and constant guard. This should be a combinational group.}}
        calyx.group_done %c1_1, %c1_1 ? : i1
      }
    }
    calyx.control { calyx.enable @A }
>>>>>>> 0465fa37
  }
}<|MERGE_RESOLUTION|>--- conflicted
+++ resolved
@@ -640,7 +640,6 @@
 
 calyx.program {
   calyx.component @main(%go: i1 {go}, %clk: i1 {clk}, %reset: i1 {reset}) -> (%done: i1 {done}) {
-<<<<<<< HEAD
     %m.addr0, %m.addr1, %m.write_data, %m.write_en, %m.clk, %m.read_data, %m.done = calyx.memory "m"<[64, 64] x 8> [6, 6] : i6, i6, i8, i1, i1, i8, i1
     %r.in, %r.write_en, %r.clk, %r.reset, %r.out, %r.done = calyx.register "r" : i1, i1, i1, i1, i1, i1
     %c1_i8 = hw.constant 1 : i8
@@ -667,7 +666,13 @@
         }
       }
     }
-=======
+  }
+}
+
+// -----
+
+calyx.program {
+  calyx.component @main(%go: i1 {go}, %clk: i1 {clk}, %reset: i1 {reset}) -> (%done: i1 {done}) {
     %r.in, %r.write_en, %r.clk, %r.reset, %r.out, %r.done = calyx.register "r" : i1, i1, i1, i1, i1, i1
     %c1_1 = hw.constant 1 : i1
     calyx.wires {
@@ -699,22 +704,12 @@
       }
     }
     calyx.control { calyx.enable @A }
->>>>>>> 0465fa37
-  }
-}
-
-// -----
-
-calyx.program {
-<<<<<<< HEAD
-
-  calyx.component @main(%go: i1 {go}, %clk: i1 {clk}, %reset: i1 {reset}) -> (%done: i1 {done}) {
-    // expected-error @+1 {{'calyx.std_gt' op with static value: 1. Cannot have non-zero static value and Combinational trait.}}
-    %gt.left, %gt.right, %gt.out = calyx.std_gt "gt" {static=1} : i8, i8, i1
-    %c1_1 = hw.constant 1 : i1
-    calyx.wires { calyx.assign %done = %c1_1 : i1 }
-    calyx.control {}
-=======
+  }
+}
+
+// -----
+
+calyx.program {
   calyx.component @main(%go: i1 {go}, %clk: i1 {clk}, %reset: i1 {reset}) -> (%done: i1 {done}) {
     %r.in, %r.write_en, %r.clk, %r.reset, %r.out, %r.done = calyx.register "r" : i1, i1, i1, i1, i1, i1
     %c1_1 = hw.constant 1 : i1
@@ -744,6 +739,18 @@
       }
     }
     calyx.control { calyx.enable @A }
->>>>>>> 0465fa37
+  }
+}
+
+// -----
+
+calyx.program {
+
+  calyx.component @main(%go: i1 {go}, %clk: i1 {clk}, %reset: i1 {reset}) -> (%done: i1 {done}) {
+    // expected-error @+1 {{'calyx.std_gt' op with static value: 1. Cannot have non-zero static value and Combinational trait.}}
+    %gt.left, %gt.right, %gt.out = calyx.std_gt "gt" {static=1} : i8, i8, i1
+    %c1_1 = hw.constant 1 : i1
+    calyx.wires { calyx.assign %done = %c1_1 : i1 }
+    calyx.control {}
   }
 }