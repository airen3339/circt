--- conflicted
+++ resolved
@@ -290,13 +290,8 @@
 calyx.program {
   calyx.component @main(%go: i1, %clk: i1, %reset: i1) -> (%done: i1) {
     // expected-error @+1 {{'calyx.memory' op mismatched number of dimensions (1) and address sizes (2)}}
-<<<<<<< HEAD
-    %m.addr0, %m.write_data, %m.write_en, %m.read_data, %m.done = calyx.memory "m"<[64] x 8> [6, 6] : i6, i8, i1, i8, i1
+    %m.addr0, %m.write_data, %m.write_en, %m.clk, %m.read_data, %m.done = calyx.memory "m"<[64] x 8> [6, 6] : i6, i8, i1, i1, i8, i1
     calyx.wires { calyx.assign %done = %m.done : i1 }
-=======
-    %m.addr0, %m.write_data, %m.write_en, %m.clk, %m.read_data, %m.done = calyx.memory "m"<[64] x 8> [6, 6] : i6, i8, i1, i1, i8, i1
-    calyx.wires {}
->>>>>>> bff5e261
     calyx.control {}
   }
 }
@@ -306,13 +301,8 @@
 calyx.program {
   calyx.component @main(%go: i1, %clk: i1, %reset: i1) -> (%done: i1) {
     // expected-error @+1 {{'calyx.memory' op incorrect number of address ports, expected 2}}
-<<<<<<< HEAD
-    %m.addr0, %m.write_data, %m.write_en, %m.read_data, %m.done = calyx.memory "m"<[64, 64] x 8> [6, 6] : i6, i8, i1, i8, i1
+    %m.addr0, %m.write_data, %m.write_en, %m.clk, %m.read_data, %m.done = calyx.memory "m"<[64, 64] x 8> [6, 6] : i6, i8, i1, i1, i8, i1
     calyx.wires { calyx.assign %done = %m.done : i1}
-=======
-    %m.addr0, %m.write_data, %m.write_en, %m.clk, %m.read_data, %m.done = calyx.memory "m"<[64, 64] x 8> [6, 6] : i6, i8, i1, i1, i8, i1
-    calyx.wires {}
->>>>>>> bff5e261
     calyx.control {}
   }
 }
@@ -322,13 +312,8 @@
 calyx.program {
   calyx.component @main(%go: i1, %clk: i1, %reset: i1) -> (%done: i1) {
     // expected-error @+1 {{'calyx.memory' op address size (5) for dimension 0 can't address the entire range (64)}}
-<<<<<<< HEAD
-    %m.addr0, %m.write_data, %m.write_en, %m.read_data, %m.done = calyx.memory "m"<[64] x 8> [5] : i5, i8, i1, i5, i1
+    %m.addr0, %m.write_data, %m.write_en, %m.clk, %m.read_data, %m.done = calyx.memory "m"<[64] x 8> [5] : i5, i8, i1, i1, i5, i1
     calyx.wires { calyx.assign %done = %m.done : i1 }
-=======
-    %m.addr0, %m.write_data, %m.write_en, %m.clk, %m.read_data, %m.done = calyx.memory "m"<[64] x 8> [5] : i5, i8, i1, i1, i5, i1
-    calyx.wires {}
->>>>>>> bff5e261
     calyx.control {}
   }
 }
