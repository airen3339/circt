--- conflicted
+++ resolved
@@ -14,16 +14,12 @@
     calyx.control {}
   }
 
-<<<<<<< HEAD
   calyx.component @main(%go: i1, %clk: i1, %reset: i1) -> (%done: i1) {
-=======
-  calyx.component @main() -> () {
     // CHECK:      %r.in, %r.write_en, %r.clk, %r.reset, %r.out, %r.done = calyx.register "r" : i8
     // CHECK-NEXT: %c0.in, %c0.out = calyx.cell "c0" @A : i8, i8
     // CHECK-NEXT: %c1.in, %c1.out = calyx.cell "c1" @A : i8, i8
     // CHECK-NEXT: %c2.out = calyx.cell "c2" @B : i1
     %r.in, %r.write_en, %r.clk, %r.reset, %r.out, %r.done = calyx.register "r" : i8
->>>>>>> 8a2a5dcb
     %in1, %out1 = calyx.cell "c0" @A : i8, i8
     %in2, %out2 = calyx.cell "c1" @A : i8, i8
     %out3 = calyx.cell "c2" @B : i1
