// RUN: circt-opt %s -verify-diagnostics | circt-opt -verify-diagnostics | FileCheck %s

// CHECK-LABEL: moore.module @Foo
moore.module @Foo {
<<<<<<< HEAD
  // CHECK: moore.instance "foo" @Foo() -> ()
  moore.instance "foo" @Foo() -> ()
  // CHECK: %v1 = moore.variable : !moore.bit
  %v1 = moore.variable : !moore.bit
  %v2 = moore.variable : !moore.bit
  // CHECK: [[TMP:%.+]] = moore.variable name "v1" %v2 : !moore.bit
  moore.variable name "v1" %v2 : !moore.bit

  // CHECK: %w0 = moore.net wire : !moore.logic
  %w0 = moore.net wire : !moore.logic
  // CHECK: %w1 = moore.net wire %w0 : !moore.logic
  %w1 = moore.net wire %w0 : !moore.logic
  // CHECK: %w2 = moore.net uwire %w0 : !moore.logic
  %w2 = moore.net uwire %w0 : !moore.logic
  // CHECK: %w3 = moore.net tri %w0 : !moore.logic
  %w3 = moore.net tri %w0 : !moore.logic
  // CHECK: %w4 = moore.net triand %w0 : !moore.logic
  %w4 = moore.net triand %w0 : !moore.logic
  // CHECK: %w5 = moore.net trior %w0 : !moore.logic
  %w5 = moore.net trior %w0 : !moore.logic
  // CHECK: %w6 = moore.net wand %w0 : !moore.logic
  %w6 = moore.net wand %w0 : !moore.logic
  // CHECK: %w7 = moore.net wor %w0 : !moore.logic
  %w7 = moore.net wor %w0 : !moore.logic
  // CHECK: %w8 = moore.net trireg %w0 : !moore.logic
  %w8 = moore.net trireg %w0 : !moore.logic
  // CHECK: %w9 = moore.net tri0 %w0 : !moore.logic
  %w9 = moore.net tri0 %w0 : !moore.logic
  // CHECK: %w10 = moore.net tri1 %w0 : !moore.logic
  %w10 = moore.net tri1 %w0 : !moore.logic
  // CHECK: %w11 = moore.net supply0 : !moore.logic
  %w11 = moore.net supply0 : !moore.logic
  // CHECK: %w12 = moore.net supply1 : !moore.logic
  %w12 = moore.net supply1 : !moore.logic  
=======
  // CHECK: moore.instance "foo" @Foo
  moore.instance "foo" @Foo
  // CHECK: %v1 = moore.variable : !moore.i1
  %v1 = moore.variable : !moore.i1
  %v2 = moore.variable : !moore.i1
  // CHECK: [[TMP:%.+]] = moore.variable name "v1" %v2 : !moore.i1
  moore.variable name "v1" %v2 : !moore.i1

  // CHECK: %w0 = moore.net wire : !moore.l1
  %w0 = moore.net wire : !moore.l1
  // CHECK: %w1 = moore.net wire %w0 : !moore.l1
  %w1 = moore.net wire %w0 : !moore.l1
  // CHECK: %w2 = moore.net uwire %w0 : !moore.l1
  %w2 = moore.net uwire %w0 : !moore.l1
  // CHECK: %w3 = moore.net tri %w0 : !moore.l1
  %w3 = moore.net tri %w0 : !moore.l1
  // CHECK: %w4 = moore.net triand %w0 : !moore.l1
  %w4 = moore.net triand %w0 : !moore.l1
  // CHECK: %w5 = moore.net trior %w0 : !moore.l1
  %w5 = moore.net trior %w0 : !moore.l1
  // CHECK: %w6 = moore.net wand %w0 : !moore.l1
  %w6 = moore.net wand %w0 : !moore.l1
  // CHECK: %w7 = moore.net wor %w0 : !moore.l1
  %w7 = moore.net wor %w0 : !moore.l1
  // CHECK: %w8 = moore.net trireg %w0 : !moore.l1
  %w8 = moore.net trireg %w0 : !moore.l1
  // CHECK: %w9 = moore.net tri0 %w0 : !moore.l1
  %w9 = moore.net tri0 %w0 : !moore.l1
  // CHECK: %w10 = moore.net tri1 %w0 : !moore.l1
  %w10 = moore.net tri1 %w0 : !moore.l1
  // CHECK: %w11 = moore.net supply0 : !moore.l1
  %w11 = moore.net supply0 : !moore.l1
  // CHECK: %w12 = moore.net supply1 : !moore.l1
  %w12 = moore.net supply1 : !moore.l1
>>>>>>> 6a2b6281

  // CHECK: moore.procedure initial {
  // CHECK: moore.procedure final {
  // CHECK: moore.procedure always {
  // CHECK: moore.procedure always_comb {
  // CHECK: moore.procedure always_latch {
  // CHECK: moore.procedure always_ff {
  moore.procedure initial {}
  moore.procedure final {}
  moore.procedure always {}
  moore.procedure always_comb {}
  moore.procedure always_latch {}
  moore.procedure always_ff {}

  // CHECK: moore.assign %v1, %v2 : !moore.i1
  moore.assign %v1, %v2 : !moore.i1

  moore.procedure always {
    // CHECK: moore.blocking_assign %v1, %v2 : !moore.i1
    moore.blocking_assign %v1, %v2 : !moore.i1
    // CHECK: moore.nonblocking_assign %v1, %v2 : !moore.i1
    moore.nonblocking_assign %v1, %v2 : !moore.i1
    // CHECK: %a = moore.variable : !moore.i32
    %a = moore.variable : !moore.i32
  }
}

// CHECK-LABEL: moore.module @Bar
moore.module @Bar {
}

// CHECK-LABEL: moore.module @Expressions
moore.module @Expressions {
  %b1 = moore.variable : !moore.i1
  %l1 = moore.variable : !moore.l1
  %b5 = moore.variable : !moore.i5
  %int = moore.variable : !moore.i32
  %int2 = moore.variable : !moore.i32
  %integer = moore.variable : !moore.l32
  %integer2 = moore.variable : !moore.l32
  %arr = moore.variable : !moore.unpacked<range<range<i8, 0:3>, 0:1>>

  // CHECK: moore.constant 0 : !moore.i32
  moore.constant 0 : !moore.i32
  // CHECK: moore.constant -2 : !moore.i2
  moore.constant 2 : !moore.i2
  // CHECK: moore.constant -2 : !moore.i2
  moore.constant -2 : !moore.i2

  // CHECK: moore.conversion %b5 : !moore.i5 -> !moore.l5
  moore.conversion %b5 : !moore.i5 -> !moore.l5

  // CHECK: moore.neg %int : !moore.i32
  moore.neg %int : !moore.i32
  // CHECK: moore.not %int : !moore.i32
  moore.not %int : !moore.i32

  // CHECK: moore.reduce_and %int : !moore.i32 -> !moore.i1
  moore.reduce_and %int : !moore.i32 -> !moore.i1
  // CHECK: moore.reduce_or %int : !moore.i32 -> !moore.i1
  moore.reduce_or %int : !moore.i32 -> !moore.i1
  // CHECK: moore.reduce_xor %int : !moore.i32 -> !moore.i1
  moore.reduce_xor %int : !moore.i32 -> !moore.i1
  // CHECK: moore.reduce_xor %integer : !moore.l32 -> !moore.l1
  moore.reduce_xor %integer : !moore.l32 -> !moore.l1

  // CHECK: moore.bool_cast %int : !moore.i32 -> !moore.i1
  moore.bool_cast %int : !moore.i32 -> !moore.i1
  // CHECK: moore.bool_cast %integer : !moore.l32 -> !moore.l1
  moore.bool_cast %integer : !moore.l32 -> !moore.l1

  // CHECK: moore.add %int, %int2 : !moore.i32
  moore.add %int, %int2 : !moore.i32
  // CHECK: moore.sub %int, %int2 : !moore.i32
  moore.sub %int, %int2 : !moore.i32
  // CHECK: moore.mul %int, %int2 : !moore.i32
  moore.mul %int, %int2 : !moore.i32
  // CHECK: moore.divu %int, %int2 : !moore.i32
  moore.divu %int, %int2 : !moore.i32
  // CHECK: moore.divs %int, %int2 : !moore.i32
  moore.divs %int, %int2 : !moore.i32
  // CHECK: moore.modu %int, %int2 : !moore.i32
  moore.modu %int, %int2 : !moore.i32
  // CHECK: moore.mods %int, %int2 : !moore.i32
  moore.mods %int, %int2 : !moore.i32

  // CHECK: moore.and %int, %int2 : !moore.i32
  moore.and %int, %int2 : !moore.i32
  // CHECK: moore.or %int, %int2 : !moore.i32
  moore.or %int, %int2 : !moore.i32
  // CHECK: moore.xor %int, %int2 : !moore.i32
  moore.xor %int, %int2 : !moore.i32

  // CHECK: moore.shl %l1, %b1 : !moore.l1, !moore.i1
  moore.shl %l1, %b1 : !moore.l1, !moore.i1
  // CHECK: moore.shr %l1, %b1 : !moore.l1, !moore.i1
  moore.shr %l1, %b1 : !moore.l1, !moore.i1
  // CHECK: moore.ashr %b5, %b1 : !moore.i5, !moore.i1
  moore.ashr %b5, %b1 : !moore.i5, !moore.i1

  // CHECK: moore.eq %int, %int2 : !moore.i32 -> !moore.i1
  moore.eq %int, %int2 : !moore.i32 -> !moore.i1
  // CHECK: moore.ne %int, %int2 : !moore.i32 -> !moore.i1
  moore.ne %int, %int2 : !moore.i32 -> !moore.i1
  // CHECK: moore.ne %integer, %integer2 : !moore.l32 -> !moore.l1
  moore.ne %integer, %integer2 : !moore.l32 -> !moore.l1
  // CHECK: moore.case_eq %int, %int2 : !moore.i32
  moore.case_eq %int, %int2 : !moore.i32
  // CHECK: moore.case_ne %int, %int2 : !moore.i32
  moore.case_ne %int, %int2 : !moore.i32
  // CHECK: moore.wildcard_eq %int, %int2 : !moore.i32 -> !moore.i1
  moore.wildcard_eq %int, %int2 : !moore.i32 -> !moore.i1
  // CHECK: moore.wildcard_ne %int, %int2 : !moore.i32 -> !moore.i1
  moore.wildcard_ne %int, %int2 : !moore.i32 -> !moore.i1
  // CHECK: moore.wildcard_ne %integer, %integer2 : !moore.l32 -> !moore.l1
  moore.wildcard_ne %integer, %integer2 : !moore.l32 -> !moore.l1

  // CHECK: moore.ult %int, %int2 : !moore.i32 -> !moore.i1
  moore.ult %int, %int2 : !moore.i32 -> !moore.i1
  // CHECK: moore.ule %int, %int2 : !moore.i32 -> !moore.i1
  moore.ule %int, %int2 : !moore.i32 -> !moore.i1
  // CHECK: moore.ugt %int, %int2 : !moore.i32 -> !moore.i1
  moore.ugt %int, %int2 : !moore.i32 -> !moore.i1
  // CHECK: moore.uge %int, %int2 : !moore.i32 -> !moore.i1
  moore.uge %int, %int2 : !moore.i32 -> !moore.i1
  // CHECK: moore.slt %int, %int2 : !moore.i32 -> !moore.i1
  moore.slt %int, %int2 : !moore.i32 -> !moore.i1
  // CHECK: moore.sle %int, %int2 : !moore.i32 -> !moore.i1
  moore.sle %int, %int2 : !moore.i32 -> !moore.i1
  // CHECK: moore.sgt %int, %int2 : !moore.i32 -> !moore.i1
  moore.sgt %int, %int2 : !moore.i32 -> !moore.i1
  // CHECK: moore.sge %int, %int2 : !moore.i32 -> !moore.i1
  moore.sge %int, %int2 : !moore.i32 -> !moore.i1
  // CHECK: moore.uge %integer, %integer2 : !moore.l32 -> !moore.l1
  moore.uge %integer, %integer2 : !moore.l32 -> !moore.l1

  // CHECK: moore.concat %b1 : (!moore.i1) -> !moore.i1
  moore.concat %b1 : (!moore.i1) -> !moore.i1
  // CHECK: moore.concat %b5, %b1 : (!moore.i5, !moore.i1) -> !moore.i6
  moore.concat %b5, %b1 : (!moore.i5, !moore.i1) -> !moore.i6
  // CHECK: moore.concat %l1, %l1, %l1 : (!moore.l1, !moore.l1, !moore.l1) -> !moore.l3
  moore.concat %l1, %l1, %l1 : (!moore.l1, !moore.l1, !moore.l1) -> !moore.l3
  // CHECK: moore.replicate %b1 : (!moore.i1) -> !moore.i4
  moore.replicate %b1 : (!moore.i1) -> !moore.i4

  // CHECK: moore.extract %b5 from %b1 : !moore.i5, !moore.i1 -> !moore.i1
  moore.extract %b5 from %b1 : !moore.i5, !moore.i1 -> !moore.i1
  // CHECK: [[VAL1:%.*]] = moore.constant 0 : !moore.i32
  // CHECK: [[VAL2:%.*]] = moore.extract %arr from [[VAL1]] : !moore.unpacked<range<range<i8, 0:3>, 0:1>>, !moore.i32 -> !moore.unpacked<range<i8, 0:3>>
  %1 = moore.constant 0 : !moore.i32
  %2 = moore.extract %arr from %1 : !moore.unpacked<range<range<i8, 0:3>, 0:1>>, !moore.i32 -> !moore.unpacked<range<i8, 0:3>>
  // CHECK: [[VAL3:%.*]] = moore.constant 3 : !moore.i32
  // CHECK: [[VAL4:%.*]] = moore.extract [[VAL2]] from [[VAL3]] : !moore.unpacked<range<i8, 0:3>>, !moore.i32 -> !moore.i8
  %3 = moore.constant 3 : !moore.i32
  %4 = moore.extract %2 from %3 : !moore.unpacked<range<i8, 0:3>>, !moore.i32 -> !moore.i8
  // CHECK: [[VAL5:%.*]] = moore.constant 2 : !moore.i32
  // CHECK: moore.extract [[VAL4]] from [[VAL5]] : !moore.i8, !moore.i32 -> !moore.i5
  %5 = moore.constant 2 : !moore.i32
  moore.extract %4 from %5 : !moore.i8, !moore.i32 -> !moore.i5
}<|MERGE_RESOLUTION|>--- conflicted
+++ resolved
@@ -2,44 +2,8 @@
 
 // CHECK-LABEL: moore.module @Foo
 moore.module @Foo {
-<<<<<<< HEAD
   // CHECK: moore.instance "foo" @Foo() -> ()
   moore.instance "foo" @Foo() -> ()
-  // CHECK: %v1 = moore.variable : !moore.bit
-  %v1 = moore.variable : !moore.bit
-  %v2 = moore.variable : !moore.bit
-  // CHECK: [[TMP:%.+]] = moore.variable name "v1" %v2 : !moore.bit
-  moore.variable name "v1" %v2 : !moore.bit
-
-  // CHECK: %w0 = moore.net wire : !moore.logic
-  %w0 = moore.net wire : !moore.logic
-  // CHECK: %w1 = moore.net wire %w0 : !moore.logic
-  %w1 = moore.net wire %w0 : !moore.logic
-  // CHECK: %w2 = moore.net uwire %w0 : !moore.logic
-  %w2 = moore.net uwire %w0 : !moore.logic
-  // CHECK: %w3 = moore.net tri %w0 : !moore.logic
-  %w3 = moore.net tri %w0 : !moore.logic
-  // CHECK: %w4 = moore.net triand %w0 : !moore.logic
-  %w4 = moore.net triand %w0 : !moore.logic
-  // CHECK: %w5 = moore.net trior %w0 : !moore.logic
-  %w5 = moore.net trior %w0 : !moore.logic
-  // CHECK: %w6 = moore.net wand %w0 : !moore.logic
-  %w6 = moore.net wand %w0 : !moore.logic
-  // CHECK: %w7 = moore.net wor %w0 : !moore.logic
-  %w7 = moore.net wor %w0 : !moore.logic
-  // CHECK: %w8 = moore.net trireg %w0 : !moore.logic
-  %w8 = moore.net trireg %w0 : !moore.logic
-  // CHECK: %w9 = moore.net tri0 %w0 : !moore.logic
-  %w9 = moore.net tri0 %w0 : !moore.logic
-  // CHECK: %w10 = moore.net tri1 %w0 : !moore.logic
-  %w10 = moore.net tri1 %w0 : !moore.logic
-  // CHECK: %w11 = moore.net supply0 : !moore.logic
-  %w11 = moore.net supply0 : !moore.logic
-  // CHECK: %w12 = moore.net supply1 : !moore.logic
-  %w12 = moore.net supply1 : !moore.logic  
-=======
-  // CHECK: moore.instance "foo" @Foo
-  moore.instance "foo" @Foo
   // CHECK: %v1 = moore.variable : !moore.i1
   %v1 = moore.variable : !moore.i1
   %v2 = moore.variable : !moore.i1
@@ -72,7 +36,6 @@
   %w11 = moore.net supply0 : !moore.l1
   // CHECK: %w12 = moore.net supply1 : !moore.l1
   %w12 = moore.net supply1 : !moore.l1
->>>>>>> 6a2b6281
 
   // CHECK: moore.procedure initial {
   // CHECK: moore.procedure final {
