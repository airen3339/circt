// TODO: fix this test by moving over to HierPathOp.
// XFAIL: *
// RUN: circt-opt %s -verify-diagnostics | circt-opt -verify-diagnostics | FileCheck %s
// RUN: circt-opt %s --lower-msft-to-hw --lower-seq-to-sv --msft-export-tcl=tops=shallow,deeper,regions,reg | FileCheck %s --check-prefix=LOWER
// RUN: circt-opt %s --lower-msft-to-hw --lower-seq-to-sv --msft-export-tcl=tops=shallow,deeper,regions,reg --export-verilog | FileCheck %s --check-prefix=TCL

<<<<<<< HEAD

hw.globalRef @ref1 [#hw.innerNameRef<@deeper::@branch>, #hw.innerNameRef<@shallow::@leaf>, #hw.innerNameRef<@leaf::@module>]
=======
hw.hierpath @ref1 [@deeper::@branch, @shallow::@leaf, @leaf::@module]
>>>>>>> ff1f72d3
msft.pd.location @ref1 M20K x: 15 y: 9 n: 3 path: "|memBank2"

hw.hierpath @ref2 [@shallow::@leaf, @leaf::@module]
msft.pd.location @ref2 M20K x: 8 y: 19 n: 1 path: "|memBank2"

hw.hierpath @ref3 [@regions::@module]
msft.pd.physregion @ref3 @region1 path: "baz"

hw.hierpath @ref4 [@reg::@reg]
msft.pd.location @ref4 FF x: 0 y: 0 n: 0

hw.module.extern @Foo()

// CHECK: msft.entity.extern @entity1 "some tag"
msft.entity.extern @entity1 "some tag"

// CHECK: msft.entity.extern @entity2 {name = "foo", number = 1 : i64}
msft.entity.extern @entity2 {name = "foo", number = 1 : i64}

// CHECK-LABEL: msft.module @leaf
// LOWER-LABEL: hw.module @leaf
hw.module @leaf() -> () {
  // CHECK: msft.instance @module @Foo()
  // LOWER: hw.instance "module" sym @module @Foo() -> ()
  // LOWER-NOT: #msft.switch.inst
<<<<<<< HEAD
  hw.instance "module" @Foo() -> () {
    circt.globalRef = [#hw.globalNameRef<@ref1>, #hw.globalNameRef<@ref2>]
  }
=======
  msft.instance @module @Foo() : () -> ()
>>>>>>> ff1f72d3
  // LOWER{LITERAL}: sv.verbatim "proc {{0}}_config
  // LOWER{LITERAL}: sv.verbatim "proc {{0}}_config
  // LOWER{LITERAL}: sv.verbatim "proc {{0}}_config
}

// TCL: Foo module_0

// TCL-NOT: proc leaf_config

// TCL-LABEL: proc shallow_config
<<<<<<< HEAD
hw.module @shallow() -> () {
  hw.instance "leaf" @leaf() -> () { circt.globalRef = [#hw.globalNameRef<@ref1>, #hw.globalNameRef<@ref2>] }
=======
msft.module @shallow {} () -> () {
  msft.instance @leaf @leaf() : () -> ()
>>>>>>> ff1f72d3
  // TCL: set_location_assignment M20K_X8_Y19_N1 -to $parent|leaf|module_0|memBank2
}

// TCL-LABEL: proc deeper_config
<<<<<<< HEAD
hw.module @deeper() -> () {
  hw.instance "branch" @shallow() -> () { circt.globalRef = [#hw.globalNameRef<@ref1>] }
  hw.instance "leaf" @leaf() -> ()
=======
msft.module @deeper {} () -> () {
  msft.instance @branch @shallow() : () -> ()
  msft.instance @leaf @leaf() : () -> ()
>>>>>>> ff1f72d3
  // TCL: set_location_assignment M20K_X15_Y9_N3 -to $parent|branch|leaf|module_0|memBank2
}

msft.physical_region @region1, [
  #msft.physical_bounds<x: [0, 10], y: [0, 10]>,
  #msft.physical_bounds<x: [20, 30], y: [20, 30]>]

// TCL-LABEL: proc regions_config
<<<<<<< HEAD
hw.module @regions() -> () {
  hw.instance "module" @Foo() -> () {
    circt.globalRef = [#hw.globalNameRef<@ref3>]
  }
=======
msft.module @regions {} () -> () {
  msft.instance @module @Foo() {
    circt.hierpath = [#hw.globalNameRef<@ref3>]
  } : () -> ()
>>>>>>> ff1f72d3
  // TCL: set_instance_assignment -name PLACE_REGION "X0 Y0 X10 Y10;X20 Y20 X30 Y30" -to $parent|module_0
  // TCL: set_instance_assignment -name RESERVE_PLACE_REGION OFF -to $parent|module_0
  // TCL: set_instance_assignment -name CORE_ONLY_PLACE_REGION ON -to $parent|module_0
  // TCL: set_instance_assignment -name REGION_NAME region1 -to $parent|module_0
}

// TCL-LABEL: proc reg_0_config
<<<<<<< HEAD
hw.module @reg(%input : i8, %clk : !seq.clock) -> () {
  %reg = seq.compreg sym @reg %input, %clk { circt.globalRef = [#hw.globalNameRef<@ref4>] } : i8
=======
msft.module @reg {} (%input : i8, %clk : !seq.clock) -> () {
  %reg = seq.compreg sym @reg %input, %clk { circt.hierpath = [#hw.globalNameRef<@ref4>] } : i8
>>>>>>> ff1f72d3
  // TCL: set_location_assignment FF_X0_Y0_N0 -to $parent|reg_0
}<|MERGE_RESOLUTION|>--- conflicted
+++ resolved
@@ -1,15 +1,8 @@
-// TODO: fix this test by moving over to HierPathOp.
-// XFAIL: *
 // RUN: circt-opt %s -verify-diagnostics | circt-opt -verify-diagnostics | FileCheck %s
-// RUN: circt-opt %s --lower-msft-to-hw --lower-seq-to-sv --msft-export-tcl=tops=shallow,deeper,regions,reg | FileCheck %s --check-prefix=LOWER
-// RUN: circt-opt %s --lower-msft-to-hw --lower-seq-to-sv --msft-export-tcl=tops=shallow,deeper,regions,reg --export-verilog | FileCheck %s --check-prefix=TCL
+// RUN: circt-opt %s --lower-seq-to-sv --msft-export-tcl=tops=shallow,deeper,regions,reg | FileCheck %s --check-prefix=LOWER
+// RUN: circt-opt %s --lower-seq-to-sv --msft-export-tcl=tops=shallow,deeper,regions,reg --export-verilog | FileCheck %s --check-prefix=TCL
 
-<<<<<<< HEAD
-
-hw.globalRef @ref1 [#hw.innerNameRef<@deeper::@branch>, #hw.innerNameRef<@shallow::@leaf>, #hw.innerNameRef<@leaf::@module>]
-=======
 hw.hierpath @ref1 [@deeper::@branch, @shallow::@leaf, @leaf::@module]
->>>>>>> ff1f72d3
 msft.pd.location @ref1 M20K x: 15 y: 9 n: 3 path: "|memBank2"
 
 hw.hierpath @ref2 [@shallow::@leaf, @leaf::@module]
@@ -23,25 +16,17 @@
 
 hw.module.extern @Foo()
 
-// CHECK: msft.entity.extern @entity1 "some tag"
-msft.entity.extern @entity1 "some tag"
+// msft.entity.extern @entity1 "some tag"
 
-// CHECK: msft.entity.extern @entity2 {name = "foo", number = 1 : i64}
-msft.entity.extern @entity2 {name = "foo", number = 1 : i64}
+// msft.entity.extern @entity2 {name = "foo", number = 1 : i64}
 
-// CHECK-LABEL: msft.module @leaf
+// CHECK-LABEL: hw.module @leaf
 // LOWER-LABEL: hw.module @leaf
 hw.module @leaf() -> () {
-  // CHECK: msft.instance @module @Foo()
+  // CHECK: hw.instance "module" sym @module @Foo()
   // LOWER: hw.instance "module" sym @module @Foo() -> ()
   // LOWER-NOT: #msft.switch.inst
-<<<<<<< HEAD
-  hw.instance "module" @Foo() -> () {
-    circt.globalRef = [#hw.globalNameRef<@ref1>, #hw.globalNameRef<@ref2>]
-  }
-=======
-  msft.instance @module @Foo() : () -> ()
->>>>>>> ff1f72d3
+  hw.instance "module" sym @module @Foo() -> ()
   // LOWER{LITERAL}: sv.verbatim "proc {{0}}_config
   // LOWER{LITERAL}: sv.verbatim "proc {{0}}_config
   // LOWER{LITERAL}: sv.verbatim "proc {{0}}_config
@@ -52,26 +37,15 @@
 // TCL-NOT: proc leaf_config
 
 // TCL-LABEL: proc shallow_config
-<<<<<<< HEAD
 hw.module @shallow() -> () {
-  hw.instance "leaf" @leaf() -> () { circt.globalRef = [#hw.globalNameRef<@ref1>, #hw.globalNameRef<@ref2>] }
-=======
-msft.module @shallow {} () -> () {
-  msft.instance @leaf @leaf() : () -> ()
->>>>>>> ff1f72d3
+  hw.instance "leaf" sym @leaf @leaf() -> ()
   // TCL: set_location_assignment M20K_X8_Y19_N1 -to $parent|leaf|module_0|memBank2
 }
 
 // TCL-LABEL: proc deeper_config
-<<<<<<< HEAD
 hw.module @deeper() -> () {
-  hw.instance "branch" @shallow() -> () { circt.globalRef = [#hw.globalNameRef<@ref1>] }
-  hw.instance "leaf" @leaf() -> ()
-=======
-msft.module @deeper {} () -> () {
-  msft.instance @branch @shallow() : () -> ()
-  msft.instance @leaf @leaf() : () -> ()
->>>>>>> ff1f72d3
+  hw.instance "branch" sym @branch @shallow() -> ()
+  hw.instance "leaf" sym @leaf @leaf() -> ()
   // TCL: set_location_assignment M20K_X15_Y9_N3 -to $parent|branch|leaf|module_0|memBank2
 }
 
@@ -80,17 +54,8 @@
   #msft.physical_bounds<x: [20, 30], y: [20, 30]>]
 
 // TCL-LABEL: proc regions_config
-<<<<<<< HEAD
 hw.module @regions() -> () {
-  hw.instance "module" @Foo() -> () {
-    circt.globalRef = [#hw.globalNameRef<@ref3>]
-  }
-=======
-msft.module @regions {} () -> () {
-  msft.instance @module @Foo() {
-    circt.hierpath = [#hw.globalNameRef<@ref3>]
-  } : () -> ()
->>>>>>> ff1f72d3
+  hw.instance "module" sym @module @Foo() -> ()
   // TCL: set_instance_assignment -name PLACE_REGION "X0 Y0 X10 Y10;X20 Y20 X30 Y30" -to $parent|module_0
   // TCL: set_instance_assignment -name RESERVE_PLACE_REGION OFF -to $parent|module_0
   // TCL: set_instance_assignment -name CORE_ONLY_PLACE_REGION ON -to $parent|module_0
@@ -98,12 +63,7 @@
 }
 
 // TCL-LABEL: proc reg_0_config
-<<<<<<< HEAD
 hw.module @reg(%input : i8, %clk : !seq.clock) -> () {
-  %reg = seq.compreg sym @reg %input, %clk { circt.globalRef = [#hw.globalNameRef<@ref4>] } : i8
-=======
-msft.module @reg {} (%input : i8, %clk : !seq.clock) -> () {
-  %reg = seq.compreg sym @reg %input, %clk { circt.hierpath = [#hw.globalNameRef<@ref4>] } : i8
->>>>>>> ff1f72d3
+  %reg = seq.compreg sym @reg %input, %clk : i8
   // TCL: set_location_assignment FF_X0_Y0_N0 -to $parent|reg_0
 }