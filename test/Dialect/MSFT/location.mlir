// RUN: circt-opt %s -verify-diagnostics | circt-opt -verify-diagnostics | FileCheck %s
// RUN: circt-opt %s --lower-msft-to-hw --lower-seq-to-sv --msft-export-tcl=tops=shallow,deeper,regions,reg | FileCheck %s --check-prefix=LOWER
// RUN: circt-opt %s --lower-msft-to-hw --lower-seq-to-sv --msft-export-tcl=tops=shallow,deeper,regions,reg --export-verilog | FileCheck %s --check-prefix=TCL

hw.globalRef @ref1 [#hw.innerNameRef<@deeper::@branch>, #hw.innerNameRef<@shallow::@leaf>, #hw.innerNameRef<@leaf::@module>]
<<<<<<< HEAD
msft.pd.location @ref1 <M20K, 15, 9, 3> path: "memBank2"

hw.globalRef @ref2 [#hw.innerNameRef<@shallow::@leaf>, #hw.innerNameRef<@leaf::@module>]
msft.pd.location @ref2 <M20K, 8, 19, 1> path: "memBank2"
=======
msft.pd.location @ref1 M20K x: 15 y: 9 n: 3 path: "memBank2"

hw.globalRef @ref2 [#hw.innerNameRef<@shallow::@leaf>, #hw.innerNameRef<@leaf::@module>]
msft.pd.location @ref2 M20K x: 8 y: 19 n: 1 path: "memBank2"
>>>>>>> f0225eb2

hw.globalRef @ref3 [#hw.innerNameRef<@regions::@module>] {
  "baz" = #msft.physical_region_ref<@region1>
}

hw.globalRef @ref4 [#hw.innerNameRef<@reg::@reg>]
<<<<<<< HEAD
msft.pd.location @ref4 <FF, 0, 0, 0>
=======
msft.pd.location @ref4 FF x: 0 y: 0 n: 0
>>>>>>> f0225eb2

hw.module.extern @Foo()

// CHECK: msft.entity.extern @entity1 "some tag"
msft.entity.extern @entity1 "some tag"

// CHECK: msft.entity.extern @entity2 {name = "foo", number = 1 : i64}
msft.entity.extern @entity2 {name = "foo", number = 1 : i64}

// CHECK-LABEL: msft.module @leaf
// LOWER-LABEL: hw.module @leaf
msft.module @leaf {} () -> () {
  // CHECK: msft.instance @module @Foo()
  // LOWER: hw.instance "module" sym @module @Foo() -> ()
  // LOWER-NOT: #msft.switch.inst
  msft.instance @module @Foo() {
    circt.globalRef = [#hw.globalNameRef<@ref1>, #hw.globalNameRef<@ref2>], inner_sym = "module"
  } : () -> ()
  // LOWER{LITERAL}: sv.verbatim "proc {{0}}_config
  // LOWER{LITERAL}: sv.verbatim "proc {{0}}_config
  // LOWER{LITERAL}: sv.verbatim "proc {{0}}_config
  msft.output
}

// TCL: Foo module_0

// TCL-NOT: proc leaf_config

// TCL-LABEL: proc shallow_config
msft.module @shallow {} () -> () {
  msft.instance @leaf @leaf() { circt.globalRef = [#hw.globalNameRef<@ref1>, #hw.globalNameRef<@ref2>], inner_sym = "leaf" } : () -> ()
  // TCL: set_location_assignment M20K_X8_Y19_N1 -to $parent|leaf|module_0|memBank2
  msft.output
}

// TCL-LABEL: proc deeper_config
msft.module @deeper {} () -> () {
  msft.instance @branch @shallow() { circt.globalRef = [#hw.globalNameRef<@ref1>], inner_sym = "branch" } : () -> ()
  msft.instance @leaf @leaf() : () -> ()
  // TCL: set_location_assignment M20K_X15_Y9_N3 -to $parent|branch|leaf|module_0|memBank2
  msft.output
}

msft.physical_region @region1, [
  #msft.physical_bounds<x: [0, 10], y: [0, 10]>,
  #msft.physical_bounds<x: [20, 30], y: [20, 30]>]

// TCL-LABEL: proc regions_config
msft.module @regions {} () -> () {
  msft.instance @module @Foo() {
    circt.globalRef = [#hw.globalNameRef<@ref3>], inner_sym = "module"
  } : () -> ()
  // TCL: set_instance_assignment -name PLACE_REGION "X0 Y0 X10 Y10;X20 Y20 X30 Y30" -to $parent|module_0
  // TCL: set_instance_assignment -name RESERVE_PLACE_REGION OFF -to $parent|module_0
  // TCL: set_instance_assignment -name CORE_ONLY_PLACE_REGION ON -to $parent|module_0
  // TCL: set_instance_assignment -name REGION_NAME region1 -to $parent|module_0
  msft.output
}

// TCL-LABEL: proc reg_0_config
msft.module @reg {} (%input : i8, %clk : i1) -> () {
  %reg = seq.compreg sym @reg %input, %clk { circt.globalRef = [#hw.globalNameRef<@ref4>], inner_sym = "reg" } : i8
  // TCL: set_location_assignment FF_X0_Y0_N0 -to $parent|reg_1
  msft.output
}<|MERGE_RESOLUTION|>--- conflicted
+++ resolved
@@ -3,28 +3,17 @@
 // RUN: circt-opt %s --lower-msft-to-hw --lower-seq-to-sv --msft-export-tcl=tops=shallow,deeper,regions,reg --export-verilog | FileCheck %s --check-prefix=TCL
 
 hw.globalRef @ref1 [#hw.innerNameRef<@deeper::@branch>, #hw.innerNameRef<@shallow::@leaf>, #hw.innerNameRef<@leaf::@module>]
-<<<<<<< HEAD
-msft.pd.location @ref1 <M20K, 15, 9, 3> path: "memBank2"
-
-hw.globalRef @ref2 [#hw.innerNameRef<@shallow::@leaf>, #hw.innerNameRef<@leaf::@module>]
-msft.pd.location @ref2 <M20K, 8, 19, 1> path: "memBank2"
-=======
 msft.pd.location @ref1 M20K x: 15 y: 9 n: 3 path: "memBank2"
 
 hw.globalRef @ref2 [#hw.innerNameRef<@shallow::@leaf>, #hw.innerNameRef<@leaf::@module>]
 msft.pd.location @ref2 M20K x: 8 y: 19 n: 1 path: "memBank2"
->>>>>>> f0225eb2
 
 hw.globalRef @ref3 [#hw.innerNameRef<@regions::@module>] {
   "baz" = #msft.physical_region_ref<@region1>
 }
 
 hw.globalRef @ref4 [#hw.innerNameRef<@reg::@reg>]
-<<<<<<< HEAD
-msft.pd.location @ref4 <FF, 0, 0, 0>
-=======
 msft.pd.location @ref4 FF x: 0 y: 0 n: 0
->>>>>>> f0225eb2
 
 hw.module.extern @Foo()
 
