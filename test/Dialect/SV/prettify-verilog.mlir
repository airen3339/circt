--- conflicted
+++ resolved
@@ -62,8 +62,7 @@
 // VERILOG:   $fwrite(32'h80000002, "%x", 1'h1);
 // VERILOG: `endif
 
-<<<<<<< HEAD
-// Prettify should always since ReadInOut to its usage.
+// Prettify should always sink ReadInOut to its usage.
 // CHECK-LABEL: @sinkReadInOut
 hw.module @sinkReadInOut(%clk: i1) {
   %myreg = sv.reg  : !hw.inout<i48>
@@ -73,13 +72,12 @@
   }
 }
 // CHECK:  sv.reg  : !hw.inout<i48>
-// CHECK:  sv.alwaysff(posedge %clk)  {
+// CHECK:  sv.alwaysff(posedge %clk)
 // CHECK:    sv.read_inout
 
 // VERILOG:  reg [47:0] myreg;
 // VERILOG:  always @(posedge clk)
 // VERILOG:    myreg <= myreg;
-=======
 
 
 // CHECK-LABEL:   hw.module @AddNegLiteral
@@ -95,5 +93,4 @@
   hw.output %1 : i8
 }
 // VERILOG-LABEL: module AddNegLiteral(
-// VERILOG: assign x = a - 8'h4;
->>>>>>> 8277a623
+// VERILOG: assign x = a - 8'h4;