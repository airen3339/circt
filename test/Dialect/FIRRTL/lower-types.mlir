--- conflicted
+++ resolved
@@ -490,7 +490,6 @@
   // CHECK: firrtl.connect %b_1, %a_1
 }
 
-<<<<<<< HEAD
 // https://github.com/llvm/circt/issues/656
 // Test lowering of SubAccessOp
 firrtl.circuit "LowerSubacessOp" {
@@ -689,8 +688,6 @@
 }
 
 // ----
-=======
-// -----
 
 // COM: Test vector of bundles lowering
 firrtl.circuit "LowerVectorsOfBundles" {
@@ -706,7 +703,6 @@
 }
 
 // -----
->>>>>>> 3c7e83e6
 firrtl.circuit "ExternalModule" {
   // CHECK: firrtl.extmodule @ExternalModule(!firrtl.uint<1> {firrtl.name = "source_valid"}, !firrtl.flip<uint<1>> {firrtl.name = "source_ready"}, !firrtl.uint<64> {firrtl.name = "source_data"})
   firrtl.extmodule @ExternalModule(!firrtl.bundle<valid: uint<1>, ready: flip<uint<1>>, data: uint<64>> {firrtl.name = "source"})
