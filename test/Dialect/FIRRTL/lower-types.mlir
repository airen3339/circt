--- conflicted
+++ resolved
@@ -513,13 +513,8 @@
   // CHECK-LABEL: firrtl.extmodule @ExternalModule(%source_valid: !firrtl.uint<1>, %source_ready: !firrtl.flip<uint<1>>, %source_data: !firrtl.uint<64>)
   firrtl.extmodule @ExternalModule(!firrtl.bundle<valid: uint<1>, ready: flip<uint<1>>, data: uint<64>> ) attributes {argNames = ["source"]}
   firrtl.module @Test() {
-<<<<<<< HEAD
-    // CHECK:  %inst_source_valid, %inst_source_ready, %inst_source_data = firrtl.instance @ExternalModule  {name = "", portNames = ["source_valid", "source_ready", "source_data"]} : !firrtl.flip<uint<1>>, !firrtl.uint<1>, !firrtl.flip<uint<64>>
-    %inst_source = firrtl.instance @ExternalModule {name = "", portNames = ["source"]} : !firrtl.bundle<valid: flip<uint<1>>, ready: uint<1>, data: flip<uint<64>>>
-=======
-    // CHECK:  %inst_source_valid, %inst_source_ready, %inst_source_data = firrtl.instance @ExternalModule {name = ""} : !firrtl.flip<uint<1>>, !firrtl.uint<1>, !firrtl.flip<uint<64>>
+    // CHECK:  %inst_source_valid, %inst_source_ready, %inst_source_data = firrtl.instance @ExternalModule  {name = ""} : !firrtl.flip<uint<1>>, !firrtl.uint<1>, !firrtl.flip<uint<64>>
     %inst_source = firrtl.instance @ExternalModule {name = ""} : !firrtl.bundle<valid: flip<uint<1>>, ready: uint<1>, data: flip<uint<64>>>
->>>>>>> 1696f2c1
   }
 }
 
