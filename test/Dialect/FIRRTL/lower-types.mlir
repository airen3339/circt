// RUN: circt-opt -pass-pipeline='builtin.module(firrtl.circuit(firrtl-lower-types))' --allow-unregistered-dialect %s | FileCheck --check-prefixes=CHECK,LT,COMMON %s
// RUN: circt-opt -pass-pipeline='builtin.module(firrtl.circuit(firrtl-lower-types{preserve-aggregate=all}))' --allow-unregistered-dialect %s | FileCheck --check-prefixes=AGGREGATE,LT,COMMON %s
// RUN: circt-opt -pass-pipeline='builtin.module(firrtl.circuit(firrtl-lower-signatures))' --allow-unregistered-dialect %s | FileCheck --check-prefixes=SIG,COMMON %s

firrtl.circuit "TopLevel" {

  // COMMON-LABEL: firrtl.module private @Simple
  // COMMON-SAME: in %[[SOURCE_VALID_NAME:source_valid]]: [[SOURCE_VALID_TYPE:!firrtl.uint<1>]]
  // COMMON-SAME: out %[[SOURCE_READY_NAME:source_ready]]: [[SOURCE_READY_TYPE:!firrtl.uint<1>]]
  // COMMON-SAME: in %[[SOURCE_DATA_NAME:source_data]]: [[SOURCE_DATA_TYPE:!firrtl.uint<64>]]
  // COMMON-SAME: out %[[SINK_VALID_NAME:sink_valid]]: [[SINK_VALID_TYPE:!firrtl.uint<1>]]
  // COMMON-SAME: in %[[SINK_READY_NAME:sink_ready]]: [[SINK_READY_TYPE:!firrtl.uint<1>]]
  // COMMON-SAME: out %[[SINK_DATA_NAME:sink_data]]: [[SINK_DATA_TYPE:!firrtl.uint<64>]]
  firrtl.module private @Simple(in %source: !firrtl.bundle<valid: uint<1>, ready flip: uint<1>, data: uint<64>>,
                        out %sink: !firrtl.bundle<valid: uint<1>, ready flip: uint<1>, data: uint<64>>) {

    // SIG-NEXT: %source = firrtl.wire interesting_name : !firrtl.bundle<valid: uint<1>, ready flip: uint<1>, data: uint<64>>
    // SIG-NEXT: %sink = firrtl.wire interesting_name : !firrtl.bundle<valid: uint<1>, ready flip: uint<1>, data: uint<64>>
    // LT-NEXT: firrtl.when %[[SOURCE_VALID_NAME]] : !firrtl.uint<1>
    // LT-NEXT:   firrtl.connect %[[SINK_DATA_NAME]], %[[SOURCE_DATA_NAME]] : [[SINK_DATA_TYPE]]
    // LT-NEXT:   firrtl.connect %[[SINK_VALID_NAME]], %[[SOURCE_VALID_NAME]] : [[SINK_VALID_TYPE]]
    // LT-NEXT:   firrtl.connect %[[SOURCE_READY_NAME]], %[[SINK_READY_NAME]] : [[SOURCE_READY_TYPE]]

    %0 = firrtl.subfield %source[valid] : !firrtl.bundle<valid: uint<1>, ready flip: uint<1>, data: uint<64>>
    %1 = firrtl.subfield %source[ready] : !firrtl.bundle<valid: uint<1>, ready flip: uint<1>, data: uint<64>>
    %2 = firrtl.subfield %source[data] : !firrtl.bundle<valid: uint<1>, ready flip: uint<1>, data: uint<64>>
    %3 = firrtl.subfield %sink[valid] : !firrtl.bundle<valid: uint<1>, ready flip: uint<1>, data: uint<64>>
    %4 = firrtl.subfield %sink[ready] : !firrtl.bundle<valid: uint<1>, ready flip: uint<1>, data: uint<64>>
    %5 = firrtl.subfield %sink[data] : !firrtl.bundle<valid: uint<1>, ready flip: uint<1>, data: uint<64>>
    firrtl.when %0 : !firrtl.uint<1> {
      firrtl.connect %5, %2 : !firrtl.uint<64>, !firrtl.uint<64>
      firrtl.connect %3, %0 : !firrtl.uint<1>, !firrtl.uint<1>
      firrtl.connect %1, %4 : !firrtl.uint<1>, !firrtl.uint<1>
    }
  }

  // COMMON-LABEL: firrtl.module @TopLevel
  // COMMON-SAME: in %source_valid: [[SOURCE_VALID_TYPE:!firrtl.uint<1>]]
  // COMMON-SAME: out %source_ready: [[SOURCE_READY_TYPE:!firrtl.uint<1>]]
  // COMMON-SAME: in %source_data: [[SOURCE_DATA_TYPE:!firrtl.uint<64>]]
  // COMMON-SAME: out %sink_valid: [[SINK_VALID_TYPE:!firrtl.uint<1>]]
  // COMMON-SAME: in %sink_ready: [[SINK_READY_TYPE:!firrtl.uint<1>]]
  // COMMON-SAME: out %sink_data: [[SINK_DATA_TYPE:!firrtl.uint<64>]]
  firrtl.module @TopLevel(in %source: !firrtl.bundle<valid: uint<1>, ready flip: uint<1>, data: uint<64>>,
                          out %sink: !firrtl.bundle<valid: uint<1>, ready flip: uint<1>, data: uint<64>>) {
    // SIG: %source = firrtl.wire interesting_name : !firrtl.bundle<valid: uint<1>, ready flip: uint<1>, data: uint<64>> 
    // SIG: %sink = firrtl.wire interesting_name : !firrtl.bundle<valid: uint<1>, ready flip: uint<1>, data: uint<64>> 
    // COMMON: %inst_source_valid, %inst_source_ready, %inst_source_data, %inst_sink_valid, %inst_sink_ready, %inst_sink_data
    // COMMON-SAME: = firrtl.instance "" @Simple(
    // COMMON-SAME: in source_valid: !firrtl.uint<1>, out source_ready: !firrtl.uint<1>, in source_data: !firrtl.uint<64>, out sink_valid: !firrtl.uint<1>, in sink_ready: !firrtl.uint<1>, out sink_data: !firrtl.uint<64>
    %sourceV, %sinkV = firrtl.instance "" @Simple(in source: !firrtl.bundle<valid: uint<1>, ready flip: uint<1>, data: uint<64>>,
                        out sink: !firrtl.bundle<valid: uint<1>, ready flip: uint<1>, data: uint<64>>)

    // LT-NEXT: firrtl.matchingconnect %inst_source_valid, %source_valid
    // LT-NEXT: firrtl.matchingconnect %source_ready, %inst_source_ready
    // LT-NEXT: firrtl.matchingconnect %inst_source_data, %source_data
    // LT-NEXT: firrtl.matchingconnect %sink_valid, %inst_sink_valid
    // LT-NEXT: firrtl.matchingconnect %inst_sink_ready, %sink_ready
    // LT-NEXT: firrtl.matchingconnect %sink_data, %inst_sink_data
    firrtl.connect %sourceV, %source : !firrtl.bundle<valid: uint<1>, ready flip: uint<1>, data: uint<64>>, !firrtl.bundle<valid: uint<1>, ready flip: uint<1>, data: uint<64>>

    firrtl.connect %sink, %sinkV : !firrtl.bundle<valid: uint<1>, ready flip: uint<1>, data: uint<64>>, !firrtl.bundle<valid: uint<1>, ready flip: uint<1>, data: uint<64>>
  }

  // COMMON-LABEL: firrtl.module private @Recursive
  // CHECK-SAME: in %[[FLAT_ARG_1_NAME:arg_foo_bar_baz]]: [[FLAT_ARG_1_TYPE:!firrtl.uint<1>]]
  // CHECK-SAME: in %[[FLAT_ARG_2_NAME:arg_foo_qux]]: [[FLAT_ARG_2_TYPE:!firrtl.sint<64>]]
  // CHECK-SAME: out %[[OUT_1_NAME:out1]]: [[OUT_1_TYPE:!firrtl.uint<1>]]
  // CHECK-SAME: out %[[OUT_2_NAME:out2]]: [[OUT_2_TYPE:!firrtl.sint<64>]]
  // AGGREGATE-SAME: in %[[ARG_NAME:arg]]: [[ARG_TYPE:!firrtl.bundle<foo: bundle<bar: bundle<baz: uint<1>>, qux: sint<64>>>]]
  // AGGREGATE-SAME: out %[[OUT_1_NAME:out1]]: [[OUT_1_TYPE:!firrtl.uint<1>]]
  // AGGREGATE-SAME: out %[[OUT_2_NAME:out2]]: [[OUT_2_TYPE:!firrtl.sint<64>]]
  // SIG-SAME: in %[[ARG_NAME:arg]]: [[ARG_TYPE:!firrtl.bundle<foo: bundle<bar: bundle<baz: uint<1>>, qux: sint<64>>>]]
  // SIG-SAME: out %[[OUT_1_NAME:out1]]: [[OUT_1_TYPE:!firrtl.uint<1>]]
  // SIG-SAME: out %[[OUT_2_NAME:out2]]: [[OUT_2_TYPE:!firrtl.sint<64>]]
  firrtl.module private @Recursive(in %arg: !firrtl.bundle<foo: bundle<bar: bundle<baz: uint<1>>, qux: sint<64>>>,
                           out %out1: !firrtl.uint<1>, out %out2: !firrtl.sint<64>) {

    // CHECK-NEXT: firrtl.connect %[[OUT_1_NAME]], %[[FLAT_ARG_1_NAME]] : [[OUT_1_TYPE]]
    // CHECK-NEXT: firrtl.connect %[[OUT_2_NAME]], %[[FLAT_ARG_2_NAME]] : [[OUT_2_TYPE]]
    // AGGREGATE-NEXT:  %0 = firrtl.subfield %[[ARG_NAME]][foo]
    // AGGREGATE-NEXT:  %1 = firrtl.subfield %0[bar]
    // AGGREGATE-NEXT:  %2 = firrtl.subfield %1[baz]
    // AGGREGATE-NEXT:  %3 = firrtl.subfield %0[qux]
    // AGGREGATE-NEXT:  firrtl.connect %[[OUT_1_NAME]], %2
    // AGGREGATE-NEXT:  firrtl.connect %[[OUT_2_NAME]], %3

    %0 = firrtl.subfield %arg[foo] : !firrtl.bundle<foo: bundle<bar: bundle<baz: uint<1>>, qux: sint<64>>>
    %1 = firrtl.subfield %0[bar] : !firrtl.bundle<bar: bundle<baz: uint<1>>, qux: sint<64>>
    %2 = firrtl.subfield %1[baz] : !firrtl.bundle<baz: uint<1>>
    %3 = firrtl.subfield %0[qux] : !firrtl.bundle<bar: bundle<baz: uint<1>>, qux: sint<64>>
    firrtl.connect %out1, %2 : !firrtl.uint<1>, !firrtl.uint<1>
    firrtl.connect %out2, %3 : !firrtl.sint<64>, !firrtl.sint<64>
  }

  // COMMON-LABEL: firrtl.module private @Uniquification
  // CHECK-SAME: in %[[FLATTENED_ARG:a_b]]: [[FLATTENED_TYPE:!firrtl.uint<1>]],
  // CHECK-NOT: %[[FLATTENED_ARG]]
  // CHECK-SAME: in %[[RENAMED_ARG:a_b.+]]: [[RENAMED_TYPE:!firrtl.uint<1>]]
  // CHECK-SAME: {portNames = ["a_b", "a_b"]}
  firrtl.module private @Uniquification(in %a: !firrtl.bundle<b: uint<1>>, in %a_b: !firrtl.uint<1>) {
  }

  // CHECK-LABEL: firrtl.module private @Top
  firrtl.module private @Top(in %in : !firrtl.bundle<a: uint<1>, b: uint<1>>,
                     out %out : !firrtl.bundle<a: uint<1>, b: uint<1>>) {
<<<<<<< HEAD
    // CHECK: firrtl.matchingconnect %out_a, %in_a : !firrtl.uint<1>
    // CHECK: firrtl.matchingconnect %out_b, %in_b : !firrtl.uint<1>
    // SIG: firrtl.connect %out, %in : !firrtl.bundle<a: uint<1>, b: uint<1>>, !firrtl.bundle<a: uint<1>, b: uint<1>>
=======
    // CHECK: firrtl.strictconnect %out_a, %in_a : !firrtl.uint<1>
    // CHECK: firrtl.strictconnect %out_b, %in_b : !firrtl.uint<1>
    // SIG: firrtl.connect %out, %in : !firrtl.bundle<a: uint<1>, b: uint<1>>
>>>>>>> e75c17f3
    firrtl.connect %out, %in : !firrtl.bundle<a: uint<1>, b: uint<1>>, !firrtl.bundle<a: uint<1>, b: uint<1>>
  }

  // COMMON-LABEL: firrtl.module private @Foo
  // CHECK-SAME: in %[[FLAT_ARG_INPUT_NAME:a_b_c]]: [[FLAT_ARG_INPUT_TYPE:!firrtl.uint<1>]]
  // CHECK-SAME: out %[[FLAT_ARG_OUTPUT_NAME:b_b_c]]: [[FLAT_ARG_OUTPUT_TYPE:!firrtl.uint<1>]]
  firrtl.module private @Foo(in %a: !firrtl.bundle<b: bundle<c: uint<1>>>, out %b: !firrtl.bundle<b: bundle<c: uint<1>>>) {
<<<<<<< HEAD
    // CHECK: firrtl.matchingconnect %[[FLAT_ARG_OUTPUT_NAME]], %[[FLAT_ARG_INPUT_NAME]] : [[FLAT_ARG_OUTPUT_TYPE]]
    // SIG: firrtl.connect %b, %a : !firrtl.bundle<b: bundle<c: uint<1>>>, !firrtl.bundle<b: bundle<c: uint<1>>>
=======
    // CHECK: firrtl.strictconnect %[[FLAT_ARG_OUTPUT_NAME]], %[[FLAT_ARG_INPUT_NAME]] : [[FLAT_ARG_OUTPUT_TYPE]]
    // SIG: firrtl.connect %b, %a : !firrtl.bundle<b: bundle<c: uint<1>>>
>>>>>>> e75c17f3
    firrtl.connect %b, %a : !firrtl.bundle<b: bundle<c: uint<1>>>, !firrtl.bundle<b: bundle<c: uint<1>>>
  }

// Test lower of a 1-read 1-write aggregate memory
//
// circuit Foo :
//   module Foo :
//     input clock: Clock
//     input rAddr: UInt<4>
//     input rEn: UInt<1>
//     output rData: {a: UInt<8>, b: UInt<8>}
//     input wAddr: UInt<4>
//     input wEn: UInt<1>
//     input wMask: {a: UInt<1>, b: UInt<1>}
//     input wData: {a: UInt<8>, b: UInt<8>}
//
//     mem memory:
//       data-type => {a: UInt<8>, b: UInt<8>}
//       depth => 16
//       reader => r
//       writer => w
//       read-latency => 0
//       write-latency => 1
//       read-under-write => undefined
//
//     memory.r.clk <= clock
//     memory.r.en <= rEn
//     memory.r.addr <= rAddr
//     rData <= memory.r.data
//
//     memory.w.clk <= clock
//     memory.w.en <= wEn
//     memory.w.addr <= wAddr
//     memory.w.mask <= wMask
//     memory.w.data <= wData

  // SIG-LABEL: firrtl.module private @Mem2
  firrtl.module private @Mem2(in %clock: !firrtl.clock, in %rAddr: !firrtl.uint<4>, in %rEn: !firrtl.uint<1>, out %rData: !firrtl.bundle<a: uint<8>, b: uint<8>>, in %wAddr: !firrtl.uint<4>, in %wEn: !firrtl.uint<1>, in %wMask: !firrtl.bundle<a: uint<1>, b: uint<1>>, in %wData: !firrtl.bundle<a: uint<8>, b: uint<8>>) {
    %memory_r, %memory_w = firrtl.mem Undefined {depth = 16 : i64, name = "memory", portNames = ["r", "w"], readLatency = 0 : i32, writeLatency = 1 : i32} : !firrtl.bundle<addr: uint<4>, en: uint<1>, clk: clock, data flip: bundle<a: uint<8>, b: uint<8>>>, !firrtl.bundle<addr: uint<4>, en: uint<1>, clk: clock, data: bundle<a: uint<8>, b: uint<8>>, mask: bundle<a: uint<1>, b: uint<1>>>
    %0 = firrtl.subfield %memory_r[clk] : !firrtl.bundle<addr: uint<4>, en: uint<1>, clk: clock, data flip: bundle<a: uint<8>, b: uint<8>>>
    firrtl.connect %0, %clock : !firrtl.clock, !firrtl.clock
    %1 = firrtl.subfield %memory_r[en] : !firrtl.bundle<addr: uint<4>, en: uint<1>, clk: clock, data flip: bundle<a: uint<8>, b: uint<8>>>
    firrtl.connect %1, %rEn : !firrtl.uint<1>, !firrtl.uint<1>
    %2 = firrtl.subfield %memory_r[addr] : !firrtl.bundle<addr: uint<4>, en: uint<1>, clk: clock, data flip: bundle<a: uint<8>, b: uint<8>>>
    firrtl.connect %2, %rAddr : !firrtl.uint<4>, !firrtl.uint<4>
    %3 = firrtl.subfield %memory_r[data] : !firrtl.bundle<addr: uint<4>, en: uint<1>, clk: clock, data flip: bundle<a: uint<8>, b: uint<8>>>
    firrtl.connect %rData, %3 : !firrtl.bundle<a: uint<8>, b: uint<8>>, !firrtl.bundle<a: uint<8>, b: uint<8>>
    %4 = firrtl.subfield %memory_w[clk] : !firrtl.bundle<addr: uint<4>, en: uint<1>, clk: clock, data: bundle<a: uint<8>, b: uint<8>>, mask: bundle<a: uint<1>, b: uint<1>>>
    firrtl.connect %4, %clock : !firrtl.clock, !firrtl.clock
    %5 = firrtl.subfield %memory_w[en] : !firrtl.bundle<addr: uint<4>, en: uint<1>, clk: clock, data: bundle<a: uint<8>, b: uint<8>>, mask: bundle<a: uint<1>, b: uint<1>>>
    firrtl.connect %5, %wEn : !firrtl.uint<1>, !firrtl.uint<1>
    %6 = firrtl.subfield %memory_w[addr] : !firrtl.bundle<addr: uint<4>, en: uint<1>, clk: clock, data: bundle<a: uint<8>, b: uint<8>>, mask: bundle<a: uint<1>, b: uint<1>>>
    firrtl.connect %6, %wAddr : !firrtl.uint<4>, !firrtl.uint<4>
    %7 = firrtl.subfield %memory_w[mask] : !firrtl.bundle<addr: uint<4>, en: uint<1>, clk: clock, data: bundle<a: uint<8>, b: uint<8>>, mask: bundle<a: uint<1>, b: uint<1>>>
    firrtl.connect %7, %wMask : !firrtl.bundle<a: uint<1>, b: uint<1>>, !firrtl.bundle<a: uint<1>, b: uint<1>>
    %8 = firrtl.subfield %memory_w[data] : !firrtl.bundle<addr: uint<4>, en: uint<1>, clk: clock, data: bundle<a: uint<8>, b: uint<8>>, mask: bundle<a: uint<1>, b: uint<1>>>
    firrtl.connect %8, %wData : !firrtl.bundle<a: uint<8>, b: uint<8>>, !firrtl.bundle<a: uint<8>, b: uint<8>>

    // ---------------------------------------------------------------------------------
    // Split memory "a" should exist
    // CHECK: %[[MEMORY_A_R:.+]], %[[MEMORY_A_W:.+]] = firrtl.mem {{.+}} data: uint<8>, mask: uint<1>
    //
    // Split memory "b" should exist
    // CHECK-NEXT: %[[MEMORY_B_R:.+]], %[[MEMORY_B_W:.+]] = firrtl.mem {{.+}} data: uint<8>, mask: uint<1>
    // ---------------------------------------------------------------------------------
    // Read ports
    // CHECK-NEXT: %[[MEMORY_A_R_ADDR:.+]] = firrtl.subfield %[[MEMORY_A_R]][addr]
    // CHECK-NEXT: firrtl.matchingconnect %[[MEMORY_A_R_ADDR]], %[[MEMORY_R_ADDR:.+]] :
    // CHECK-NEXT: %[[MEMORY_B_R_ADDR:.+]] = firrtl.subfield %[[MEMORY_B_R]][addr]
    // CHECK-NEXT: firrtl.matchingconnect %[[MEMORY_B_R_ADDR]], %[[MEMORY_R_ADDR]]
    // CHECK-NEXT: %[[MEMORY_A_R_EN:.+]] = firrtl.subfield %[[MEMORY_A_R]][en]
    // CHECK-NEXT: firrtl.matchingconnect %[[MEMORY_A_R_EN]], %[[MEMORY_R_EN:.+]] :
    // CHECK-NEXT: %[[MEMORY_B_R_EN:.+]] = firrtl.subfield %[[MEMORY_B_R]][en]
    // CHECK-NEXT: firrtl.matchingconnect %[[MEMORY_B_R_EN]], %[[MEMORY_R_EN]]
    // CHECK-NEXT: %[[MEMORY_A_R_CLK:.+]] = firrtl.subfield %[[MEMORY_A_R]][clk]
    // CHECK-NEXT: firrtl.matchingconnect %[[MEMORY_A_R_CLK]], %[[MEMORY_R_CLK:.+]] :
    // CHECK-NEXT: %[[MEMORY_B_R_CLK:.+]] = firrtl.subfield %[[MEMORY_B_R]][clk]
    // CHECK-NEXT: firrtl.matchingconnect %[[MEMORY_B_R_CLK]], %[[MEMORY_R_CLK]]
    // CHECK-NEXT: %[[MEMORY_A_R_DATA:.+]] = firrtl.subfield %[[MEMORY_A_R]][data]
    // CHECK-NEXT: firrtl.matchingconnect %[[WIRE_A_R_DATA:.+]], %[[MEMORY_A_R_DATA]] :
    // CHECK-NEXT: %[[MEMORY_B_R_DATA:.+]] = firrtl.subfield %[[MEMORY_B_R]][data]
    // CHECK-NEXT: firrtl.matchingconnect %[[WIRE_B_R_DATA:.+]], %[[MEMORY_B_R_DATA]] :
    // ---------------------------------------------------------------------------------
    // Write Ports
    // CHECK-NEXT: %[[MEMORY_A_W_ADDR:.+]] = firrtl.subfield %[[MEMORY_A_W]][addr]
    // CHECK-NEXT: firrtl.matchingconnect %[[MEMORY_A_W_ADDR]], %[[MEMORY_W_ADDR:.+]] :
    // CHECK-NEXT: %[[MEMORY_B_W_ADDR:.+]] = firrtl.subfield %[[MEMORY_B_W]][addr]
    // CHECK-NEXT: firrtl.matchingconnect %[[MEMORY_B_W_ADDR]], %[[MEMORY_W_ADDR]] :
    // CHECK-NEXT: %[[MEMORY_A_W_EN:.+]] = firrtl.subfield %[[MEMORY_A_W]][en]
    // CHECK-NEXT: firrtl.matchingconnect %[[MEMORY_A_W_EN]], %[[MEMORY_W_EN:.+]] :
    // CHECK-NEXT: %[[MEMORY_B_W_EN:.+]] = firrtl.subfield %[[MEMORY_B_W]][en]
    // CHECK-NEXT: firrtl.matchingconnect %[[MEMORY_B_W_EN]], %[[MEMORY_W_EN]] :
    // CHECK-NEXT: %[[MEMORY_A_W_CLK:.+]] = firrtl.subfield %[[MEMORY_A_W]][clk]
    // CHECK-NEXT: firrtl.matchingconnect %[[MEMORY_A_W_CLK]], %[[MEMORY_W_CLK:.+]] :
    // CHECK-NEXT: %[[MEMORY_B_W_CLK:.+]] = firrtl.subfield %[[MEMORY_B_W]][clk]
    // CHECK-NEXT: firrtl.matchingconnect %[[MEMORY_B_W_CLK]], %[[MEMORY_W_CLK]] :
    // CHECK-NEXT: %[[MEMORY_A_W_DATA:.+]] = firrtl.subfield %[[MEMORY_A_W]][data]
    // CHECK-NEXT: firrtl.matchingconnect %[[MEMORY_A_W_DATA]], %[[WIRE_A_W_DATA:.+]] :
    // CHECK-NEXT: %[[MEMORY_B_W_DATA:.+]] = firrtl.subfield %[[MEMORY_B_W]][data]
    // CHECK-NEXT: firrtl.matchingconnect %[[MEMORY_B_W_DATA]], %[[WIRE_B_W_DATA:.+]] :
    // CHECK-NEXT: %[[MEMORY_A_W_MASK:.+]] = firrtl.subfield %[[MEMORY_A_W]][mask]
    // CHECK-NEXT: firrtl.matchingconnect %[[MEMORY_A_W_MASK]], %[[WIRE_A_W_MASK:.+]] :
    // CHECK-NEXT: %[[MEMORY_B_W_MASK:.+]] = firrtl.subfield %[[MEMORY_B_W]][mask]
    // CHECK-NEXT: firrtl.matchingconnect %[[MEMORY_B_W_MASK]], %[[WIRE_B_W_MASK:.+]] :
    //
    // Connections to module ports
    // CHECK-NEXT: firrtl.connect %[[MEMORY_R_CLK]], %clock
    // CHECK-NEXT: firrtl.connect %[[MEMORY_R_EN]], %rEn
    // CHECK-NEXT: firrtl.connect %[[MEMORY_R_ADDR]], %rAddr
    // CHECK-NEXT: firrtl.matchingconnect %rData_a, %[[WIRE_A_R_DATA]]
    // CHECK-NEXT: firrtl.matchingconnect %rData_b, %[[WIRE_B_R_DATA]]
    // CHECK-NEXT: firrtl.connect %[[MEMORY_W_CLK]], %clock
    // CHECK-NEXT: firrtl.connect %[[MEMORY_W_EN]], %wEn
    // CHECK-NEXT: firrtl.connect %[[MEMORY_W_ADDR]], %wAddr
    // CHECK-NEXT: firrtl.matchingconnect %[[WIRE_A_W_MASK]], %wMask_a
    // CHECK-NEXT: firrtl.matchingconnect %[[WIRE_B_W_MASK]], %wMask_b
    // CHECK-NEXT: firrtl.matchingconnect %[[WIRE_A_W_DATA]], %wData_a
    // CHECK-NEXT: firrtl.matchingconnect %[[WIRE_B_W_DATA]], %wData_b
  }


// https://github.com/llvm/circt/issues/593

    firrtl.module private @mod_2(in %clock: !firrtl.clock, in %inp_a: !firrtl.bundle<inp_d: uint<14>>) {
    }
    firrtl.module private @top_mod(in %clock: !firrtl.clock) {
      %U0_clock, %U0_inp_a = firrtl.instance U0 @mod_2(in clock: !firrtl.clock, in inp_a: !firrtl.bundle<inp_d: uint<14>>)
      %0 = firrtl.invalidvalue : !firrtl.clock
      firrtl.connect %U0_clock, %0 : !firrtl.clock, !firrtl.clock
      %1 = firrtl.invalidvalue : !firrtl.bundle<inp_d: uint<14>>
      firrtl.connect %U0_inp_a, %1 : !firrtl.bundle<inp_d: uint<14>>, !firrtl.bundle<inp_d: uint<14>>
    }



//CHECK-LABEL:     firrtl.module private @mod_2(in %clock: !firrtl.clock, in %inp_a_inp_d: !firrtl.uint<14>)
//CHECK:    firrtl.module private @top_mod(in %clock: !firrtl.clock)
//CHECK-NEXT:      %U0_clock, %U0_inp_a_inp_d = firrtl.instance U0 @mod_2(in clock: !firrtl.clock, in inp_a_inp_d: !firrtl.uint<14>)
//CHECK-NEXT:      %invalid_clock = firrtl.invalidvalue : !firrtl.clock
//CHECK-NEXT:      firrtl.connect %U0_clock, %invalid_clock : !firrtl.clock
//CHECK-NEXT:      %invalid_ui14 = firrtl.invalidvalue : !firrtl.uint<14>
//CHECK-NEXT:      firrtl.matchingconnect %U0_inp_a_inp_d, %invalid_ui14 : !firrtl.uint<14>

//AGGREGATE-LABEL: firrtl.module private @mod_2(in %clock: !firrtl.clock, in %inp_a: !firrtl.bundle<inp_d: uint<14>>)
//AGGREGATE:    firrtl.module private @top_mod(in %clock: !firrtl.clock)
//AGGREGATE-NEXT:  %U0_clock, %U0_inp_a = firrtl.instance U0  @mod_2(in clock: !firrtl.clock, in inp_a: !firrtl.bundle<inp_d: uint<14>>)
//AGGREGATE-NEXT:  %invalid_clock = firrtl.invalidvalue : !firrtl.clock
//AGGREGATE-NEXT:  firrtl.connect %U0_clock, %invalid_clock : !firrtl.clock
//AGGREGATE-NEXT:  %invalid = firrtl.invalidvalue : !firrtl.bundle<inp_d: uint<14>>
//AGGREGATE-NEXT:  %0 = firrtl.subfield %invalid[inp_d] : !firrtl.bundle<inp_d: uint<14>>
//AGGREGATE-NEXT:  %1 = firrtl.subfield %U0_inp_a[inp_d] : !firrtl.bundle<inp_d: uint<14>>
//AGGREGATE-NEXT:  firrtl.matchingconnect %1, %0 : !firrtl.uint<14>
//SIG-LABEL: firrtl.module private @mod_2(in %clock: !firrtl.clock, in %inp_a: !firrtl.bundle<inp_d: uint<14>>)
//SIG:    firrtl.module private @top_mod(in %clock: !firrtl.clock)

// https://github.com/llvm/circt/issues/661

// This test is just checking that the following doesn't error.
    // COMMON-LABEL: firrtl.module private @Issue661
    firrtl.module private @Issue661(in %clock: !firrtl.clock) {
      %head_MPORT_2, %head_MPORT_6 = firrtl.mem Undefined {depth = 20 : i64, name = "head", portNames = ["MPORT_2", "MPORT_6"], readLatency = 0 : i32, writeLatency = 1 : i32}
      : !firrtl.bundle<addr: uint<5>, en: uint<1>, clk: clock, data: uint<5>, mask: uint<1>>,
        !firrtl.bundle<addr: uint<5>, en: uint<1>, clk: clock, data: uint<5>, mask: uint<1>>
      %127 = firrtl.subfield %head_MPORT_6[clk] : !firrtl.bundle<addr: uint<5>, en: uint<1>, clk: clock, data: uint<5>, mask: uint<1>>
    }

// Check that a non-bundled mux ops are untouched.
    // COMMON-LABEL: firrtl.module private @Mux
    firrtl.module private @Mux(in %p: !firrtl.uint<1>, in %a: !firrtl.uint<1>, in %b: !firrtl.uint<1>, out %c: !firrtl.uint<1>) {
      // CHECK-NEXT: %0 = firrtl.mux(%p, %a, %b) : (!firrtl.uint<1>, !firrtl.uint<1>, !firrtl.uint<1>) -> !firrtl.uint<1>
      // CHECK-NEXT: firrtl.connect %c, %0 : !firrtl.uint<1>
      %0 = firrtl.mux(%p, %a, %b) : (!firrtl.uint<1>, !firrtl.uint<1>, !firrtl.uint<1>) -> !firrtl.uint<1>
      firrtl.connect %c, %0 : !firrtl.uint<1>, !firrtl.uint<1>
    }
    // COMMON-LABEL: firrtl.module private @MuxBundle
    firrtl.module private @MuxBundle(in %p: !firrtl.uint<1>, in %a: !firrtl.bundle<a: uint<1>>, in %b: !firrtl.bundle<a: uint<1>>, out %c: !firrtl.bundle<a: uint<1>>) {
      // CHECK-NEXT: %0 = firrtl.mux(%p, %a_a, %b_a) : (!firrtl.uint<1>, !firrtl.uint<1>, !firrtl.uint<1>) -> !firrtl.uint<1>
      // CHECK-NEXT: firrtl.matchingconnect %c_a, %0 : !firrtl.uint<1>
      // SIG:        firrtl.mux(%p, %a, %b) : (!firrtl.uint<1>, !firrtl.bundle<a: uint<1>>, !firrtl.bundle<a: uint<1>>) -> !firrtl.bundle<a: uint<1>>
      %0 = firrtl.mux(%p, %a, %b) : (!firrtl.uint<1>, !firrtl.bundle<a: uint<1>>, !firrtl.bundle<a: uint<1>>) -> !firrtl.bundle<a: uint<1>>
      firrtl.connect %c, %0 : !firrtl.bundle<a: uint<1>>, !firrtl.bundle<a: uint<1>>
    }

    // COMMON-LABEL: firrtl.module private @NodeBundle
    firrtl.module private @NodeBundle(in %a: !firrtl.bundle<a: uint<1>>, out %b: !firrtl.uint<1>) {
      // CHECK-NEXT: %n_a = firrtl.node %a_a  : !firrtl.uint<1>
      // CHECK-NEXT: firrtl.connect %b, %n_a : !firrtl.uint<1>
      // SIG:        firrtl.node %a : !firrtl.bundle<a: uint<1>>
      %n = firrtl.node %a : !firrtl.bundle<a: uint<1>>
      %n_a = firrtl.subfield %n[a] : !firrtl.bundle<a: uint<1>>
      firrtl.connect %b, %n_a : !firrtl.uint<1>, !firrtl.uint<1>
    }

    // CHECK-LABEL: firrtl.module private @RegBundle(in %a_a: !firrtl.uint<1>, in %clk: !firrtl.clock, out %b_a: !firrtl.uint<1>)
    firrtl.module private @RegBundle(in %a: !firrtl.bundle<a: uint<1>>, in %clk: !firrtl.clock, out %b: !firrtl.bundle<a: uint<1>>) {
      // CHECK-NEXT: %x_a = firrtl.reg %clk : !firrtl.clock, !firrtl.uint<1>
      // CHECK-NEXT: firrtl.connect %x_a, %a_a : !firrtl.uint<1>
      // CHECK-NEXT: firrtl.connect %b_a, %x_a : !firrtl.uint<1>
      // SIG: %x = firrtl.reg %clk : !firrtl.clock, !firrtl.bundle<a: uint<1>>
      %x = firrtl.reg %clk {name = "x"} : !firrtl.clock, !firrtl.bundle<a: uint<1>>
      %0 = firrtl.subfield %x[a] : !firrtl.bundle<a: uint<1>>
      %1 = firrtl.subfield %a[a] : !firrtl.bundle<a: uint<1>>
      firrtl.connect %0, %1 : !firrtl.uint<1>, !firrtl.uint<1>
      %2 = firrtl.subfield %b[a] : !firrtl.bundle<a: uint<1>>
      %3 = firrtl.subfield %x[a] : !firrtl.bundle<a: uint<1>>
      firrtl.connect %2, %3 : !firrtl.uint<1>, !firrtl.uint<1>
    }

    // CHECK-LABEL: firrtl.module private @RegBundleWithBulkConnect(in %a_a: !firrtl.uint<1>, in %clk: !firrtl.clock, out %b_a: !firrtl.uint<1>)
    firrtl.module private @RegBundleWithBulkConnect(in %a: !firrtl.bundle<a: uint<1>>, in %clk: !firrtl.clock, out %b: !firrtl.bundle<a: uint<1>>) {
      // CHECK-NEXT: %x_a = firrtl.reg %clk : !firrtl.clock, !firrtl.uint<1>
      // CHECK-NEXT: firrtl.matchingconnect %x_a, %a_a : !firrtl.uint<1>
      // CHECK-NEXT: firrtl.matchingconnect %b_a, %x_a : !firrtl.uint<1>
      %x = firrtl.reg %clk {name = "x"} : !firrtl.clock, !firrtl.bundle<a: uint<1>>
      firrtl.connect %x, %a : !firrtl.bundle<a: uint<1>>, !firrtl.bundle<a: uint<1>>
      firrtl.connect %b, %x : !firrtl.bundle<a: uint<1>>, !firrtl.bundle<a: uint<1>>
    }

    // CHECK-LABEL: firrtl.module private @WireBundle(in %a_a: !firrtl.uint<1>,  out %b_a: !firrtl.uint<1>)
    firrtl.module private @WireBundle(in %a: !firrtl.bundle<a: uint<1>>,  out %b: !firrtl.bundle<a: uint<1>>) {
      // CHECK-NEXT: %x_a = firrtl.wire  : !firrtl.uint<1>
      // CHECK-NEXT: firrtl.connect %x_a, %a_a : !firrtl.uint<1>
      // CHECK-NEXT: firrtl.connect %b_a, %x_a : !firrtl.uint<1>
      %x = firrtl.wire : !firrtl.bundle<a: uint<1>>
      %0 = firrtl.subfield %x[a] : !firrtl.bundle<a: uint<1>>
      %1 = firrtl.subfield %a[a] : !firrtl.bundle<a: uint<1>>
      firrtl.connect %0, %1 : !firrtl.uint<1>, !firrtl.uint<1>
      %2 = firrtl.subfield %b[a] : !firrtl.bundle<a: uint<1>>
      %3 = firrtl.subfield %x[a] : !firrtl.bundle<a: uint<1>>
      firrtl.connect %2, %3 : !firrtl.uint<1>, !firrtl.uint<1>
    }

  // COMMON-LABEL: firrtl.module private @WireBundlesWithBulkConnect
  firrtl.module private @WireBundlesWithBulkConnect(in %source: !firrtl.bundle<valid: uint<1>, ready flip: uint<1>, data: uint<64>>,
                             out %sink: !firrtl.bundle<valid: uint<1>, ready flip: uint<1>, data: uint<64>>) {
    // CHECK: %w_valid = firrtl.wire  : !firrtl.uint<1>
    // CHECK: %w_ready = firrtl.wire  : !firrtl.uint<1>
    // CHECK: %w_data = firrtl.wire  : !firrtl.uint<64>
    %w = firrtl.wire : !firrtl.bundle<valid: uint<1>, ready flip: uint<1>, data: uint<64>>
    // CHECK: firrtl.matchingconnect %w_valid, %source_valid : !firrtl.uint<1>
    // CHECK: firrtl.matchingconnect %source_ready, %w_ready : !firrtl.uint<1>
    // CHECK: firrtl.matchingconnect %w_data, %source_data : !firrtl.uint<64>
    firrtl.connect %w, %source : !firrtl.bundle<valid: uint<1>, ready flip: uint<1>, data: uint<64>>, !firrtl.bundle<valid: uint<1>, ready flip: uint<1>, data: uint<64>>
    // CHECK: firrtl.matchingconnect %sink_valid, %w_valid : !firrtl.uint<1>
    // CHECK: firrtl.matchingconnect %w_ready, %sink_ready : !firrtl.uint<1>
    // CHECK: firrtl.matchingconnect %sink_data, %w_data : !firrtl.uint<64>
    firrtl.connect %sink, %w : !firrtl.bundle<valid: uint<1>, ready flip: uint<1>, data: uint<64>>, !firrtl.bundle<valid: uint<1>, ready flip: uint<1>, data: uint<64>>
  }

// Test vector lowering
  firrtl.module private @LowerVectors(in %a: !firrtl.vector<uint<1>, 2>, out %b: !firrtl.vector<uint<1>, 2>) {
    firrtl.connect %b, %a: !firrtl.vector<uint<1>, 2>, !firrtl.vector<uint<1>, 2>
  }
  // CHECK-LABEL: firrtl.module private @LowerVectors(in %a_0: !firrtl.uint<1>, in %a_1: !firrtl.uint<1>, out %b_0: !firrtl.uint<1>, out %b_1: !firrtl.uint<1>)
  // CHECK: firrtl.matchingconnect %b_0, %a_0
  // CHECK: firrtl.matchingconnect %b_1, %a_1
  // AGGREGATE-LABEL: firrtl.module private @LowerVectors(in %a: !firrtl.vector<uint<1>, 2>, out %b: !firrtl.vector<uint<1>, 2>)
  // AGGREGATE-NEXT: %0 = firrtl.subindex %a[0] : !firrtl.vector<uint<1>, 2>
  // AGGREGATE-NEXT: %1 = firrtl.subindex %b[0] : !firrtl.vector<uint<1>, 2>
  // AGGREGATE-NEXT: firrtl.matchingconnect %1, %0 : !firrtl.uint<1>
  // AGGREGATE-NEXT: %2 = firrtl.subindex %a[1] : !firrtl.vector<uint<1>, 2>
  // AGGREGATE-NEXT: %3 = firrtl.subindex %b[1] : !firrtl.vector<uint<1>, 2>
  // AGGREGATE-NEXT: firrtl.matchingconnect %3, %2 : !firrtl.uint<1>

// Test vector of bundles lowering
  // COMMON-LABEL: firrtl.module private @LowerVectorsOfBundles(in %in_0_a: !firrtl.uint<1>, out %in_0_b: !firrtl.uint<1>, in %in_1_a: !firrtl.uint<1>, out %in_1_b: !firrtl.uint<1>, out %out_0_a: !firrtl.uint<1>, in %out_0_b: !firrtl.uint<1>, out %out_1_a: !firrtl.uint<1>, in %out_1_b: !firrtl.uint<1>)
  firrtl.module private @LowerVectorsOfBundles(in %in: !firrtl.vector<bundle<a : uint<1>, b  flip: uint<1>>, 2>,
                                       out %out: !firrtl.vector<bundle<a : uint<1>, b  flip: uint<1>>, 2>) {
    // LT:      firrtl.matchingconnect %out_0_a, %in_0_a : !firrtl.uint<1>
    // LT-NEXT: firrtl.matchingconnect %in_0_b, %out_0_b : !firrtl.uint<1>
    // LT-NEXT: firrtl.matchingconnect %out_1_a, %in_1_a : !firrtl.uint<1>
    // LT-NEXT: firrtl.matchingconnect %in_1_b, %out_1_b : !firrtl.uint<1>
    firrtl.connect %out, %in: !firrtl.vector<bundle<a : uint<1>, b flip: uint<1>>, 2>, !firrtl.vector<bundle<a : uint<1>, b flip: uint<1>>, 2>
  }

  // COMMON-LABEL: firrtl.extmodule @ExternalModule(in source_valid: !firrtl.uint<1>, out source_ready: !firrtl.uint<1>, in source_data: !firrtl.uint<64>)
  firrtl.extmodule @ExternalModule(in source: !firrtl.bundle<valid: uint<1>, ready flip: uint<1>, data: uint<64>>)
  firrtl.module private @Test() {
    // COMMON: %inst_source_valid, %inst_source_ready, %inst_source_data = firrtl.instance "" @ExternalModule(in source_valid: !firrtl.uint<1>, out source_ready: !firrtl.uint<1>, in source_data: !firrtl.uint<64>)
    %inst_source = firrtl.instance "" @ExternalModule(in source: !firrtl.bundle<valid: uint<1>, ready flip: uint<1>, data: uint<64>>)
  }

// Test RegResetOp lowering
  // COMMON-LABEL: firrtl.module private @LowerRegResetOp
  firrtl.module private @LowerRegResetOp(in %clock: !firrtl.clock, in %reset: !firrtl.uint<1>, in %a_d: !firrtl.vector<uint<1>, 2>, out %a_q: !firrtl.vector<uint<1>, 2>) {
    %c0_ui1 = firrtl.constant 0 : !firrtl.uint<1>
    %init = firrtl.wire  : !firrtl.vector<uint<1>, 2>
    %0 = firrtl.subindex %init[0] : !firrtl.vector<uint<1>, 2>
    firrtl.connect %0, %c0_ui1 : !firrtl.uint<1>, !firrtl.uint<1>
    %1 = firrtl.subindex %init[1] : !firrtl.vector<uint<1>, 2>
    firrtl.connect %1, %c0_ui1 : !firrtl.uint<1>, !firrtl.uint<1>
    %r = firrtl.regreset %clock, %reset, %init {name = "r"} : !firrtl.clock, !firrtl.uint<1>, !firrtl.vector<uint<1>, 2>, !firrtl.vector<uint<1>, 2>
    firrtl.connect %r, %a_d : !firrtl.vector<uint<1>, 2>, !firrtl.vector<uint<1>, 2>
    firrtl.connect %a_q, %r : !firrtl.vector<uint<1>, 2>, !firrtl.vector<uint<1>, 2>
  }
  // CHECK:   %c0_ui1 = firrtl.constant 0 : !firrtl.uint<1>
  // CHECK:   %init_0 = firrtl.wire  : !firrtl.uint<1>
  // CHECK:   %init_1 = firrtl.wire  : !firrtl.uint<1>
  // CHECK:   firrtl.connect %init_0, %c0_ui1 : !firrtl.uint<1>
  // CHECK:   firrtl.connect %init_1, %c0_ui1 : !firrtl.uint<1>
  // CHECK:   %r_0 = firrtl.regreset %clock, %reset, %init_0 : !firrtl.clock, !firrtl.uint<1>, !firrtl.uint<1>, !firrtl.uint<1>
  // CHECK:   %r_1 = firrtl.regreset %clock, %reset, %init_1 : !firrtl.clock, !firrtl.uint<1>, !firrtl.uint<1>, !firrtl.uint<1>
  // CHECK:   firrtl.matchingconnect %r_0, %a_d_0 : !firrtl.uint<1>
  // CHECK:   firrtl.matchingconnect %r_1, %a_d_1 : !firrtl.uint<1>
  // CHECK:   firrtl.matchingconnect %a_q_0, %r_0 : !firrtl.uint<1>
  // CHECK:   firrtl.matchingconnect %a_q_1, %r_1 : !firrtl.uint<1>
  // AGGREGATE:       %c0_ui1 = firrtl.constant 0 : !firrtl.uint<1>
  // AGGREGATE-NEXT:  %init = firrtl.wire  : !firrtl.vector<uint<1>, 2>
  // AGGREGATE-NEXT:  %0 = firrtl.subindex %init[0] : !firrtl.vector<uint<1>, 2>
  // AGGREGATE-NEXT:  firrtl.connect %0, %c0_ui1 : !firrtl.uint<1>
  // AGGREGATE-NEXT:  %1 = firrtl.subindex %init[1] : !firrtl.vector<uint<1>, 2>
  // AGGREGATE-NEXT:  firrtl.connect %1, %c0_ui1 : !firrtl.uint<1>
  // AGGREGATE-NEXT:  %r = firrtl.regreset %clock, %reset, %init  : !firrtl.clock, !firrtl.uint<1>, !firrtl.vector<uint<1>, 2>, !firrtl.vector<uint<1>, 2>
  // AGGREGATE-NEXT:  %2 = firrtl.subindex %a_d[0] : !firrtl.vector<uint<1>, 2>
  // AGGREGATE-NEXT:  %3 = firrtl.subindex %r[0] : !firrtl.vector<uint<1>, 2>
  // AGGREGATE-NEXT:  firrtl.matchingconnect %3, %2 : !firrtl.uint<1>
  // AGGREGATE-NEXT:  %4 = firrtl.subindex %a_d[1] : !firrtl.vector<uint<1>, 2>
  // AGGREGATE-NEXT:  %5 = firrtl.subindex %r[1] : !firrtl.vector<uint<1>, 2>
  // AGGREGATE-NEXT:  firrtl.matchingconnect %5, %4 : !firrtl.uint<1>
  // AGGREGATE-NEXT:  %6 = firrtl.subindex %r[0] : !firrtl.vector<uint<1>, 2>
  // AGGREGATE-NEXT:  %7 = firrtl.subindex %a_q[0] : !firrtl.vector<uint<1>, 2>
  // AGGREGATE-NEXT:  firrtl.matchingconnect %7, %6 : !firrtl.uint<1>
  // AGGREGATE-NEXT:  %8 = firrtl.subindex %r[1] : !firrtl.vector<uint<1>, 2>
  // AGGREGATE-NEXT:  %9 = firrtl.subindex %a_q[1] : !firrtl.vector<uint<1>, 2>
  // AGGREGATE-NEXT:  firrtl.matchingconnect %9, %8 : !firrtl.uint<1>

// Test RegResetOp lowering without name attribute
// https://github.com/llvm/circt/issues/795
  // CHECK-LABEL: firrtl.module private @LowerRegResetOpNoName
  firrtl.module private @LowerRegResetOpNoName(in %clock: !firrtl.clock, in %reset: !firrtl.uint<1>, in %a_d: !firrtl.vector<uint<1>, 2>, out %a_q: !firrtl.vector<uint<1>, 2>) {
    %c0_ui1 = firrtl.constant 0 : !firrtl.uint<1>
    %init = firrtl.wire  : !firrtl.vector<uint<1>, 2>
    %0 = firrtl.subindex %init[0] : !firrtl.vector<uint<1>, 2>
    firrtl.connect %0, %c0_ui1 : !firrtl.uint<1>, !firrtl.uint<1>
    %1 = firrtl.subindex %init[1] : !firrtl.vector<uint<1>, 2>
    firrtl.connect %1, %c0_ui1 : !firrtl.uint<1>, !firrtl.uint<1>
    %r = firrtl.regreset %clock, %reset, %init {name = ""} : !firrtl.clock, !firrtl.uint<1>, !firrtl.vector<uint<1>, 2>, !firrtl.vector<uint<1>, 2>
    firrtl.connect %r, %a_d : !firrtl.vector<uint<1>, 2>, !firrtl.vector<uint<1>, 2>
    firrtl.connect %a_q, %r : !firrtl.vector<uint<1>, 2>, !firrtl.vector<uint<1>, 2>
  }
  // CHECK:   %c0_ui1 = firrtl.constant 0 : !firrtl.uint<1>
  // CHECK:   %init_0 = firrtl.wire  : !firrtl.uint<1>
  // CHECK:   %init_1 = firrtl.wire  : !firrtl.uint<1>
  // CHECK:   firrtl.connect %init_0, %c0_ui1 : !firrtl.uint<1>
  // CHECK:   firrtl.connect %init_1, %c0_ui1 : !firrtl.uint<1>
  // CHECK:   %0 = firrtl.regreset %clock, %reset, %init_0 : !firrtl.clock, !firrtl.uint<1>, !firrtl.uint<1>, !firrtl.uint<1>
  // CHECK:   %1 = firrtl.regreset %clock, %reset, %init_1 : !firrtl.clock, !firrtl.uint<1>, !firrtl.uint<1>, !firrtl.uint<1>
  // CHECK:   firrtl.matchingconnect %0, %a_d_0 : !firrtl.uint<1>
  // CHECK:   firrtl.matchingconnect %1, %a_d_1 : !firrtl.uint<1>
  // CHECK:   firrtl.matchingconnect %a_q_0, %0 : !firrtl.uint<1>
  // CHECK:   firrtl.matchingconnect %a_q_1, %1 : !firrtl.uint<1>

// Test RegOp lowering without name attribute
// https://github.com/llvm/circt/issues/795
  // CHECK-LABEL: firrtl.module private @lowerRegOpNoName
  firrtl.module private @lowerRegOpNoName(in %clock: !firrtl.clock, in %a_d: !firrtl.vector<uint<1>, 2>, out %a_q: !firrtl.vector<uint<1>, 2>) {
    %r = firrtl.reg %clock {name = ""} : !firrtl.clock, !firrtl.vector<uint<1>, 2>
      firrtl.connect %r, %a_d : !firrtl.vector<uint<1>, 2>, !firrtl.vector<uint<1>, 2>
      firrtl.connect %a_q, %r : !firrtl.vector<uint<1>, 2>, !firrtl.vector<uint<1>, 2>
  }
 // CHECK:    %0 = firrtl.reg %clock : !firrtl.clock, !firrtl.uint<1>
 // CHECK:    %1 = firrtl.reg %clock : !firrtl.clock, !firrtl.uint<1>
 // CHECK:    firrtl.matchingconnect %0, %a_d_0 : !firrtl.uint<1>
 // CHECK:    firrtl.matchingconnect %1, %a_d_1 : !firrtl.uint<1>
 // CHECK:    firrtl.matchingconnect %a_q_0, %0 : !firrtl.uint<1>
 // CHECK:    firrtl.matchingconnect %a_q_1, %1 : !firrtl.uint<1>

// Test that InstanceOp Annotations are copied to the new instance.
  firrtl.module private @Bar(out %a: !firrtl.vector<uint<1>, 2>) {
    %0 = firrtl.invalidvalue : !firrtl.vector<uint<1>, 2>
    firrtl.connect %a, %0 : !firrtl.vector<uint<1>, 2>, !firrtl.vector<uint<1>, 2>
  }
  firrtl.module private @AnnotationsInstanceOp() {
    %bar_a = firrtl.instance bar {annotations = [{a = "a"}]} @Bar(out a: !firrtl.vector<uint<1>, 2>)
  }
  // CHECK: firrtl.instance
  // CHECK-SAME: annotations = [{a = "a"}]

// Test that MemOp Annotations are copied to lowered MemOps.
  // COMMON-LABEL: firrtl.module private @AnnotationsMemOp
  firrtl.module private @AnnotationsMemOp() {
    %bar_r, %bar_w = firrtl.mem Undefined  {annotations = [{a = "a"}], depth = 16 : i64, name = "bar", portNames = ["r", "w"], readLatency = 0 : i32, writeLatency = 1 : i32} : !firrtl.bundle<addr: uint<4>, en: uint<1>, clk: clock, data flip: vector<uint<8>, 2>>, !firrtl.bundle<addr: uint<4>, en: uint<1>, clk: clock, data: vector<uint<8>, 2>, mask: vector<uint<1>, 2>>
  }
  // LT: firrtl.mem
  // LT-SAME: annotations = [{a = "a"}]
  // LT: firrtl.mem
  // LT-SAME: annotations = [{a = "a"}]

// Test that WireOp Annotations are copied to lowered WireOps.
  // COMMON-LABEL: firrtl.module private @AnnotationsWireOp
  firrtl.module private @AnnotationsWireOp() {
    %bar = firrtl.wire  {annotations = [{a = "a"}]} : !firrtl.vector<uint<1>, 2>
  }
  // CHECK: firrtl.wire
  // CHECK-SAME: annotations = [{a = "a"}]
  // CHECK: firrtl.wire
  // CHECK-SAME: annotations = [{a = "a"}]

// Test that Reg/RegResetOp Annotations are copied to lowered registers.
  // CHECK-LABEL: firrtl.module private @AnnotationsRegOp
  firrtl.module private @AnnotationsRegOp(in %clock: !firrtl.clock, in %reset: !firrtl.uint<1>) {
    %bazInit = firrtl.wire  : !firrtl.vector<uint<1>, 2>
    %0 = firrtl.subindex %bazInit[0] : !firrtl.vector<uint<1>, 2>
    %c0_ui1 = firrtl.constant 0 : !firrtl.uint<1>
    firrtl.connect %0, %c0_ui1 : !firrtl.uint<1>, !firrtl.uint<1>
    %1 = firrtl.subindex %bazInit[1] : !firrtl.vector<uint<1>, 2>
    firrtl.connect %1, %c0_ui1 : !firrtl.uint<1>, !firrtl.uint<1>
    %bar = firrtl.reg %clock  {annotations = [{a = "a"}], name = "bar"} : !firrtl.clock, !firrtl.vector<uint<1>, 2>
    %baz = firrtl.regreset %clock, %reset, %bazInit  {annotations = [{b = "b"}], name = "baz"} : !firrtl.clock, !firrtl.uint<1>, !firrtl.vector<uint<1>, 2>, !firrtl.vector<uint<1>, 2>
  }
  // CHECK: firrtl.reg
  // CHECK-SAME: annotations = [{a = "a"}]
  // CHECK: firrtl.reg
  // CHECK-SAME: annotations = [{a = "a"}]
  // CHECK: firrtl.regreset
  // CHECK-SAME: annotations = [{b = "b"}]
  // CHECK: firrtl.regreset
  // CHECK-SAME: annotations = [{b = "b"}]

// Test that WhenOp with regions has its regions lowered.
// CHECK-LABEL: firrtl.module private @WhenOp
  firrtl.module private @WhenOp (in %p: !firrtl.uint<1>,
                         in %in : !firrtl.bundle<a: uint<1>, b: uint<1>>,
                         out %out : !firrtl.bundle<a: uint<1>, b: uint<1>>) {
    // No else region.
    firrtl.when %p : !firrtl.uint<1> {
      // CHECK: firrtl.matchingconnect %out_a, %in_a : !firrtl.uint<1>
      // CHECK: firrtl.matchingconnect %out_b, %in_b : !firrtl.uint<1>
      firrtl.connect %out, %in : !firrtl.bundle<a: uint<1>, b: uint<1>>, !firrtl.bundle<a: uint<1>, b: uint<1>>
    }

    // Else region.
    firrtl.when %p : !firrtl.uint<1> {
      // CHECK: firrtl.matchingconnect %out_a, %in_a : !firrtl.uint<1>
      // CHECK: firrtl.matchingconnect %out_b, %in_b : !firrtl.uint<1>
      firrtl.connect %out, %in : !firrtl.bundle<a: uint<1>, b: uint<1>>, !firrtl.bundle<a: uint<1>, b: uint<1>>
    } else {
      // CHECK: firrtl.matchingconnect %out_a, %in_a : !firrtl.uint<1>
      // CHECK: firrtl.matchingconnect %out_b, %in_b : !firrtl.uint<1>
      firrtl.connect %out, %in : !firrtl.bundle<a: uint<1>, b: uint<1>>, !firrtl.bundle<a: uint<1>, b: uint<1>>
    }
  }

// Test that subfield annotations on wire are lowred to appropriate instance based on fieldID.
  // CHECK-LABEL: firrtl.module private @AnnotationsBundle
  firrtl.module private @AnnotationsBundle() {
    %bar = firrtl.wire  {annotations = [
      {circt.fieldID = 3, one},
      {circt.fieldID = 5, two}
    ]} : !firrtl.vector<bundle<baz: uint<1>, qux: uint<1>>, 2>

      // TODO: Enable this
      // CHECK: %bar_0_baz = firrtl.wire  : !firrtl.uint<1>
      // CHECK: %bar_0_qux = firrtl.wire {annotations = [{one}]} : !firrtl.uint<1>
      // CHECK: %bar_1_baz = firrtl.wire {annotations = [{two}]} : !firrtl.uint<1>
      // CHECK: %bar_1_qux = firrtl.wire  : !firrtl.uint<1>

    %quux = firrtl.wire  {annotations = [
      {circt.fieldID = 0, zero}
    ]} : !firrtl.vector<bundle<baz: uint<1>, qux: uint<1>>, 2>
      // CHECK: %quux_0_baz = firrtl.wire {annotations = [{zero}]} : !firrtl.uint<1>
      // CHECK: %quux_0_qux = firrtl.wire {annotations = [{zero}]} : !firrtl.uint<1>
      // CHECK: %quux_1_baz = firrtl.wire {annotations = [{zero}]} : !firrtl.uint<1>
      // CHECK: %quux_1_qux = firrtl.wire {annotations = [{zero}]} : !firrtl.uint<1>
  }

// Test that subfield annotations on reg are lowred to appropriate instance based on fieldID.
 // CHECK-LABEL: firrtl.module private @AnnotationsBundle2
  firrtl.module private @AnnotationsBundle2(in %clock: !firrtl.clock) {
    %bar = firrtl.reg %clock  {annotations = [
      {circt.fieldID = 3, one},
      {circt.fieldID = 5, two}
    ]} : !firrtl.clock, !firrtl.vector<bundle<baz: uint<1>, qux: uint<1>>, 2>

    // TODO: Enable this
    // CHECK: %bar_0_baz = firrtl.reg %clock  : !firrtl.clock, !firrtl.uint<1>
    // CHECK: %bar_0_qux = firrtl.reg %clock  {annotations = [{one}]} : !firrtl.clock, !firrtl.uint<1>
    // CHECK: %bar_1_baz = firrtl.reg %clock  {annotations = [{two}]} : !firrtl.clock, !firrtl.uint<1>
    // CHECK: %bar_1_qux = firrtl.reg %clock  : !firrtl.clock, !firrtl.uint<1>
  }

// Test that subfield annotations on reg are lowred to appropriate instance based on fieldID. Ignore un-flattened array targets
// circuit Foo: %[[{"one":null,"target":"~Foo|Foo>bar[0].qux[0]"},{"two":null,"target":"~Foo|Foo>bar[1].baz"},{"three":null,"target":"~Foo|Foo>bar[0].yes"} ]]

 // CHECK-LABEL: firrtl.module private @AnnotationsBundle3
  firrtl.module private @AnnotationsBundle3(in %clock: !firrtl.clock) {
    %bar = firrtl.reg %clock  {
      annotations = [
        {circt.fieldID = 6, one},
        {circt.fieldID = 12, two},
        {circt.fieldID = 8, three}
      ]} : !firrtl.clock, !firrtl.vector<bundle<baz: vector<uint<1>, 2>, qux: vector<uint<1>, 2>, yes: bundle<a: uint<1>, b: uint<1>>>, 2>

    // TODO: Enable this
    // CHECK: %bar_0_baz_0 = firrtl.reg %clock  : !firrtl.clock, !firrtl.uint<1>
    // CHECK: %bar_0_baz_1 = firrtl.reg %clock  : !firrtl.clock, !firrtl.uint<1>
    // CHECK: %bar_0_qux_0 = firrtl.reg %clock  {annotations = [{one}]} : !firrtl.clock, !firrtl.uint<1>
    // CHECK: %bar_0_qux_1 = firrtl.reg %clock  : !firrtl.clock, !firrtl.uint<1>
    // CHECK: %bar_0_yes_a = firrtl.reg %clock  {annotations = [{three}]} : !firrtl.clock, !firrtl.uint<1>
    // CHECK: %bar_0_yes_b = firrtl.reg %clock  {annotations = [{three}]} : !firrtl.clock, !firrtl.uint<1>
    // CHECK: %bar_1_baz_0 = firrtl.reg %clock  {annotations = [{two}]} : !firrtl.clock, !firrtl.uint<1>
    // CHECK: %bar_1_baz_1 = firrtl.reg %clock  {annotations = [{two}]} : !firrtl.clock, !firrtl.uint<1>
    // CHECK: %bar_1_qux_0 = firrtl.reg %clock  : !firrtl.clock, !firrtl.uint<1>
    // CHECK: %bar_1_qux_1 = firrtl.reg %clock  : !firrtl.clock, !firrtl.uint<1>
    // CHECK: %bar_1_yes_a = firrtl.reg %clock  : !firrtl.clock, !firrtl.uint<1>
    // CHECK: %bar_1_yes_b = firrtl.reg %clock  : !firrtl.clock, !firrtl.uint<1>
  }

// Test wire connection semantics.  Based on the flippedness of the destination
// type, the connection may be reversed.
// CHECK-LABEL: firrtl.module private @WireSemantics
  firrtl.module private @WireSemantics() {
    %a = firrtl.wire  : !firrtl.bundle<a: bundle<a: uint<1>>>
    %ax = firrtl.wire  : !firrtl.bundle<a: bundle<a: uint<1>>>
    // CHECK:  %a_a_a = firrtl.wire
    // CHECK-NEXT:  %ax_a_a = firrtl.wire
    firrtl.connect %a, %ax : !firrtl.bundle<a: bundle<a: uint<1>>>, !firrtl.bundle<a: bundle<a: uint<1>>>
    // a <= ax
    // CHECK-NEXT: firrtl.matchingconnect %a_a_a, %ax_a_a : !firrtl.uint<1>
    %0 = firrtl.subfield %a[a] : !firrtl.bundle<a: bundle<a: uint<1>>>
    %1 = firrtl.subfield %ax[a] : !firrtl.bundle<a: bundle<a: uint<1>>>
    firrtl.connect %0, %1 : !firrtl.bundle<a: uint<1>>, !firrtl.bundle<a: uint<1>>
    // a.a <= ax.a
    // CHECK: firrtl.matchingconnect %a_a_a, %ax_a_a : !firrtl.uint<1>
    %2 = firrtl.subfield %a[a] : !firrtl.bundle<a: bundle<a: uint<1>>>
    %3 = firrtl.subfield %2[a] : !firrtl.bundle<a: uint<1>>
    %4 = firrtl.subfield %ax[a] : !firrtl.bundle<a: bundle<a: uint<1>>>
    %5 = firrtl.subfield %4[a] : !firrtl.bundle<a: uint<1>>
    firrtl.connect %3, %5 : !firrtl.uint<1>, !firrtl.uint<1>
    // a.a.a <= ax.a.a
    // CHECK: firrtl.connect %a_a_a, %ax_a_a
    %b = firrtl.wire  : !firrtl.bundle<a: bundle<a flip: uint<1>>>
    %bx = firrtl.wire  : !firrtl.bundle<a: bundle<a flip: uint<1>>>
    // CHECK: %b_a_a = firrtl.wire
    // CHECK: %bx_a_a = firrtl.wire
    firrtl.connect %b, %bx : !firrtl.bundle<a: bundle<a flip: uint<1>>>, !firrtl.bundle<a: bundle<a flip: uint<1>>>
    // b <= bx
    // CHECK: firrtl.matchingconnect %bx_a_a, %b_a_a
    %6 = firrtl.subfield %b[a] : !firrtl.bundle<a: bundle<a flip: uint<1>>>
    %7 = firrtl.subfield %bx[a] : !firrtl.bundle<a: bundle<a flip: uint<1>>>
    firrtl.connect %6, %7 : !firrtl.bundle<a flip: uint<1>>, !firrtl.bundle<a flip: uint<1>>
    // b.a <= bx.a
    // CHECK: firrtl.matchingconnect %bx_a_a, %b_a_a
    %8 = firrtl.subfield %b[a] : !firrtl.bundle<a: bundle<a flip: uint<1>>>
    %9 = firrtl.subfield %8[a] : !firrtl.bundle<a flip: uint<1>>
    %10 = firrtl.subfield %bx[a] : !firrtl.bundle<a: bundle<a flip: uint<1>>>
    %11 = firrtl.subfield %10[a] : !firrtl.bundle<a flip: uint<1>>
    firrtl.connect %9, %11 : !firrtl.uint<1>, !firrtl.uint<1>
    // b.a.a <= bx.a.a
    // CHECK: firrtl.connect %b_a_a, %bx_a_a
    %c = firrtl.wire  : !firrtl.bundle<a flip: bundle<a: uint<1>>>
    %cx = firrtl.wire  : !firrtl.bundle<a flip: bundle<a: uint<1>>>
    // CHECK: %c_a_a = firrtl.wire : !firrtl.uint<1>
    // CHECK-NEXT: %cx_a_a = firrtl.wire : !firrtl.uint<1>
    firrtl.connect %c, %cx : !firrtl.bundle<a flip: bundle<a: uint<1>>>, !firrtl.bundle<a flip: bundle<a: uint<1>>>
    // c <= cx
    // CHECK: firrtl.matchingconnect %cx_a_a, %c_a_a
    %12 = firrtl.subfield %c[a] : !firrtl.bundle<a flip: bundle<a: uint<1>>>
    %13 = firrtl.subfield %cx[a] : !firrtl.bundle<a flip: bundle<a: uint<1>>>
    firrtl.connect %12, %13 : !firrtl.bundle<a: uint<1>>, !firrtl.bundle<a: uint<1>>
    // c.a <= cx.a
    // CHECK: firrtl.matchingconnect %c_a_a, %cx_a_a
    %14 = firrtl.subfield %c[a] : !firrtl.bundle<a flip: bundle<a: uint<1>>>
    %15 = firrtl.subfield %14[a] : !firrtl.bundle<a: uint<1>>
    %16 = firrtl.subfield %cx[a] : !firrtl.bundle<a flip: bundle<a: uint<1>>>
    %17 = firrtl.subfield %16[a] : !firrtl.bundle<a: uint<1>>
    firrtl.connect %15, %17 : !firrtl.uint<1>, !firrtl.uint<1>
    // c.a.a <= cx.a.a
    // CHECK: firrtl.connect %c_a_a, %cx_a_a
    %d = firrtl.wire  : !firrtl.bundle<a flip: bundle<a flip: uint<1>>>
    %dx = firrtl.wire  : !firrtl.bundle<a flip: bundle<a flip: uint<1>>>
    // CHECK: %d_a_a = firrtl.wire : !firrtl.uint<1>
    // CHECK-NEXT: %dx_a_a = firrtl.wire : !firrtl.uint<1>
    firrtl.connect %d, %dx : !firrtl.bundle<a flip: bundle<a flip: uint<1>>>, !firrtl.bundle<a flip: bundle<a flip: uint<1>>>
    // d <= dx
    // CHECK: firrtl.matchingconnect %d_a_a, %dx_a_a
    %18 = firrtl.subfield %d[a] : !firrtl.bundle<a flip: bundle<a flip: uint<1>>>
    %19 = firrtl.subfield %dx[a] : !firrtl.bundle<a flip: bundle<a flip: uint<1>>>
    firrtl.connect %18, %19 : !firrtl.bundle<a flip: uint<1>>, !firrtl.bundle<a flip: uint<1>>
    // d.a <= dx.a
    // CHECK: firrtl.matchingconnect %dx_a_a, %d_a_a
    %20 = firrtl.subfield %d[a] : !firrtl.bundle<a flip: bundle<a flip: uint<1>>>
    %21 = firrtl.subfield %20[a] : !firrtl.bundle<a flip: uint<1>>
    %22 = firrtl.subfield %dx[a] : !firrtl.bundle<a flip: bundle<a flip: uint<1>>>
    %23 = firrtl.subfield %22[a] : !firrtl.bundle<a flip: uint<1>>
    firrtl.connect %21, %23 : !firrtl.uint<1>, !firrtl.uint<1>
    // d.a.a <= dx.a.a
    // CHECK: firrtl.connect %d_a_a, %dx_a_a
  }

// Test that a vector of bundles with a write works.
 // CHECK-LABEL: firrtl.module private @aofs
    firrtl.module private @aofs(in %a: !firrtl.uint<1>, in %sel: !firrtl.uint<2>, out %b: !firrtl.vector<bundle<wo: uint<1>>, 4>) {
      %0 = firrtl.subindex %b[0] : !firrtl.vector<bundle<wo: uint<1>>, 4>
      %1 = firrtl.subfield %0[wo] : !firrtl.bundle<wo: uint<1>>
      %invalid_ui1 = firrtl.invalidvalue : !firrtl.uint<1>
      firrtl.connect %1, %invalid_ui1 : !firrtl.uint<1>, !firrtl.uint<1>
      %2 = firrtl.subindex %b[1] : !firrtl.vector<bundle<wo: uint<1>>, 4>
      %3 = firrtl.subfield %2[wo] : !firrtl.bundle<wo: uint<1>>
      %invalid_ui1_0 = firrtl.invalidvalue : !firrtl.uint<1>
      firrtl.connect %3, %invalid_ui1_0 : !firrtl.uint<1>, !firrtl.uint<1>
      %4 = firrtl.subindex %b[2] : !firrtl.vector<bundle<wo: uint<1>>, 4>
      %5 = firrtl.subfield %4[wo] : !firrtl.bundle<wo: uint<1>>
      %invalid_ui1_1 = firrtl.invalidvalue : !firrtl.uint<1>
      firrtl.connect %5, %invalid_ui1_1 : !firrtl.uint<1>, !firrtl.uint<1>
      %6 = firrtl.subindex %b[3] : !firrtl.vector<bundle<wo: uint<1>>, 4>
      %7 = firrtl.subfield %6[wo] : !firrtl.bundle<wo: uint<1>>
      %invalid_ui1_2 = firrtl.invalidvalue : !firrtl.uint<1>
      firrtl.connect %7, %invalid_ui1_2 : !firrtl.uint<1>, !firrtl.uint<1>
      %8 = firrtl.subaccess %b[%sel] : !firrtl.vector<bundle<wo: uint<1>>, 4>, !firrtl.uint<2>
      %9 = firrtl.subfield %8[wo] : !firrtl.bundle<wo: uint<1>>
      firrtl.connect %9, %a : !firrtl.uint<1>, !firrtl.uint<1>
    }


// Test that annotations on aggregate ports are copied.
  firrtl.extmodule @Sub1(in a: !firrtl.vector<uint<1>, 2> [{a}])
  // CHECK-LABEL: firrtl.extmodule @Sub1
  // CHECK-COUNT-2: [{b}]
  // CHECK-NOT: [{a}]
  firrtl.module private @Port(in %a: !firrtl.vector<uint<1>, 2> [{b}]) {
    %sub_a = firrtl.instance sub @Sub1(in a: !firrtl.vector<uint<1>, 2>)
    firrtl.connect %sub_a, %a : !firrtl.vector<uint<1>, 2>, !firrtl.vector<uint<1>, 2>
  }

// Test that annotations on subfield/subindices of ports are only applied to
// matching fieldIDs.
    // The annotation should be copied to just a.a.  The firrtl.hello arg
    // attribute should be copied to each new port.
    firrtl.module private @PortBundle(in %a: !firrtl.bundle<a: uint<1>, b flip: uint<1>> [{circt.fieldID = 1, a}]) {}
    // CHECK-LABEL: firrtl.module private @PortBundle
    // CHECK-SAME:    in %a_a: !firrtl.uint<1> [{a}]

// circuit Foo:
//   module Foo:
//     input a: UInt<2>[2][2]
//     input sel: UInt<2>
//     output b: UInt<2>
//
//     b <= a[sel][sel]

  firrtl.module private @multidimRead(
    in %a: !firrtl.vector<vector<uint<2>, 2>, 2>, 
    in %sel: !firrtl.uint<2>, 
    out %b: !firrtl.uint<2>) {
    %0 = firrtl.subaccess %a[%sel] : !firrtl.vector<vector<uint<2>, 2>, 2>, !firrtl.uint<2>
    %1 = firrtl.subaccess %0[%sel] : !firrtl.vector<uint<2>, 2>, !firrtl.uint<2>
    firrtl.connect %b, %1 : !firrtl.uint<2>, !firrtl.uint<2>
  }

// CHECK-LABEL: firrtl.module private @multidimRead(in %a_0_0: !firrtl.uint<2>, in %a_0_1: !firrtl.uint<2>, in %a_1_0: !firrtl.uint<2>, in %a_1_1: !firrtl.uint<2>, in %sel: !firrtl.uint<2>, out %b: !firrtl.uint<2>) {
// CHECK-NEXT:      %0 = firrtl.multibit_mux %sel, %a_1_0, %a_0_0 : !firrtl.uint<2>, !firrtl.uint<2>
// CHECK-NEXT:      %1 = firrtl.multibit_mux %sel, %a_1_1, %a_0_1 : !firrtl.uint<2>, !firrtl.uint<2>
// CHECK-NEXT:      %2 = firrtl.multibit_mux %sel, %1, %0 : !firrtl.uint<2>, !firrtl.uint<2>
// CHECK-NEXT:      firrtl.connect %b, %2 : !firrtl.uint<2>
// CHECK-NEXT: }

//  module Foo:
//    input b: UInt<1>
//    input sel: UInt<2>
//    input default: UInt<1>[4]
//    output a: UInt<1>[4]
//
//     a <= default
//     a[sel] <= b

  firrtl.module private @write1D(in %b: !firrtl.uint<1>, in %sel: !firrtl.uint<2>, in %default: !firrtl.vector<uint<1>, 2>, out %a: !firrtl.vector<uint<1>, 2>) {
    firrtl.connect %a, %default : !firrtl.vector<uint<1>, 2>, !firrtl.vector<uint<1>, 2>
    %0 = firrtl.subaccess %a[%sel] : !firrtl.vector<uint<1>, 2>, !firrtl.uint<2>
    firrtl.connect %0, %b : !firrtl.uint<1>, !firrtl.uint<1>
  }
// CHECK-LABEL:    firrtl.module private @write1D(in %b: !firrtl.uint<1>, in %sel: !firrtl.uint<2>, in %default_0: !firrtl.uint<1>, in %default_1: !firrtl.uint<1>, out %a_0: !firrtl.uint<1>, out %a_1: !firrtl.uint<1>) {
// CHECK-NEXT:      firrtl.matchingconnect %a_0, %default_0 : !firrtl.uint<1>
// CHECK-NEXT:      firrtl.matchingconnect %a_1, %default_1 : !firrtl.uint<1>
// CHECK-NEXT:      %c0_ui1 = firrtl.constant 0 : !firrtl.uint<1>
// CHECK-NEXT:      %0 = firrtl.eq %sel, %c0_ui1 : (!firrtl.uint<2>, !firrtl.uint<1>) -> !firrtl.uint<1>
// CHECK-NEXT:      firrtl.when %0 : !firrtl.uint<1> {
// CHECK-NEXT:        firrtl.matchingconnect %a_0, %b : !firrtl.uint<1>
// CHECK-NEXT:      }
// CHECK-NEXT:      %c1_ui1 = firrtl.constant 1 : !firrtl.uint<1>
// CHECK-NEXT:      %1 = firrtl.eq %sel, %c1_ui1 : (!firrtl.uint<2>, !firrtl.uint<1>) -> !firrtl.uint<1>
// CHECK-NEXT:      firrtl.when %1 : !firrtl.uint<1> {
// CHECK-NEXT:        firrtl.matchingconnect %a_1, %b : !firrtl.uint<1>
// CHECK-NEXT:      }
// CHECK-NEXT:    }


// circuit Foo:
//   module Foo:
//     input sel: UInt<1>
//     input b: UInt<2>
//     output a: UInt<2>[2][2]
//
//     a[sel][sel] <= b

  firrtl.module private @multidimWrite(in %sel: !firrtl.uint<1>, in %b: !firrtl.uint<2>, out %a: !firrtl.vector<vector<uint<2>, 2>, 2>) {
    %0 = firrtl.subaccess %a[%sel] : !firrtl.vector<vector<uint<2>, 2>, 2>, !firrtl.uint<1>
    %1 = firrtl.subaccess %0[%sel] : !firrtl.vector<uint<2>, 2>, !firrtl.uint<1>
    firrtl.connect %1, %b : !firrtl.uint<2>, !firrtl.uint<2>
  }
// CHECK-LABEL:    firrtl.module private @multidimWrite(in %sel: !firrtl.uint<1>, in %b: !firrtl.uint<2>, out %a_0_0: !firrtl.uint<2>, out %a_0_1: !firrtl.uint<2>, out %a_1_0: !firrtl.uint<2>, out %a_1_1: !firrtl.uint<2>) {
// CHECK-NEXT:      %c0_ui1 = firrtl.constant 0 : !firrtl.uint<1>
// CHECK-NEXT:      %0 = firrtl.eq %sel, %c0_ui1 : (!firrtl.uint<1>, !firrtl.uint<1>) -> !firrtl.uint<1>
// CHECK-NEXT:      firrtl.when %0 : !firrtl.uint<1> {
// CHECK-NEXT:        %c0_ui1_0 = firrtl.constant 0 : !firrtl.uint<1>
// CHECK-NEXT:        %2 = firrtl.eq %sel, %c0_ui1_0 : (!firrtl.uint<1>, !firrtl.uint<1>) -> !firrtl.uint<1>
// CHECK-NEXT:        firrtl.when %2 : !firrtl.uint<1> {
// CHECK-NEXT:          firrtl.matchingconnect %a_0_0, %b : !firrtl.uint<2>
// CHECK-NEXT:        }
// CHECK-NEXT:        %c1_ui1_1 = firrtl.constant 1 : !firrtl.uint<1>
// CHECK-NEXT:        %3 = firrtl.eq %sel, %c1_ui1_1 : (!firrtl.uint<1>, !firrtl.uint<1>) -> !firrtl.uint<1>
// CHECK-NEXT:        firrtl.when %3 : !firrtl.uint<1> {
// CHECK-NEXT:          firrtl.matchingconnect %a_0_1, %b : !firrtl.uint<2>
// CHECK-NEXT:        }
// CHECK-NEXT:      }
// CHECK-NEXT:      %c1_ui1 = firrtl.constant 1 : !firrtl.uint<1>
// CHECK-NEXT:      %1 = firrtl.eq %sel, %c1_ui1 : (!firrtl.uint<1>, !firrtl.uint<1>) -> !firrtl.uint<1>
// CHECK-NEXT:      firrtl.when %1 : !firrtl.uint<1> {
// CHECK-NEXT:        %c0_ui1_0 = firrtl.constant 0 : !firrtl.uint<1>
// CHECK-NEXT:        %2 = firrtl.eq %sel, %c0_ui1_0 : (!firrtl.uint<1>, !firrtl.uint<1>) -> !firrtl.uint<1>
// CHECK-NEXT:        firrtl.when %2 : !firrtl.uint<1> {
// CHECK-NEXT:          firrtl.matchingconnect %a_1_0, %b : !firrtl.uint<2>
// CHECK-NEXT:        }
// CHECK-NEXT:        %c1_ui1_1 = firrtl.constant 1 : !firrtl.uint<1>
// CHECK-NEXT:        %3 = firrtl.eq %sel, %c1_ui1_1 : (!firrtl.uint<1>, !firrtl.uint<1>) -> !firrtl.uint<1>
// CHECK-NEXT:        firrtl.when %3 : !firrtl.uint<1> {
// CHECK-NEXT:          firrtl.matchingconnect %a_1_1, %b : !firrtl.uint<2>
// CHECK-NEXT:        }
// CHECK-NEXT:      }
// CHECK-NEXT:    }

// circuit Foo:
//   module Foo:
//     input a: {wo: UInt<1>, valid: UInt<2>}
//     input def: {wo: UInt<1>, valid: UInt<2>}[4]
//     input sel: UInt<2>
//     output b: {wo: UInt<1>, valid: UInt<2>}[4]
//
//     b <= def
//     b[sel].wo <= a.wo
  firrtl.module private @writeVectorOfBundle1D(in %a: !firrtl.bundle<wo: uint<1>, valid: uint<2>>, in %def: !firrtl.vector<bundle<wo: uint<1>, valid: uint<2>>, 2>, in %sel: !firrtl.uint<2>, out %b: !firrtl.vector<bundle<wo: uint<1>, valid: uint<2>>, 2>) {
    firrtl.connect %b, %def : !firrtl.vector<bundle<wo: uint<1>, valid: uint<2>>, 2>, !firrtl.vector<bundle<wo: uint<1>, valid: uint<2>>, 2>
    %0 = firrtl.subaccess %b[%sel] : !firrtl.vector<bundle<wo: uint<1>, valid: uint<2>>, 2>, !firrtl.uint<2>
    %1 = firrtl.subfield %0[wo] : !firrtl.bundle<wo: uint<1>, valid: uint<2>>
    %2 = firrtl.subfield %a[wo] : !firrtl.bundle<wo: uint<1>, valid: uint<2>>
    firrtl.connect %1, %2 : !firrtl.uint<1>, !firrtl.uint<1>
  }

// CHECK-LABEL:    firrtl.module private @writeVectorOfBundle1D(in %a_wo: !firrtl.uint<1>, in %a_valid: !firrtl.uint<2>, in %def_0_wo: !firrtl.uint<1>, in %def_0_valid: !firrtl.uint<2>, in %def_1_wo: !firrtl.uint<1>, in %def_1_valid: !firrtl.uint<2>, in %sel: !firrtl.uint<2>, out %b_0_wo: !firrtl.uint<1>, out %b_0_valid: !firrtl.uint<2>, out %b_1_wo: !firrtl.uint<1>, out %b_1_valid: !firrtl.uint<2>) {
// CHECK-NEXT:      firrtl.matchingconnect %b_0_wo, %def_0_wo : !firrtl.uint<1>
// CHECK-NEXT:      firrtl.matchingconnect %b_0_valid, %def_0_valid : !firrtl.uint<2>
// CHECK-NEXT:      firrtl.matchingconnect %b_1_wo, %def_1_wo : !firrtl.uint<1>
// CHECK-NEXT:      firrtl.matchingconnect %b_1_valid, %def_1_valid : !firrtl.uint<2>
// CHECK-NEXT:      %c0_ui1 = firrtl.constant 0 : !firrtl.uint<1>
// CHECK-NEXT:      %0 = firrtl.eq %sel, %c0_ui1 : (!firrtl.uint<2>, !firrtl.uint<1>) -> !firrtl.uint<1>
// CHECK-NEXT:      firrtl.when %0 : !firrtl.uint<1> {
// CHECK-NEXT:        firrtl.matchingconnect %b_0_wo, %a_wo : !firrtl.uint<1>
// CHECK-NEXT:      }
// CHECK-NEXT:      %c1_ui1 = firrtl.constant 1 : !firrtl.uint<1>
// CHECK-NEXT:      %1 = firrtl.eq %sel, %c1_ui1 : (!firrtl.uint<2>, !firrtl.uint<1>) -> !firrtl.uint<1>
// CHECK-NEXT:      firrtl.when %1 : !firrtl.uint<1> {
// CHECK-NEXT:        firrtl.matchingconnect %b_1_wo, %a_wo : !firrtl.uint<1>
// CHECK-NEXT:      }
// CHECK-NEXT:    }

// circuit Foo:
//   module Foo:
//     input a: UInt<2>[2][2]
//     input sel1: UInt<1>
//     input sel2: UInt<1>
//     output b: UInt<2>
//     output c: UInt<2>
//
//     b <= a[sel1][sel1]
//     c <= a[sel1][sel2]
  firrtl.module private @multiSubaccess(in %a: !firrtl.vector<vector<uint<2>, 2>, 2>, in %sel1: !firrtl.uint<1>, in %sel2: !firrtl.uint<1>, out %b: !firrtl.uint<2>, out %c: !firrtl.uint<2>) {
    %0 = firrtl.subaccess %a[%sel1] : !firrtl.vector<vector<uint<2>, 2>, 2>, !firrtl.uint<1>
    %1 = firrtl.subaccess %0[%sel1] : !firrtl.vector<uint<2>, 2>, !firrtl.uint<1>
    firrtl.connect %b, %1 : !firrtl.uint<2>, !firrtl.uint<2>
    %2 = firrtl.subaccess %a[%sel1] : !firrtl.vector<vector<uint<2>, 2>, 2>, !firrtl.uint<1>
    %3 = firrtl.subaccess %2[%sel2] : !firrtl.vector<uint<2>, 2>, !firrtl.uint<1>
    firrtl.connect %c, %3 : !firrtl.uint<2>, !firrtl.uint<2>
  }

// CHECK-LABEL:    firrtl.module private @multiSubaccess(in %a_0_0: !firrtl.uint<2>, in %a_0_1: !firrtl.uint<2>, in %a_1_0: !firrtl.uint<2>, in %a_1_1: !firrtl.uint<2>, in %sel1: !firrtl.uint<1>, in %sel2: !firrtl.uint<1>, out %b: !firrtl.uint<2>, out %c: !firrtl.uint<2>) {
// CHECK-NEXT:      %0 = firrtl.multibit_mux %sel1, %a_1_0, %a_0_0 : !firrtl.uint<1>, !firrtl.uint<2>
// CHECK-NEXT:      %1 = firrtl.multibit_mux %sel1, %a_1_1, %a_0_1 : !firrtl.uint<1>, !firrtl.uint<2>
// CHECK-NEXT:      %2 = firrtl.multibit_mux %sel1, %1, %0 : !firrtl.uint<1>, !firrtl.uint<2>
// CHECK-NEXT:      firrtl.connect %b, %2 : !firrtl.uint<2>
// CHECK-NEXT:      %3 = firrtl.multibit_mux %sel1, %a_1_0, %a_0_0 : !firrtl.uint<1>, !firrtl.uint<2>
// CHECK-NEXT:      %4 = firrtl.multibit_mux %sel1, %a_1_1, %a_0_1 : !firrtl.uint<1>, !firrtl.uint<2>
// CHECK-NEXT:      %5 = firrtl.multibit_mux %sel2, %4, %3 : !firrtl.uint<1>, !firrtl.uint<2>
// CHECK-NEXT:      firrtl.connect %c, %5 : !firrtl.uint<2>
// CHECK-NEXT:    }


// Handle zero-length vector subaccess
  // CHECK-LABEL: zvec
  firrtl.module private @zvec(
      in %i: !firrtl.vector<bundle<a: uint<8>, b: uint<4>>, 0>, 
      in %sel: !firrtl.uint<1>, 
      out %foo: !firrtl.vector<uint<1>, 0>, 
      out %o: !firrtl.uint<8>)
    {
    %c0_ui1 = firrtl.constant 0 : !firrtl.uint<1>
    %0 = firrtl.subaccess %foo[%c0_ui1] : !firrtl.vector<uint<1>, 0>, !firrtl.uint<1>
    firrtl.connect %0, %c0_ui1 : !firrtl.uint<1>, !firrtl.uint<1>
    %1 = firrtl.subaccess %i[%sel] : !firrtl.vector<bundle<a: uint<8>, b: uint<4>>, 0>, !firrtl.uint<1>
    %2 = firrtl.subfield %1[a] : !firrtl.bundle<a: uint<8>, b: uint<4>>
    firrtl.connect %o, %2 : !firrtl.uint<8>, !firrtl.uint<8>
  // CHECK: firrtl.connect %o, %invalid_ui8
  }

// Test InstanceOp with port annotations.
// CHECK-LABEL: firrtl.module private @Bar3
  firrtl.module private @Bar3(in %a: !firrtl.uint<1>, out %b: !firrtl.bundle<baz: uint<1>, qux: uint<1>>) {
  }
  // CHECK-LABEL: firrtl.module private @Foo3
  firrtl.module private @Foo3() {
    // CHECK: in a: !firrtl.uint<1> [{one}], out b_baz: !firrtl.uint<1> [{two}], out b_qux: !firrtl.uint<1>
    %bar_a, %bar_b = firrtl.instance bar @Bar3(
      in a: !firrtl.uint<1> [{one}],
      out b: !firrtl.bundle<baz: uint<1>, qux: uint<1>> [{circt.fieldID = 1, two}]
    )
  }


// Test MemOp with port annotations.
// circuit Foo: %[[{"a":null,"target":"~Foo|Foo>bar.r"},
//                 {"b":null,"target":"~Foo|Foo>bar.r.data"},
//                 {"c":null,"target":"~Foo|Foo>bar.w.en"},
//                 {"d":null,"target":"~Foo|Foo>bar.w.data.qux"},
//                 {"e":null,"target":"~Foo|Foo>bar.rw.wmode"}
//                 {"f":null,"target":"~Foo|Foo>bar.rw.wmask.baz"}]]

// CHECK-LABEL: firrtl.module private @Foo4
  firrtl.module private @Foo4() {
    // CHECK: firrtl.mem
    // CHECK-SAME: portAnnotations = [
    // CHECK-SAME: [{a}, {b, circt.fieldID = 4 : i32}],
    // CHECK-SAME: [{c, circt.fieldID = 2 : i32}]
    // CHECK-SAME: [{circt.fieldID = 4 : i32, e}, {circt.fieldID = 7 : i32, f}]

    // CHECK: firrtl.mem
    // CHECK-SAME: portAnnotations = [
    // CHECK-SAME: [{a}, {b, circt.fieldID = 4 : i32}],
    // CHECK-SAME: [{c, circt.fieldID = 2 : i32}, {circt.fieldID = 4 : i32, d}]
    // CHECK-SAME: [{circt.fieldID = 4 : i32, e}]

    %bar_r, %bar_w, %bar_rw = firrtl.mem Undefined  {depth = 16 : i64, name = "bar",
        portAnnotations = [
          [{a}, {circt.fieldID = 4 : i32, b}],
          [{circt.fieldID = 2 : i32, c}, {circt.fieldID = 6 : i32, d}],
          [{circt.fieldID = 4 : i32, e}, {circt.fieldID = 12 : i32, f}]
        ],
        portNames = ["r", "w", "rw"], readLatency = 0 : i32, writeLatency = 1 : i32} :
        !firrtl.bundle<addr: uint<4>, en: uint<1>, clk: clock, data flip: bundle<baz: uint<8>, qux: uint<8>>>,
        !firrtl.bundle<addr: uint<4>, en: uint<1>, clk: clock, data: bundle<baz: uint<8>, qux: uint<8>>, mask: bundle<baz: uint<1>, qux: uint<1>>>,
        !firrtl.bundle<addr: uint<4>, en: uint<1>, clk: clock, rdata flip: bundle<baz: uint<8>, qux: uint<8>>, wmode: uint<1>, wdata: bundle<baz: uint<8>, qux: uint<8>>, wmask: bundle<baz: uint<1>, qux: uint<1>>>
  }

// This simply has to not crash
// CHECK-LABEL: firrtl.module private @vecmem
firrtl.module private @vecmem(in %clock: !firrtl.clock, in %reset: !firrtl.uint<1>) {
  %vmem_MPORT, %vmem_rdwrPort = firrtl.mem Undefined  {depth = 32 : i64, name = "vmem", portNames = ["MPORT", "rdwrPort"], readLatency = 1 : i32, writeLatency = 1 : i32} : !firrtl.bundle<addr: uint<5>, en: uint<1>, clk: clock, data flip: vector<uint<17>, 8>>, !firrtl.bundle<addr: uint<5>, en: uint<1>, clk: clock, rdata flip: vector<uint<17>, 8>, wmode: uint<1>, wdata: vector<uint<17>, 8>, wmask: vector<uint<1>, 8>>
}

// Issue 1436
firrtl.extmodule @is1436_BAR(out io: !firrtl.bundle<llWakeup flip: vector<uint<1>, 1>>)
// CHECK-LABEL: firrtl.module private @is1436_FOO
firrtl.module private @is1436_FOO() {
  %thing_io = firrtl.instance thing @is1436_BAR(out io: !firrtl.bundle<llWakeup flip: vector<uint<1>, 1>>)
  %0 = firrtl.subfield %thing_io[llWakeup] : !firrtl.bundle<llWakeup flip: vector<uint<1>, 1>>
  %c0_ui2 = firrtl.constant 0 : !firrtl.uint<2>
  %1 = firrtl.subaccess %0[%c0_ui2] : !firrtl.vector<uint<1>, 1>, !firrtl.uint<2>
  %c0_ui1 = firrtl.constant 0 : !firrtl.uint<1>
  firrtl.connect %1, %c0_ui1 : !firrtl.uint<1>, !firrtl.uint<1>
  }
  // CHECK-LABEL: firrtl.module private @BitCast1
  firrtl.module private @BitCast1(out %o_0: !firrtl.uint<1>, out %o_1: !firrtl.uint<1>) {
    %a1 = firrtl.wire : !firrtl.uint<4>
    %b = firrtl.bitcast %a1 : (!firrtl.uint<4>) -> (!firrtl.vector<uint<2>, 2>)
    // CHECK:  %[[v0:.+]] = firrtl.bits %a1 1 to 0 : (!firrtl.uint<4>) -> !firrtl.uint<2>
    // CHECK-NEXT:  %[[v1:.+]] = firrtl.bits %a1 3 to 2 : (!firrtl.uint<4>) -> !firrtl.uint<2>
    // CHECK-NEXT:  %[[v2:.+]] = firrtl.cat %[[v1]], %[[v0]] : (!firrtl.uint<2>, !firrtl.uint<2>) -> !firrtl.uint<4>
    %c = firrtl.bitcast %b : (!firrtl.vector<uint<2>, 2>) -> (!firrtl.bundle<valid: uint<1>, ready: uint<1>, data: uint<2>>)
    // CHECK-NEXT:  %[[v3:.+]] = firrtl.bits %[[v2]] 0 to 0 : (!firrtl.uint<4>) -> !firrtl.uint<1>
    // CHECK-NEXT:  %[[v4:.+]] = firrtl.bits %[[v2]] 1 to 1 : (!firrtl.uint<4>) -> !firrtl.uint<1>
    // CHECK-NEXT:  %[[v5:.+]] = firrtl.bits %[[v2]] 3 to 2 : (!firrtl.uint<4>) -> !firrtl.uint<2>
    %d = firrtl.wire : !firrtl.bundle<valid: uint<1>, ready: uint<1>, data: uint<2>>
    // CHECK-NEXT:  %d_valid = firrtl.wire  : !firrtl.uint<1>
    // CHECK-NEXT:  %d_ready = firrtl.wire  : !firrtl.uint<1>
    // CHECK-NEXT:  %d_data = firrtl.wire  : !firrtl.uint<2>
    firrtl.connect %d , %c: !firrtl.bundle<valid: uint<1>, ready: uint<1>, data: uint<2>>, !firrtl.bundle<valid: uint<1>, ready: uint<1>, data: uint<2>>
    // CHECK-NEXT:  firrtl.matchingconnect %d_valid, %[[v3]] : !firrtl.uint<1>
    // CHECK-NEXT:  firrtl.matchingconnect %d_ready, %[[v4]] : !firrtl.uint<1>
    // CHECK-NEXT:  firrtl.matchingconnect %d_data, %[[v5]] : !firrtl.uint<2>
    %e = firrtl.bitcast %d : (!firrtl.bundle<valid: uint<1>, ready: uint<1>, data: uint<2>>) -> (!firrtl.bundle<addr: uint<2>, data : vector<uint<1>, 2>>)
    // CHECK-NEXT:  %[[v6:.+]] = firrtl.cat %d_ready, %d_valid : (!firrtl.uint<1>, !firrtl.uint<1>) -> !firrtl.uint<2>
    // CHECK-NEXT:  %[[v7:.+]] = firrtl.cat %d_data, %[[v6]] : (!firrtl.uint<2>, !firrtl.uint<2>) -> !firrtl.uint<4>
    // CHECK-NEXT:  %[[v8:.+]] = firrtl.bits %[[v7]] 1 to 0 : (!firrtl.uint<4>) -> !firrtl.uint<2>
    // CHECK-NEXT:  %[[v9:.+]] = firrtl.bits %[[v7]] 3 to 2 : (!firrtl.uint<4>) -> !firrtl.uint<2>
  %o1 = firrtl.subfield %e[data] : !firrtl.bundle<addr: uint<2>, data : vector<uint<1>, 2>>
   %c2 = firrtl.bitcast %a1 : (!firrtl.uint<4>) -> (!firrtl.bundle<valid: bundle<re: bundle<a: uint<1>>, aa: uint<1>>, ready: uint<1>, data: uint<1>>)
    %d2 = firrtl.wire : !firrtl.bundle<valid: bundle<re: bundle<a: uint<1>>, aa: uint<1>>, ready: uint<1>, data: uint<1>>
    firrtl.connect %d2 , %c2: !firrtl.bundle<valid: bundle<re: bundle<a: uint<1>>, aa: uint<1>>, ready: uint<1>, data:
    uint<1>>, !firrtl.bundle<valid: bundle<re: bundle<a: uint<1>>, aa: uint<1>>, ready: uint<1>, data: uint<1>>
   //CHECK: %[[v10:.+]] = firrtl.bits %[[v9]] 0 to 0 : (!firrtl.uint<2>) -> !firrtl.uint<1>
   //CHECK: %[[v11:.+]] = firrtl.bits %[[v9]] 1 to 1 : (!firrtl.uint<2>) -> !firrtl.uint<1>
   //CHECK: %[[v12:.+]] = firrtl.bits %a1 1 to 0 : (!firrtl.uint<4>) -> !firrtl.uint<2>
   //CHECK: %[[v13:.+]] = firrtl.bits %[[v12]] 0 to 0 : (!firrtl.uint<2>) -> !firrtl.uint<1>
   //CHECK: %[[v14:.+]] = firrtl.bits %[[v13]] 0 to 0 : (!firrtl.uint<1>) -> !firrtl.uint<1>
   //CHECK: %[[v15:.+]] = firrtl.bits %[[v12]] 1 to 1 : (!firrtl.uint<2>) -> !firrtl.uint<1>
   //CHECK: %[[v16:.+]] = firrtl.bits %a1 2 to 2 : (!firrtl.uint<4>) -> !firrtl.uint<1>
   //CHECK: %[[v17:.+]] = firrtl.bits %a1 3 to 3 : (!firrtl.uint<4>) -> !firrtl.uint<1>
   //CHECK: %[[d2_valid_re_a:.+]] = firrtl.wire  : !firrtl.uint<1>
   //CHECK: %[[d2_valid_aa:.+]] = firrtl.wire  : !firrtl.uint<1>
   //CHECK: %[[d2_ready:.+]] = firrtl.wire  : !firrtl.uint<1>
   //CHECK: %[[d2_data:.+]] = firrtl.wire  : !firrtl.uint<1>
   //CHECK: firrtl.matchingconnect %[[d2_valid_re_a]], %[[v14]] : !firrtl.uint<1>
   //CHECK: firrtl.matchingconnect %[[d2_valid_aa]], %[[v15]] : !firrtl.uint<1>
   //CHECK: firrtl.matchingconnect %[[d2_ready]], %[[v16]] : !firrtl.uint<1>
   //CHECK: firrtl.matchingconnect %[[d2_data]], %[[v17]] : !firrtl.uint<1>

  }

  // Issue #2315: Narrow index constants overflow when subaccessing long vectors.
  // https://github.com/llvm/circt/issues/2315
  // CHECK-LABEL: firrtl.module private @Issue2315
  firrtl.module private @Issue2315(in %x: !firrtl.vector<uint<10>, 5>, in %source: !firrtl.uint<2>, out %z: !firrtl.uint<10>) {
    %0 = firrtl.subaccess %x[%source] : !firrtl.vector<uint<10>, 5>, !firrtl.uint<2>
    firrtl.connect %z, %0 : !firrtl.uint<10>, !firrtl.uint<10>
    // The width of multibit mux index will be converted at LowerToHW,
    // so it is ok that the type of `%source` is uint<2> here.
    // CHECK:      %0 = firrtl.multibit_mux %source, %x_4, %x_3, %x_2, %x_1, %x_0 : !firrtl.uint<2>, !firrtl.uint<10>
    // CHECK-NEXT: firrtl.connect %z, %0 : !firrtl.uint<10>
  }

  firrtl.module private @SendRefTypeBundles1(in %source: !firrtl.bundle<valid: uint<1>, ready: uint<1>, data: uint<64>>, out %sink: !firrtl.probe<bundle<valid: uint<1>, ready: uint<1>, data: uint<64>>>) {
    // CHECK:  firrtl.module private @SendRefTypeBundles1(
    // CHECK-SAME:  in %source_valid: !firrtl.uint<1>,
    // CHECK-SAME:  in %source_ready: !firrtl.uint<1>,
    // CHECK-SAME:  in %source_data: !firrtl.uint<64>,
    // CHECK-SAME:  out %sink_valid: !firrtl.probe<uint<1>>,
    // CHECK-SAME:  out %sink_ready: !firrtl.probe<uint<1>>,
    // CHECK-SAME:  out %sink_data: !firrtl.probe<uint<64>>) {
    %0 = firrtl.ref.send %source : !firrtl.bundle<valid: uint<1>, ready: uint<1>, data: uint<64>>
    // CHECK:  %0 = firrtl.ref.send %source_valid : !firrtl.uint<1>
    // CHECK:  %1 = firrtl.ref.send %source_ready : !firrtl.uint<1>
    // CHECK:  %2 = firrtl.ref.send %source_data : !firrtl.uint<64>
    firrtl.ref.define %sink, %0 : !firrtl.probe<bundle<valid: uint<1>, ready: uint<1>, data: uint<64>>>
    // CHECK:  firrtl.ref.define %sink_valid, %0 : !firrtl.probe<uint<1>>
    // CHECK:  firrtl.ref.define %sink_ready, %1 : !firrtl.probe<uint<1>>
    // CHECK:  firrtl.ref.define %sink_data, %2 : !firrtl.probe<uint<64>>
  }
  firrtl.module private @SendRefTypeVectors1(in %a: !firrtl.vector<uint<1>, 2>, out %b: !firrtl.probe<vector<uint<1>, 2>>) {
    // CHECK-LABEL: firrtl.module private @SendRefTypeVectors1
    // CHECK-SAME: in %a_0: !firrtl.uint<1>, in %a_1: !firrtl.uint<1>, out %b_0: !firrtl.probe<uint<1>>, out %b_1: !firrtl.probe<uint<1>>)
    %0 = firrtl.ref.send %a : !firrtl.vector<uint<1>, 2>
    // CHECK:  %0 = firrtl.ref.send %a_0 : !firrtl.uint<1>
    // CHECK:  %1 = firrtl.ref.send %a_1 : !firrtl.uint<1>
    firrtl.ref.define %b, %0 : !firrtl.probe<vector<uint<1>, 2>>
    // CHECK:  firrtl.ref.define %b_0, %0 : !firrtl.probe<uint<1>>
    // CHECK:  firrtl.ref.define %b_1, %1 : !firrtl.probe<uint<1>>
  }
  firrtl.module private @RefTypeBundles2() {
    %x = firrtl.wire   : !firrtl.bundle<a: uint<1>, b: uint<2>>
    %0 = firrtl.ref.send %x : !firrtl.bundle<a: uint<1>, b: uint<2>>
    // CHECK:   %0 = firrtl.ref.send %x_a : !firrtl.uint<1>
    // CHECK:   %1 = firrtl.ref.send %x_b : !firrtl.uint<2>
    %1 = firrtl.ref.resolve %0 : !firrtl.probe<bundle<a: uint<1>, b: uint<2>>>
    // CHECK:   %2 = firrtl.ref.resolve %0 : !firrtl.probe<uint<1>>
    // CHECK:   %3 = firrtl.ref.resolve %1 : !firrtl.probe<uint<2>>
  }
  firrtl.module private @RefTypeVectors(out %c: !firrtl.vector<uint<1>, 2>) {
    %x = firrtl.wire   : !firrtl.vector<uint<1>, 2>
    %0 = firrtl.ref.send %x : !firrtl.vector<uint<1>, 2>
    // CHECK:  %0 = firrtl.ref.send %x_0 : !firrtl.uint<1>
    // CHECK:  %1 = firrtl.ref.send %x_1 : !firrtl.uint<1>
    %1 = firrtl.ref.resolve %0 : !firrtl.probe<vector<uint<1>, 2>>
    // CHECK:  %2 = firrtl.ref.resolve %0 : !firrtl.probe<uint<1>>
    // CHECK:  %3 = firrtl.ref.resolve %1 : !firrtl.probe<uint<1>>
    firrtl.matchingconnect %c, %1 : !firrtl.vector<uint<1>, 2>
    // CHECK:  firrtl.matchingconnect %c_0, %2 : !firrtl.uint<1>
    // CHECK:  firrtl.matchingconnect %c_1, %3 : !firrtl.uint<1>
  }

  // CHECK-LABEL: firrtl.module private @RefTypeBV_RW
  firrtl.module private @RefTypeBV_RW(
    // CHECK-SAME: rwprobe<vector<uint<1>, 2>>
    out %vec_ref: !firrtl.rwprobe<vector<uint<1>, 2>>,
    // CHECK-NOT: firrtl.vector
    out %vec: !firrtl.vector<uint<1>, 2>,
    // CHECK-SAME: rwprobe<bundle
    out %bov_ref: !firrtl.rwprobe<bundle<a: vector<uint<1>, 2>, b: uint<2>>>,
    // CHECK-NOT: bundle
    out %bov: !firrtl.bundle<a: vector<uint<1>, 2>, b: uint<2>>,
    // CHECK: firrtl.probe
    out %probe: !firrtl.probe<uint<2>>
  ) {
    // Forceable declaration are never expanded into ground elements.
    // CHECK-NEXT: %{{.+}}, %[[X_REF:.+]] = firrtl.wire forceable : !firrtl.bundle<a: vector<uint<1>, 2>, b flip: uint<2>>, !firrtl.rwprobe<bundle<a: vector<uint<1>, 2>, b: uint<2>>>
    %x, %x_ref = firrtl.wire forceable : !firrtl.bundle<a: vector<uint<1>, 2>, b flip: uint<2>>, !firrtl.rwprobe<bundle<a: vector<uint<1>, 2>, b: uint<2>>>

    // Define using forceable ref preserved.
    // CHECK-NEXT: firrtl.ref.define %{{.+}}, %[[X_REF]] : !firrtl.rwprobe<bundle<a: vector<uint<1>, 2>, b: uint<2>>>
    firrtl.ref.define %bov_ref, %x_ref : !firrtl.rwprobe<bundle<a: vector<uint<1>, 2>, b: uint<2>>>

    // Preserve ref.sub uses.
    // CHECK-NEXT: %[[X_REF_A:.+]] = firrtl.ref.sub %[[X_REF]][0]
    // CHECK-NEXT: %[[X_A:.+]] = firrtl.ref.resolve %[[X_REF_A]]
    // CHECK-NEXT: %[[v_0:.+]] = firrtl.subindex %[[X_A]][0]
    // CHECK-NEXT: firrtl.matchingconnect %vec_0, %[[v_0]]
    // CHECK-NEXT: %[[v_1:.+]] = firrtl.subindex %[[X_A]][1]
    // CHECK-NEXT: firrtl.matchingconnect %vec_1, %[[v_1]]
    %x_ref_a = firrtl.ref.sub %x_ref[0] : !firrtl.rwprobe<bundle<a: vector<uint<1>, 2>, b: uint<2>>>
    %x_a = firrtl.ref.resolve %x_ref_a : !firrtl.rwprobe<vector<uint<1>, 2>>
    firrtl.matchingconnect %vec, %x_a : !firrtl.vector<uint<1>, 2>

    // Check chained ref.sub's work.
    // CHECK-NEXT: %[[X_A_1_REF:.+]] = firrtl.ref.sub %[[X_REF_A]][1]
    // CHECK-NEXT: firrtl.ref.resolve %[[X_A_1_REF]]
    %x_ref_a_1 = firrtl.ref.sub %x_ref_a[1] : !firrtl.rwprobe<vector<uint<1>, 2>>
    %x_a_1 = firrtl.ref.resolve %x_ref_a_1 : !firrtl.rwprobe<uint<1>>

    // Ref to flipped field.
    // CHECK-NEXT: %[[X_B_REF:.+]] = firrtl.ref.sub %[[X_REF]][1]
    // CHECK-NEXT: firrtl.ref.resolve %[[X_B_REF]]
    %x_ref_b = firrtl.ref.sub %x_ref[1] : !firrtl.rwprobe<bundle<a: vector<uint<1>, 2>, b: uint<2>>>
    %x_b = firrtl.ref.resolve %x_ref_b : !firrtl.rwprobe<uint<2>>

    // rwprobe -> probe demotion.
    // CHECK-NEXT: %[[X_B_REF_PROBE:.+]] = firrtl.ref.cast %[[X_B_REF]]
    // CHECK-NEXT: firrtl.ref.define %probe, %[[X_B_REF_PROBE]] : !firrtl.probe<uint<2>>
    %x_ref_b_probe = firrtl.ref.cast %x_ref_b : (!firrtl.rwprobe<uint<2>>) -> !firrtl.probe<uint<2>>
    firrtl.ref.define %probe, %x_ref_b_probe : !firrtl.probe<uint<2>>

    // Aggregate ref.cast, check split up properly.  Demote to probe, cast away some width information.
    // (Note: The variables here override values used above)
    // CHECK-NEXT: %[[X_REF_A:.+]] = firrtl.ref.sub %[[X_REF]][0]
    // CHECK-NEXT: %[[X_REF_A_0:.+]] = firrtl.ref.sub %[[X_REF_A]][0]
    // CHECK-NEXT: %[[X_REF_A_0_CAST:.+]] = firrtl.ref.cast %[[X_REF_A_0]] : (!firrtl.rwprobe<uint<1>>) -> !firrtl.probe<uint>
    // CHECK-NEXT: %[[X_REF_A_1:.+]] = firrtl.ref.sub %[[X_REF_A]][1]
    // CHECK-NEXT: %[[X_REF_A_1_CAST:.+]] = firrtl.ref.cast %[[X_REF_A_1]] : (!firrtl.rwprobe<uint<1>>) -> !firrtl.probe<uint>
    // CHECK-NEXT: %[[X_REF_B:.+]] = firrtl.ref.sub %[[X_REF]][1]
    // CHECK-NEXT: %[[X_REF_B_CAST:.+]] = firrtl.ref.cast %[[X_REF_B]] : (!firrtl.rwprobe<uint<2>>) -> !firrtl.probe<uint<2>>
    // CHECK-NEXT: %[[X_CAST_A_0:.+]] = firrtl.ref.resolve %[[X_REF_A_0_CAST]]
    // CHECK-NEXT: %[[X_CAST_A_1:.+]] = firrtl.ref.resolve %[[X_REF_A_1_CAST]]
    // CHECK-NEXT: %[[X_CAST_B:.+]] = firrtl.ref.resolve %[[X_REF_B_CAST]]
    // CHECK-NEXT: firrtl.node %[[X_CAST_A_0]] : !firrtl.uint
    // CHECK-NEXT: firrtl.node %[[X_CAST_A_1]] : !firrtl.uint
    // CHECK-NEXT: firrtl.node %[[X_CAST_B]] : !firrtl.uint<2>
    %x_ref_cast = firrtl.ref.cast %x_ref : (!firrtl.rwprobe<bundle<a: vector<uint<1>, 2>, b: uint<2>>>) -> !firrtl.probe<bundle<a: vector<uint, 2>, b: uint<2>>>
    %x_ref_cast_resolve = firrtl.ref.resolve %x_ref_cast : !firrtl.probe<bundle<a: vector<uint, 2>, b: uint<2>>>
    %x_ref_cast_node = firrtl.node %x_ref_cast_resolve : !firrtl.bundle<a: vector<uint, 2>, b: uint<2>>

    // Check resolve of rwprobe is preserved.
    // CHECK-NEXT: = firrtl.ref.resolve %[[X_REF]]
    // CHECK: firrtl.matchingconnect %bov_a_0,
    // CHECK: firrtl.matchingconnect %bov_a_1,
    // CHECK: firrtl.matchingconnect %bov_b,
    %x_read = firrtl.ref.resolve %x_ref : !firrtl.rwprobe<bundle<a: vector<uint<1>, 2>, b: uint<2>>>
    firrtl.matchingconnect %bov, %x_read : !firrtl.bundle<a: vector<uint<1>, 2>, b: uint<2>>
    // CHECK-NEXT: }
  }
  // Check how rwprobe's of aggregates in instances are handled.
  // COMMON-LABEL: firrtl.module private @InstWithRWProbeOfAgg
  firrtl.module private @InstWithRWProbeOfAgg(in %clock : !firrtl.clock, in %pred : !firrtl.uint<1>) {
    // CHECK: {{((%[^,]+, ){3})}}
    // CHECK-SAME: %[[BOV_REF:[^,]+]],
    // CHECK-SAME: %[[BOV_A_0:.+]],        %[[BOV_A_1:.+]],        %[[BOV_B:.+]],        %{{.+}} = firrtl.instance
    // CHECK-NOT: firrtl.probe
    // CHECK-SAME: probe: !firrtl.probe<uint<2>>)
    %inst_vec_ref, %inst_vec, %inst_bov_ref, %inst_bov, %inst_probe = firrtl.instance inst @RefTypeBV_RW(
      out vec_ref: !firrtl.rwprobe<vector<uint<1>, 2>>,
      out vec: !firrtl.vector<uint<1>, 2>,
      out bov_ref: !firrtl.rwprobe<bundle<a: vector<uint<1>, 2>, b: uint<2>>>,
      out bov: !firrtl.bundle<a: vector<uint<1>, 2>, b: uint<2>>,
      out probe: !firrtl.probe<uint<2>>)

    // Check lowering force and release operations.
    // Use self-assigns for simplicity.
    // Source operand may need to be materialized from its elements.
    // CHECK: vectorcreate
    // CHECK: bundlecreate
    // CHECK: firrtl.ref.force %clock, %pred, %[[BOV_REF]],
    firrtl.ref.force %clock, %pred, %inst_bov_ref, %inst_bov : !firrtl.clock, !firrtl.uint<1>, !firrtl.bundle<a: vector<uint<1>, 2>, b: uint<2>>
    // CHECK: firrtl.ref.force_initial %pred, %[[BOV_REF]],
    firrtl.ref.force_initial %pred, %inst_bov_ref, %inst_bov : !firrtl.uint<1>, !firrtl.bundle<a: vector<uint<1>, 2>, b: uint<2>>
    // CHECK: firrtl.ref.release %clock, %pred, %[[BOV_REF]] :
    firrtl.ref.release %clock, %pred, %inst_bov_ref : !firrtl.clock, !firrtl.uint<1>, !firrtl.rwprobe<bundle<a: vector<uint<1>, 2>, b: uint<2>>>
    // CHECK: firrtl.ref.release_initial %pred, %[[BOV_REF]] :
    firrtl.ref.release_initial %pred, %inst_bov_ref : !firrtl.uint<1>, !firrtl.rwprobe<bundle<a: vector<uint<1>, 2>, b: uint<2>>>
    // CHECK-NEXT: }
  }

  // COMMON-LABEL: firrtl.module private @ForeignTypes
  firrtl.module private @ForeignTypes() {
    // COMMON-NEXT: firrtl.wire : index
    %0 = firrtl.wire : index
  }

  // CHECK-LABEL: firrtl.module @MergeBundle
  firrtl.module @MergeBundle(out %o: !firrtl.bundle<valid: uint<1>, ready: uint<1>>, in %i: !firrtl.uint<1>)
  {
    %a = firrtl.wire   : !firrtl.bundle<valid: uint<1>, ready: uint<1>>
    firrtl.matchingconnect %o, %a : !firrtl.bundle<valid: uint<1>, ready: uint<1>>
    %0 = firrtl.bundlecreate %i, %i : (!firrtl.uint<1>, !firrtl.uint<1>) -> !firrtl.bundle<valid: uint<1>, ready: uint<1>>
    firrtl.matchingconnect %a, %0 : !firrtl.bundle<valid: uint<1>, ready: uint<1>>
    // CHECK:  %a_valid = firrtl.wire   : !firrtl.uint<1>
    // CHECK:  %a_ready = firrtl.wire   : !firrtl.uint<1>
    // CHECK:  firrtl.matchingconnect %o_valid, %a_valid : !firrtl.uint<1>
    // CHECK:  firrtl.matchingconnect %o_ready, %a_ready : !firrtl.uint<1>
    // CHECK:  firrtl.matchingconnect %a_valid, %i : !firrtl.uint<1>
    // CHECK:  firrtl.matchingconnect %a_ready, %i : !firrtl.uint<1>
    // AGGREGATE: firrtl.bundlecreate
    // SIG: firrtl.bundlecreate
  }

  // COMMON-LABEL: firrtl.module @MergeVector
  firrtl.module @MergeVector(out %o: !firrtl.vector<uint<1>, 3>, in %i: !firrtl.uint<1>) {
    %a = firrtl.wire   : !firrtl.vector<uint<1>, 3>
    firrtl.matchingconnect %o, %a : !firrtl.vector<uint<1>, 3>
    %0 = firrtl.vectorcreate %i, %i, %i : (!firrtl.uint<1>, !firrtl.uint<1>, !firrtl.uint<1>) -> !firrtl.vector<uint<1>, 3>
    firrtl.matchingconnect %a, %0 : !firrtl.vector<uint<1>, 3>
    // CHECK:  %a_0 = firrtl.wire   : !firrtl.uint<1>
    // CHECK:  %a_1 = firrtl.wire   : !firrtl.uint<1>
    // CHECK:  %a_2 = firrtl.wire   : !firrtl.uint<1>
    // CHECK:  firrtl.matchingconnect %o_0, %a_0 : !firrtl.uint<1>
    // CHECK:  firrtl.matchingconnect %o_1, %a_1 : !firrtl.uint<1>
    // CHECK:  firrtl.matchingconnect %o_2, %a_2 : !firrtl.uint<1>
    // CHECK:  firrtl.matchingconnect %a_0, %i : !firrtl.uint<1>
    // CHECK:  firrtl.matchingconnect %a_1, %i : !firrtl.uint<1>
    // CHECK:  firrtl.matchingconnect %a_2, %i : !firrtl.uint<1>
    // AGGREGATE: firrtl.vectorcreate
    // SIG: firrtl.vectorcreate
  }

  // Check that an instance with attributes known and unknown to FIRRTL Dialect
  // are copied to the lowered instance.
  firrtl.module @SubmoduleWithAggregate(out %a: !firrtl.vector<uint<1>, 1>) {}
  // COMMON-LABEL: firrtl.module @ModuleWithInstanceAttributes
  firrtl.module @ModuleWithInstanceAttributes() {
    // COMMON: firrtl.instance
    // COMMON-SAME:   hello = "world"
    // COMMON-SAME:   lowerToBind
    // COMMON-SAME:   output_file = #hw.output_file<"Foo.sv">
    %sub_a = firrtl.instance sub {
      hello = "world",
      lowerToBind,
      output_file = #hw.output_file<"Foo.sv">
    } @SubmoduleWithAggregate(out a: !firrtl.vector<uint<1>, 1>)
  }

  // COMMON-LABEL: firrtl.module @ElementWise
  firrtl.module @ElementWise(in %a: !firrtl.vector<uint<1>, 1>, in %b: !firrtl.vector<uint<1>, 1>, out %c_0: !firrtl.vector<uint<1>, 1>, out %c_1: !firrtl.vector<uint<1>, 1>, out %c_2: !firrtl.vector<uint<1>, 1>) {
    // CHECK-NEXT: %0 = firrtl.or %a_0, %b_0 : (!firrtl.uint<1>, !firrtl.uint<1>) -> !firrtl.uint<1>
    // CHECK-NEXT: firrtl.matchingconnect %c_0_0, %0 : !firrtl.uint<1>
    // CHECK-NEXT: %1 = firrtl.and %a_0, %b_0 : (!firrtl.uint<1>, !firrtl.uint<1>) -> !firrtl.uint<1>
    // CHECK-NEXT: firrtl.matchingconnect %c_1_0, %1 : !firrtl.uint<1>
    // CHECK-NEXT: %2 = firrtl.xor %a_0, %b_0 : (!firrtl.uint<1>, !firrtl.uint<1>) -> !firrtl.uint<1>
    // CHECK-NEXT: firrtl.matchingconnect %c_2_0, %2 : !firrtl.uint<1>
    // Check that elementwise_* are preserved.
    // AGGREGATE: firrtl.elementwise_or
    // AGGREGATE: firrtl.elementwise_and
    // AGGREGATE: firrtl.elementwise_xor
    // SIG: firrtl.elementwise_or
    // SIG: firrtl.elementwise_and
    // SIG: firrtl.elementwise_xor
    %0 = firrtl.elementwise_or %a, %b : (!firrtl.vector<uint<1>, 1>, !firrtl.vector<uint<1>, 1>) -> !firrtl.vector<uint<1>, 1>
    firrtl.matchingconnect %c_0, %0 : !firrtl.vector<uint<1>, 1>
    %1 = firrtl.elementwise_and %a, %b : (!firrtl.vector<uint<1>, 1>, !firrtl.vector<uint<1>, 1>) -> !firrtl.vector<uint<1>, 1>
    firrtl.matchingconnect %c_1, %1 : !firrtl.vector<uint<1>, 1>
    %2 = firrtl.elementwise_xor %a, %b : (!firrtl.vector<uint<1>, 1>, !firrtl.vector<uint<1>, 1>) -> !firrtl.vector<uint<1>, 1>
    firrtl.matchingconnect %c_2, %2 : !firrtl.vector<uint<1>, 1>
  }

  // COMMON-LABEL: firrtl.module @MuxInt
  firrtl.module @MuxInt(in %sel1: !firrtl.uint<1>, in %sel2: !firrtl.uint<2>, in %v1: !firrtl.bundle<a: uint<5>>, in %v0: !firrtl.bundle<a: uint<5>>, out %out1: !firrtl.bundle<a: uint<5>>, out %out2: !firrtl.bundle<a: uint<5>>) {
    // CHECK: firrtl.int.mux4cell(%sel2, %v1_a, %v0_a, %v1_a, %v0_a) : (!firrtl.uint<2>, !firrtl.uint<5>, !firrtl.uint<5>, !firrtl.uint<5>, !firrtl.uint<5>) -> !firrtl.uint<5>
    %0 = firrtl.int.mux4cell(%sel2, %v1, %v0, %v1, %v0) : (!firrtl.uint<2>, !firrtl.bundle<a: uint<5>>, !firrtl.bundle<a: uint<5>>, !firrtl.bundle<a: uint<5>>, !firrtl.bundle<a: uint<5>>) -> !firrtl.bundle<a: uint<5>>
    firrtl.matchingconnect %out1, %0 : !firrtl.bundle<a: uint<5>>
    // CHECK: firrtl.int.mux2cell(%sel1, %v1_a, %v0_a) : (!firrtl.uint<1>, !firrtl.uint<5>, !firrtl.uint<5>) -> !firrtl.uint<5>
    %1 = firrtl.int.mux2cell(%sel1, %v1, %v0) : (!firrtl.uint<1>, !firrtl.bundle<a: uint<5>>, !firrtl.bundle<a: uint<5>>) -> !firrtl.bundle<a: uint<5>>
    firrtl.matchingconnect %out2, %0 : !firrtl.bundle<a: uint<5>>
    // SIG: firrtl.int.mux4cell(%sel2, %v1, %v0, %v1, %v0) : (!firrtl.uint<2>, !firrtl.bundle<a: uint<5>>, !firrtl.bundle<a: uint<5>>, !firrtl.bundle<a: uint<5>>, !firrtl.bundle<a: uint<5>>) -> !firrtl.bundle<a: uint<5>>
    // SIG: firrtl.int.mux2cell(%sel1, %v1, %v0) : (!firrtl.uint<1>, !firrtl.bundle<a: uint<5>>, !firrtl.bundle<a: uint<5>>) -> !firrtl.bundle<a: uint<5>>
  }

  // COMMON-LABEL: firrtl.module @Groups
  firrtl.layer @GroupFoo bind {}
  firrtl.module @Groups() {
    // COMMON-NEXT: firrtl.layerblock @GroupFoo
    firrtl.layerblock @GroupFoo {
      // CHECK-NEXT: %a_b = firrtl.wire : !firrtl.uint<1>
      // SIG-NEXT: %a = firrtl.wire : !firrtl.bundle<b: uint<1>>
      %a = firrtl.wire : !firrtl.bundle<b: uint<1>>
    }
  }

  // CHECK-LABEL:  firrtl.module @Alias
  // CHECK-NOT: alias
  // AGGREGATE-LABEL: firrtl.module @Alias
  // AGGREGATE-SAME: alias<FooBundle, bundle<x: uint<32>, y: uint<32>>>
  // SIG-LABEL: firrtl.module @Alias
  // SIG-SAME: alias<FooBundle, bundle<x: uint<32>, y: uint<32>>>
  firrtl.module @Alias(in %clock: !firrtl.clock, in %reset: !firrtl.uint<1>, out %io: !firrtl.bundle<in flip: alias<FooBundle, bundle<x: uint<32>, y: uint<32>>>, out: alias<FooBundle, bundle<x: uint<32>, y: uint<32>>>>) {
  }
} // CIRCUIT

// Check that we don't lose the DontTouchAnnotation when it is not the last
// annotation in the list of annotations.
// https://github.com/llvm/circt/issues/3504
// CHECK-LABEL: firrtl.circuit "DontTouch"
firrtl.circuit "DontTouch" {
  // CHECK: in %port_field: !firrtl.uint<1> [{class = "firrtl.transforms.DontTouchAnnotation"}, {class = "Test"}]
  // SIG:  in %port: !firrtl.bundle<field: uint<1>> [{circt.fieldID = 1 : i32, class = "firrtl.transforms.DontTouchAnnotation"}, {circt.fieldID = 1 : i32, class = "Test"}]
  firrtl.module @DontTouch (in %port: !firrtl.bundle<field: uint<1>> [
    {circt.fieldID = 1 : i32, class = "firrtl.transforms.DontTouchAnnotation"},
    {circt.fieldID = 1 : i32, class = "Test"}
  ]) {
 }
}

// Check that we don't create symbols for non-local annotations.
firrtl.circuit "Foo"  {
  hw.hierpath private @nla [@Foo::@bar, @Bar]
  // CHECK:       firrtl.module private @Bar(in %a_b:
  // CHECK-SAME:    !firrtl.uint<1> [{circt.nonlocal = @nla, class = "circt.test"}])
  firrtl.module private @Bar(in %a: !firrtl.bundle<b: uint<1>>
      [{circt.fieldID = 1 : i32, circt.nonlocal = @nla, class = "circt.test"}]) {
  }
  firrtl.module @Foo() {
    %bar_a = firrtl.instance bar sym @bar @Bar(in a: !firrtl.bundle<b: uint<1>>)
    %invalid = firrtl.invalidvalue : !firrtl.bundle<b: uint<1>>
    firrtl.matchingconnect %bar_a, %invalid : !firrtl.bundle<b: uint<1>>
  }
}

// Check handling of inner symbols.
// COMMON-LABEL: circuit "InnerSym"
firrtl.circuit "InnerSym" {
  // COMMON-LABEL: module @InnerSym(
  // CHECK-SAME:  in %x_a: !firrtl.uint<5>, in %x_b: !firrtl.uint<3> sym @x)
  // AGGREGATE-SAME: in %x: !firrtl.bundle<a: uint<5>, b: uint<3>> sym [<@x,2,public>])
  // SIG-SAME: in %x: !firrtl.bundle<a: uint<5>, b: uint<3>> sym [<@x,2,public>])
  firrtl.module @InnerSym(in %x: !firrtl.bundle<a: uint<5>, b: uint<3>> sym [<@x,2,public>]) { }

  // COMMON-LABEL: module @InnerSymMore(
  // CHECK-SAME: in %x_a_x_1: !firrtl.uint<3> sym @x_1
  // CHECK-SAME: in %x_a_y: !firrtl.uint<2> sym @y
  firrtl.module @InnerSymMore(in %x: !firrtl.bundle<a: bundle<x: vector<uint<3>, 2>, y: uint<2>>, b: uint<3>> sym [<@y,5, public>,<@x_1,4,public>]) { }
}

// Check handling of wire of probe-aggregate.
// COMMON-LABEL: "WireProbe"
firrtl.circuit "WireProbe" {
  // (Read-only probes are unconditionally split as workaround for 4479)
  // COMMON-LABEL: module public @WireProbe
  // LT-SAME: out %out_a: !firrtl.probe<uint<5>>
  // LT-SAME: out %out_b: !firrtl.probe<uint<5>>
  firrtl.module public @WireProbe(out %out: !firrtl.probe<bundle<a: uint<5>, b: uint<5>>>,
                                  out %y: !firrtl.probe<uint<5>>,
                                  out %z: !firrtl.probe<uint<5>>) {
    // LT-NEXT: %w_a = firrtl.wire
    // LT-NEXT: %w_b = firrtl.wire
    // LT-NOT: firrtl.ref.sub
    // COMMON: }
    %w = firrtl.wire : !firrtl.probe<bundle<a: uint<5>, b: uint<5>>>
    %0 = firrtl.ref.sub %w[1] : !firrtl.probe<bundle<a: uint<5>, b: uint<5>>>
    %1 = firrtl.ref.sub %w[0] : !firrtl.probe<bundle<a: uint<5>, b: uint<5>>>
    firrtl.ref.define %y, %1 : !firrtl.probe<uint<5>>
    firrtl.ref.define %z, %0 : !firrtl.probe<uint<5>>
    firrtl.ref.define %out, %w : !firrtl.probe<bundle<a: uint<5>, b: uint<5>>>
  }
}

firrtl.circuit "UnrealizedConversion" {
  // COMMON-LABEL: @UnrealizedConversion
  firrtl.module @UnrealizedConversion( ){
    // CHECK: %[[a:.+]] = "d.w"() : () -> !hw.struct<data: i64, tag: i1>
    // CHECK: = builtin.unrealized_conversion_cast %[[a]] : !hw.struct<data: i64, tag: i1> to !firrtl.bundle<data: uint<64>, tag: uint<1>>
    %a = "d.w"() : () -> (!hw.struct<data: i64, tag: i1>)
    %b = builtin.unrealized_conversion_cast %a : !hw.struct<data: i64, tag: i1> to !firrtl.bundle<data: uint<64>, tag: uint<1>>
    %w = firrtl.wire : !firrtl.bundle<data: uint<64>, tag: uint<1>>
    firrtl.matchingconnect %w, %b : !firrtl.bundle<data: uint<64>, tag: uint<1>>
  }
}<|MERGE_RESOLUTION|>--- conflicted
+++ resolved
@@ -104,15 +104,9 @@
   // CHECK-LABEL: firrtl.module private @Top
   firrtl.module private @Top(in %in : !firrtl.bundle<a: uint<1>, b: uint<1>>,
                      out %out : !firrtl.bundle<a: uint<1>, b: uint<1>>) {
-<<<<<<< HEAD
     // CHECK: firrtl.matchingconnect %out_a, %in_a : !firrtl.uint<1>
     // CHECK: firrtl.matchingconnect %out_b, %in_b : !firrtl.uint<1>
-    // SIG: firrtl.connect %out, %in : !firrtl.bundle<a: uint<1>, b: uint<1>>, !firrtl.bundle<a: uint<1>, b: uint<1>>
-=======
-    // CHECK: firrtl.strictconnect %out_a, %in_a : !firrtl.uint<1>
-    // CHECK: firrtl.strictconnect %out_b, %in_b : !firrtl.uint<1>
     // SIG: firrtl.connect %out, %in : !firrtl.bundle<a: uint<1>, b: uint<1>>
->>>>>>> e75c17f3
     firrtl.connect %out, %in : !firrtl.bundle<a: uint<1>, b: uint<1>>, !firrtl.bundle<a: uint<1>, b: uint<1>>
   }
 
@@ -120,13 +114,8 @@
   // CHECK-SAME: in %[[FLAT_ARG_INPUT_NAME:a_b_c]]: [[FLAT_ARG_INPUT_TYPE:!firrtl.uint<1>]]
   // CHECK-SAME: out %[[FLAT_ARG_OUTPUT_NAME:b_b_c]]: [[FLAT_ARG_OUTPUT_TYPE:!firrtl.uint<1>]]
   firrtl.module private @Foo(in %a: !firrtl.bundle<b: bundle<c: uint<1>>>, out %b: !firrtl.bundle<b: bundle<c: uint<1>>>) {
-<<<<<<< HEAD
     // CHECK: firrtl.matchingconnect %[[FLAT_ARG_OUTPUT_NAME]], %[[FLAT_ARG_INPUT_NAME]] : [[FLAT_ARG_OUTPUT_TYPE]]
-    // SIG: firrtl.connect %b, %a : !firrtl.bundle<b: bundle<c: uint<1>>>, !firrtl.bundle<b: bundle<c: uint<1>>>
-=======
-    // CHECK: firrtl.strictconnect %[[FLAT_ARG_OUTPUT_NAME]], %[[FLAT_ARG_INPUT_NAME]] : [[FLAT_ARG_OUTPUT_TYPE]]
     // SIG: firrtl.connect %b, %a : !firrtl.bundle<b: bundle<c: uint<1>>>
->>>>>>> e75c17f3
     firrtl.connect %b, %a : !firrtl.bundle<b: bundle<c: uint<1>>>, !firrtl.bundle<b: bundle<c: uint<1>>>
   }
 
