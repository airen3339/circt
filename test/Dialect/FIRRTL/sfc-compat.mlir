--- conflicted
+++ resolved
@@ -93,8 +93,6 @@
     firrtl.connect %q, %r : !firrtl.uint<1>, !firrtl.uint<1>
   }
 
-<<<<<<< HEAD
-=======
   // A regreset invalid value should propagate through a node.
   // Change from SFC behavior.
   firrtl.module @InvalidNode(in %clock: !firrtl.clock, in %reset: !firrtl.uint<1>, in %d: !firrtl.uint<8>, out %q: !firrtl.uint<8>) {
@@ -108,7 +106,6 @@
     firrtl.connect %q, %r : !firrtl.uint<8>, !firrtl.uint<8>
   }
 
->>>>>>> 876be0db
   firrtl.module @AggregateInvalid(out %q: !firrtl.bundle<a:uint<1>>) {
     %invalid_ui1 = firrtl.invalidvalue : !firrtl.bundle<a:uint<1>>
     firrtl.connect %q, %invalid_ui1 : !firrtl.bundle<a:uint<1>>, !firrtl.bundle<a:uint<1>>
