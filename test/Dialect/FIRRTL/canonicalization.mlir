--- conflicted
+++ resolved
@@ -2433,18 +2433,17 @@
   firrtl.cover %clock, %c0, %p, "cover0"
 }
 
-<<<<<<< HEAD
-  // COMMON-LABEL:  firrtl.module @MultibitMux
-  // COMMON-NEXT:      %0 = firrtl.subaccess %a[%sel] : !firrtl.vector<uint<1>, 3>, !firrtl.uint<2>
-  // COMMON-NEXT:      firrtl.strictconnect %b, %0 : !firrtl.uint<1>
-  firrtl.module @MultibitMux(in %a: !firrtl.vector<uint<1>, 3>, in %sel: !firrtl.uint<2>, out %b: !firrtl.uint<1>) {
-    %0 = firrtl.subindex %a[2] : !firrtl.vector<uint<1>, 3>
-    %1 = firrtl.subindex %a[1] : !firrtl.vector<uint<1>, 3>
-    %2 = firrtl.subindex %a[0] : !firrtl.vector<uint<1>, 3>
-    %3 = firrtl.multibit_mux %sel, %0, %1, %2 : !firrtl.uint<2>, !firrtl.uint<1>
-    firrtl.strictconnect %b, %3 : !firrtl.uint<1>
-  }
-=======
+// COMMON-LABEL:  firrtl.module @MultibitMux
+// COMMON-NEXT:      %0 = firrtl.subaccess %a[%sel] : !firrtl.vector<uint<1>, 3>, !firrtl.uint<2>
+// COMMON-NEXT:      firrtl.strictconnect %b, %0 : !firrtl.uint<1>
+firrtl.module @MultibitMux(in %a: !firrtl.vector<uint<1>, 3>, in %sel: !firrtl.uint<2>, out %b: !firrtl.uint<1>) {
+  %0 = firrtl.subindex %a[2] : !firrtl.vector<uint<1>, 3>
+  %1 = firrtl.subindex %a[1] : !firrtl.vector<uint<1>, 3>
+  %2 = firrtl.subindex %a[0] : !firrtl.vector<uint<1>, 3>
+  %3 = firrtl.multibit_mux %sel, %0, %1, %2 : !firrtl.uint<2>, !firrtl.uint<1>
+  firrtl.strictconnect %b, %3 : !firrtl.uint<1>
+}
+
 // CHECK-LABEL: firrtl.module @NameProp
 firrtl.module @NameProp(in %in0: !firrtl.uint<1>, in %in1: !firrtl.uint<1>, out %out: !firrtl.uint<1>) {
   %0 = firrtl.or %in0, %in1 : (!firrtl.uint<1>, !firrtl.uint<1>) -> !firrtl.uint<1>
@@ -2456,5 +2455,4 @@
   firrtl.strictconnect %out, %_useless_name_2 : !firrtl.uint<1>
 }
 
->>>>>>> 08e47db7
 }