--- conflicted
+++ resolved
@@ -1249,35 +1249,12 @@
   firrtl.connect %out_b, %add : !firrtl.flip<sint<15>>, !firrtl.sint<15>
 }
 
-<<<<<<< HEAD
 // CHECK-LABEL: @zero_mem
 // CHECK-NEXT: }
 firrtl.module @zero_mem(%clock: !firrtl.clock, %r0en: !firrtl.uint<1>) {
   %tmp41_r0, %tmp41_w0 = firrtl.mem Undefined {depth = 10 : i64, name = "tmp41", portNames = ["r0", "w0"], readLatency = 0 : i32, writeLatency = 1 : i32} : !firrtl.bundle<addr: flip<uint<4>>, en: flip<uint<1>>, clk: flip<clock>, data: uint<0>>, !firrtl.flip<bundle<addr: uint<4>, en: uint<1>, clk: clock, data: uint<0>, mask: uint<1>>>
-  %0 = firrtl.subfield %tmp41_r0("clk") : (!firrtl.bundle<addr: flip<uint<4>>, en: flip<uint<1>>, clk: flip<clock>, data: uint<0>>) -> !firrtl.flip<clock>
-  firrtl.connect %0, %clock : !firrtl.flip<clock>, !firrtl.clock
-  %1 = firrtl.subfield %tmp41_r0("en") : (!firrtl.bundle<addr: flip<uint<4>>, en: flip<uint<1>>, clk: flip<clock>, data: uint<0>>) -> !firrtl.flip<uint<1>>
-  firrtl.connect %1, %r0en : !firrtl.flip<uint<1>>, !firrtl.uint<1>
-  %2 = firrtl.subfield %tmp41_r0("addr") : (!firrtl.bundle<addr: flip<uint<4>>, en: flip<uint<1>>, clk: flip<clock>, data: uint<0>>) -> !firrtl.flip<uint<4>>
-  %c0_si25 = firrtl.constant(0 : si25) : !firrtl.sint<25>
-  %3 = firrtl.asUInt %c0_si25 : (!firrtl.sint<25>) -> !firrtl.uint<25>
-  firrtl.partialconnect %2, %3 : !firrtl.flip<uint<4>>, !firrtl.uint<25>
-  %4 = firrtl.subfield %tmp41_w0("clk") : (!firrtl.flip<bundle<addr: uint<4>, en: uint<1>, clk: clock, data: uint<0>, mask: uint<1>>>) -> !firrtl.flip<clock>
-  firrtl.connect %4, %clock : !firrtl.flip<clock>, !firrtl.clock
-  %5 = firrtl.subfield %tmp41_w0("en") : (!firrtl.flip<bundle<addr: uint<4>, en: uint<1>, clk: clock, data: uint<0>, mask: uint<1>>>) -> !firrtl.flip<uint<1>>
-  firrtl.connect %5, %r0en : !firrtl.flip<uint<1>>, !firrtl.uint<1>
-  %6 = firrtl.subfield %tmp41_w0("addr") : (!firrtl.flip<bundle<addr: uint<4>, en: uint<1>, clk: clock, data: uint<0>, mask: uint<1>>>) -> !firrtl.flip<uint<4>>
-  %7 = firrtl.asUInt %c0_si25 : (!firrtl.sint<25>) -> !firrtl.uint<25>
-  firrtl.partialconnect %6, %7 : !firrtl.flip<uint<4>>, !firrtl.uint<25>
-  %8 = firrtl.subfield %tmp41_w0("mask") : (!firrtl.flip<bundle<addr: uint<4>, en: uint<1>, clk: clock, data: uint<0>, mask: uint<1>>>) -> !firrtl.flip<uint<1>>
-  %9 = firrtl.asUInt %c0_si25 : (!firrtl.sint<25>) -> !firrtl.uint<25>
-  firrtl.partialconnect %8, %9 : !firrtl.flip<uint<1>>, !firrtl.uint<25>
-  %10 = firrtl.subfield %tmp41_w0("data") : (!firrtl.flip<bundle<addr: uint<4>, en: uint<1>, clk: clock, data: uint<0>, mask: uint<1>>>) -> !firrtl.flip<uint<0>>
-  %11 = firrtl.asUInt %c0_si25 : (!firrtl.sint<25>) -> !firrtl.uint<25>
-  firrtl.partialconnect %10, %11 : !firrtl.flip<uint<0>>, !firrtl.uint<25>
-}
-
-=======
+}
+
 // We fold `validif` operations to their RHS, regardless of the LHS.
 // See https://github.com/llvm/circt/issues/839.
 // CHECK-LABEL: @elide_validif
@@ -1303,5 +1280,4 @@
   // CHECK:         firrtl.connect %out2, %data 
   firrtl.connect %out2, %b : !firrtl.flip<uint<4>>, !firrtl.uint<4>
 }
->>>>>>> 2864cf79
 }