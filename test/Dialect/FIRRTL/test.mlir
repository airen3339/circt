--- conflicted
+++ resolved
@@ -367,12 +367,6 @@
 }
 
 // CHECK-LABEL: FlowFix
-<<<<<<< HEAD
-firrtl.module @FlowFix(in %in : !firrtl.uint<3>) {
-  %wire, %wire_write = firrtl.strictwire : !firrtl.bundle<a: uint<3>>
-  %w_a = firrtl.lhssubfield %wire_write[a] : !firrtl.lhs<bundle<a: uint<3>>>
-  firrtl.strictconnect %w_a, %in : !firrtl.uint<3>
-=======
 firrtl.module @FlowFix(in %clk : !firrtl.clock) {
   %wireb, %wireb_write = firrtl.strictwire : !firrtl.bundle<a: uint<3>>
   %regb, %regb_write = firrtl.strictreg %clk : !firrtl.clock, !firrtl.bundle<a: uint<3>>
@@ -380,7 +374,12 @@
   %wirev, %wirev_write = firrtl.strictwire : !firrtl.vector<uint<3>,2>
   %regv, %regv_write = firrtl.strictreg %clk : !firrtl.clock, !firrtl.vector<uint<3>,2>
 
->>>>>>> 1835f5b6
+  %b_a = firrtl.subfield %wireb[a] : !firrtl.bundle<a: uint<3>>
+  %v_a = firrtl.subfield %wirev[0] : !firrtl.vector<uint<3>,2>
+  %wb_a = firrtl.lhssubfield %wireb_write[a] : !firrtl.lhs<bundle<a: uint<3>>>
+  %wv_a = firrtl.lhssubfield %wirev_write[0] : !firrtl.lhs<vector<uint<3>,2>>
+  firrtl.strictconnect %wb_a, %v_a : !firrtl.uint<3>
+  firrtl.strictconnect %wv_a, %b_a : !firrtl.uint<3>
 }
 
 }