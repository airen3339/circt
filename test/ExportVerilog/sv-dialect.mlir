--- conflicted
+++ resolved
@@ -258,18 +258,6 @@
   }
 }
 
-<<<<<<< HEAD
-rtl.module.extern @Foo() -> ()
-
-// CHECK-LABEL: module issue625(
-rtl.module @issue625() -> (%x: i1) {
-  %1 = comb.constant(1 : i1) : i1
-  %o = comb.add %1, %1 {name="Foo"} : i1
-  // CHECK:  wire Foo_0 = 1'h1 + 1'h1;
-  sv.fwrite "%d"(%o) : i1
-  rtl.output %o : i1
-}
-=======
 // https://github.com/llvm/circt/issues/595
 // CHECK-LABEL: module issue595
 rtl.module @issue595(%arr: !rtl.array<128xi1>) {
@@ -286,5 +274,4 @@
   %2 = rtl.array_slice %1 at %c0_i6 : (!rtl.array<64xi1>) -> !rtl.array<32xi1>
   %3 = comb.bitcast %2 : (!rtl.array<32xi1>) -> i32
   rtl.output
-}
->>>>>>> 1329169a
+}