--- conflicted
+++ resolved
@@ -134,18 +134,10 @@
   // CHECK: assign _out_output = {5'h0, _T_3} * {5'h0, _T_0};
   // CHECK: assign _out1_output = ^_T_0;
   // CHECK: assign _out1_output = b < c | b > c;
-<<<<<<< HEAD
   // CHECK: assign _out_output = {6'h0, (b ^ c) & {3'h0, _out1_output}};
   // CHECK: wire [9:0] [[WIRE7:_T.*]] = _out_output;
   // CHECK: assign _out_output = {2'h0, [[WIRE7]][9:2]};
   // CHECK: assign _out1_output = _out_output < {6'h0, a};
-=======
-  // CHECK: wire _T_7 = _out1_output;
-  // CHECK: assign _out_output = {6'h0, (b ^ c) & {3'h0, _T_7}};
-  // CHECK: wire [9:0] _T_8 = _out_output;
-  // CHECK: assign _out_output = {2'h0, _T_8[9:2]};
-  // CHECK: assign _out1_output = _T_8 < {6'h0, a};
->>>>>>> 39935e0b
   %0 = comb.concat %false, %b : (i1, i4) -> i5
   %1 = comb.concat %false, %c : (i1, i4) -> i5
   %2 = comb.add %0, %1 : i5
