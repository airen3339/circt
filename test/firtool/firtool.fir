--- conflicted
+++ resolved
@@ -118,12 +118,7 @@
 ; MLIR-NEXT:    firrtl.strictconnect %multibitMux_a_1, %vec_1 : !firrtl.uint<1>
 ; MLIR-NEXT:    firrtl.strictconnect %multibitMux_a_2, %vec_2 : !firrtl.uint<1>
 ; MLIR-NEXT:    firrtl.strictconnect %multibitMux_sel, %b : !firrtl.uint<2>
-<<<<<<< HEAD
-; MLIR-NEXT:    firrtl.instance unusedPortsMod @UnusedPortsMod()
-=======
-; MLIR-NEXT:    %invalid_ui1 = firrtl.invalidvalue : !firrtl.uint<1>
 ; MLIR-NEXT:    firrtl.instance unusedPortsMod interesting_name @UnusedPortsMod()
->>>>>>> d5999f0b
 
 ; ANNOTATIONS-LABEL: firrtl.module @test_mod
 ; ANNOTATIONS-SAME: info = "a ModuleTarget Annotation"
