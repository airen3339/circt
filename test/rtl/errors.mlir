--- conflicted
+++ resolved
@@ -58,15 +58,15 @@
 
 // -----
 
-<<<<<<< HEAD
-// expected-error @+2 {{rtl.array only supports one dimension}}
-// expected-error @+1 {{Could not parse rtl.array}}
-func @arrayDims(%a: !rtl.array<3 x 4 x i5>) { }
-=======
 rtl.module @A () {}
 
 rtl.module @B() {
   // expected-error @+1 {{has unknown extmodule parameter value 'width' = @Foo}}
   rtl.instance "foo" @A() { parameters = { width = @Foo } }: () -> ()
 }
->>>>>>> 68114369
+
+// -----
+
+// expected-error @+2 {{rtl.array only supports one dimension}}
+// expected-error @+1 {{Could not parse rtl.array}}
+func @arrayDims(%a: !rtl.array<3 x 4 x i5>) { }