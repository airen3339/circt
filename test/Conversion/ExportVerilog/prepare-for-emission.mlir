// RUN: circt-opt %s -test-prepare-for-emission --split-input-file -verify-diagnostics | FileCheck %s

// CHECK: @namehint_variadic
hw.module @namehint_variadic(%a: i3) -> (b: i3) {
  // CHECK-NEXT: %0 = comb.add %a, %a : i3
  // CHECK-NEXT: %1 = comb.add %a, %0 {sv.namehint = "bar"} : i3
  // CHECK-NEXT: hw.output %1
  %0 = comb.add %a, %a, %a { sv.namehint = "bar" } : i3
  hw.output %0 : i3
}

// CHECK-LABEL:  hw.module @outOfOrderInoutOperations
hw.module @outOfOrderInoutOperations(%a: i4) -> (c: i4) {
  // CHECK: %wire = sv.wire
  // CHECK-NEXT: %0 = sv.array_index_inout %wire[%false]
  // CHECK-NEXT: %1 = sv.array_index_inout %0[%false]
  // CHECK-NEXT: %2 = sv.array_index_inout %1[%false]
  // CHECK-NEXT: %3 = sv.read_inout %2
  %false = hw.constant false
  %0 = sv.read_inout %3 : !hw.inout<i4>
  %3 = sv.array_index_inout %2[%false] : !hw.inout<array<1xi4>>, i1
  %2 = sv.array_index_inout %1[%false] : !hw.inout<array<1xarray<1xi4>>>, i1
  %1 = sv.array_index_inout %wire[%false] : !hw.inout<array<1xarray<1xarray<1xi4>>>>, i1
  %wire = sv.wire  : !hw.inout<array<1xarray<1xarray<1xi4>>>>
  hw.output %0: i4
}

// -----

module {
  // CHECK-LABEL:  hw.module @SpillTemporaryInProceduralRegion
  hw.module @SpillTemporaryInProceduralRegion(%a: i4, %b: i4, %fd: i32) -> () {
    // CHECK-NEXT: %r = sv.reg
    // CHECK-NEXT: sv.initial {
    // CHECK-NEXT:   %0 = sv.logic
    // CHECK-NEXT:   %1 = comb.add %a, %b
    // CHECK-NEXT:   sv.bpassign %0, %1
    // CHECK-NEXT:   %2 = sv.read_inout %0
    // CHECK-NEXT:   %3 = comb.extract %2 from 3
    // CHECK-NEXT:   sv.passign %r, %3
    // CHECK-NEXT: }
    // CHECK-NEXT: hw.output
    %r = sv.reg : !hw.inout<i1>
    sv.initial {
      %0 = comb.add %a, %b : i4
      %1 = comb.extract %0 from 3 : (i4) -> i1
      sv.passign %r, %1: i1
    }
  }
}

// -----

module attributes {circt.loweringOptions = "disallowLocalVariables"} {
  // CHECK: @test_hoist
  hw.module @test_hoist(%a: i3) -> () {
    // CHECK-NEXT: %reg = sv.reg
    %reg = sv.reg : !hw.inout<i3>
    // CHECK-NEXT: %0 = comb.add
    // CHECK-NEXT: sv.initial
    sv.initial {
      %0 = comb.add %a, %a : i3
      sv.passign %reg, %0 : i3
    }
  }

  // CHECK-LABEL:  hw.module @SpillTemporary
  hw.module @SpillTemporary(%a: i4, %b: i4) -> (c: i1) {
    // CHECK-NEXT:  %0 = comb.add %a, %b
    // CHECK-NEXT:  %[[GEN:.+]] = sv.wire
    // CHECK-NEXT:  sv.assign %1, %[[GEN:.+]]
    // CHECK-NEXT:  %2 = sv.read_inout %1
    // CHECK-NEXT:  %3 = comb.extract %2 from 3
    // CHECK-NEXT:  hw.output %3
    %0 = comb.add %a, %b : i4
    %1 = comb.extract %0 from 3 : (i4) -> i1
    hw.output %1 : i1
  }

  // CHECK-LABEL:  hw.module @SpillTemporaryInProceduralRegion
  hw.module @SpillTemporaryInProceduralRegion(%a: i4, %b: i4, %fd: i32) -> () {
    // CHECK-NEXT: %r = sv.reg
    // CHECK-NEXT: %[[VAL:.+]] = comb.add %a, %b
    // CHECK-NEXT: %[[GEN:.+]] = sv.wire
    // CHECK-NEXT: sv.assign %[[GEN]], %[[VAL]]
    // CHECK-NEXT: %2 = sv.read_inout %[[GEN]]
    // CHECK-NEXT: %3 = comb.extract %2 from 3
    // CHECK-NEXT: sv.initial {
    // CHECK-NEXT:   sv.passign %r, %3
    // CHECK-NEXT: }
    // CHECK-NEXT: hw.output
    %r = sv.reg : !hw.inout<i1>
    sv.initial {
      %0 = comb.add %a, %b : i4
      %1 = comb.extract %0 from 3 : (i4) -> i1
      sv.passign %r, %1: i1
    }
  }

  // CHECK-LABEL: @SpillTemporaryWireForMultipleUseExpression
  hw.module @SpillTemporaryWireForMultipleUseExpression(%a: i4, %b: i4) -> (c: i4, d: i4) {
    // CHECK-NEXT: %[[VAL:.+]] = comb.add %a, %b
    // CHECK-NEXT: %[[GEN:bar]] = sv.wire
    // CHECK-NEXT: sv.assign %[[GEN]], %[[VAL]]
    // CHECK-NEXT: %1 = sv.read_inout %[[GEN]]
    // CHECK-NEXT: %2 = sv.read_inout %[[GEN]]
    // CHECK-NEXT: hw.output %2, %1
    %0 = comb.add %a, %b {sv.namehint = "bar"}: i4
    hw.output %0, %0 : i4, i4
  }
}

// -----
<<<<<<< HEAD
module attributes {circt.loweringOptions =
                  "emittedLineLength=40,wireSpillingHeuristic=spillNamehintsIfShort"} {
  // CHECK-LABEL: namehints
  hw.module @namehints(%a: i8) -> (b: i8, c: i8) {
    // The output of `comb.add %a, %a, %a` is "a + a + a" so the size is 9 including whitespaces.
    // "long_namehint" has 13 characters so no spill.
    // CHECK-NOT: %long_namehint = sv.wire
    %0 = comb.add %a, %a, %a {sv.namehint = "long_namehint" } : i8
    // CHECK: %bar = sv.wire
    // "bar" has 3 characters so spill a wire.
    %1 = comb.add %a, %a, %a {sv.namehint = "bar" } : i8
    hw.output %0, %1 : i8, i8
  }
=======

module attributes {circt.loweringOptions = "disallowExpressionInliningInPorts"} {
 hw.module.extern @MyExtModule(%in: i8)
 // CHECK-LABEL: @MoveInstances
 hw.module @MoveInstances(%a_in: i8) -> (){
  // CHECK-NEXT: %_xyz3_in = sv.wire
  // CHECK-NEXT: %0 = comb.add %a_in, %a_in
  // CHECK-NEXT: %1 = sv.read_inout %_xyz3_in
  // CHECK-NEXT: sv.assign %_xyz3_in, %0
  // CHECK-NEXT: hw.instance "xyz3" @MyExtModule(in: %1: i8) -> ()
  %0 = comb.add %a_in, %a_in : i8
  hw.instance "xyz3" @MyExtModule(in: %0: i8) -> ()
 }
>>>>>>> 0df0f632
}<|MERGE_RESOLUTION|>--- conflicted
+++ resolved
@@ -111,21 +111,6 @@
 }
 
 // -----
-<<<<<<< HEAD
-module attributes {circt.loweringOptions =
-                  "emittedLineLength=40,wireSpillingHeuristic=spillNamehintsIfShort"} {
-  // CHECK-LABEL: namehints
-  hw.module @namehints(%a: i8) -> (b: i8, c: i8) {
-    // The output of `comb.add %a, %a, %a` is "a + a + a" so the size is 9 including whitespaces.
-    // "long_namehint" has 13 characters so no spill.
-    // CHECK-NOT: %long_namehint = sv.wire
-    %0 = comb.add %a, %a, %a {sv.namehint = "long_namehint" } : i8
-    // CHECK: %bar = sv.wire
-    // "bar" has 3 characters so spill a wire.
-    %1 = comb.add %a, %a, %a {sv.namehint = "bar" } : i8
-    hw.output %0, %1 : i8, i8
-  }
-=======
 
 module attributes {circt.loweringOptions = "disallowExpressionInliningInPorts"} {
  hw.module.extern @MyExtModule(%in: i8)
@@ -139,5 +124,4 @@
   %0 = comb.add %a_in, %a_in : i8
   hw.instance "xyz3" @MyExtModule(in: %0: i8) -> ()
  }
->>>>>>> 0df0f632
 }