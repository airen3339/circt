// RUN: circt-opt -lower-firrtl-to-rtl %s | FileCheck %s

module attributes {firrtl.mainModule = "Simple"} {

  // CHECK-LABEL: rtl.module @Simple
  rtl.module @Simple(%in1: i4, %in2: i2, %in3: i8) -> (%out4: i4, %out5: i4) {
    %in1c = firrtl.stdIntCast %in1 : (i4) -> !firrtl.uint<4>
    %in2c = firrtl.stdIntCast %in2 : (i2) -> !firrtl.uint<2>
    %in3c = firrtl.stdIntCast %in3 : (i8) -> !firrtl.sint<8>
    // CHECK-NEXT: [[OUT4:%.+]] = sv.wire : !rtl.inout<i4>
    %out4 = firrtl.wire : !firrtl.flip<uint<4>>
    // CHECK-NEXT:  [[OUT5:%.+]] = sv.wire : !rtl.inout<i4>
    %out5 = firrtl.wire : !firrtl.flip<uint<4>>

    // CHECK: [[ZERO4:%.+]] = comb.constant 0 : i4
    // CHECK: sv.connect [[OUT5]], [[ZERO4]] : i4
    %tmp1 = firrtl.invalidvalue : !firrtl.uint<4>
    firrtl.connect %out5, %tmp1 : !firrtl.flip<uint<4>>, !firrtl.uint<4>

    // CHECK: comb.constant -4 : i4
    %c12_ui4 = firrtl.constant(12 : ui4) : !firrtl.uint<4>

    // CHECK: comb.constant 2 : i3
    %c2_si3 = firrtl.constant(2 : si3) : !firrtl.sint<3>

    // CHECK: [[ZEXT:%.+]] = comb.concat %false_0, %in1 : (i1, i4) -> i5
    // CHECK: [[ADD:%.+]] = comb.add %c12_i5, [[ZEXT]] : i5
    %0 = firrtl.add %c12_ui4, %in1c : (!firrtl.uint<4>, !firrtl.uint<4>) -> !firrtl.uint<5>

    %1 = firrtl.asUInt %in1c : (!firrtl.uint<4>) -> !firrtl.uint<4>

    // CHECK: [[ZEXT1:%.+]] = comb.concat %false_1, [[ADD]] : (i1, i5) -> i6
    // CHECK: [[ZEXT2:%.+]] = comb.concat %c0_i2, %in1 : (i2, i4) -> i6
    // CHECK-NEXT: [[SUB:%.+]] = comb.sub [[ZEXT1]], [[ZEXT2]] : i6
    %2 = firrtl.sub %0, %1 : (!firrtl.uint<5>, !firrtl.uint<4>) -> !firrtl.uint<6>

    %in2s = firrtl.asSInt %in2c : (!firrtl.uint<2>) -> !firrtl.sint<2>

    // CHECK: [[PADRES:%.+]] = comb.sext %in2 : (i2) -> i3
    %3 = firrtl.pad %in2s, 3 : (!firrtl.sint<2>) -> !firrtl.sint<3>

    // CHECK: [[PADRES2:%.+]] = comb.concat %c0_i2_2, %in2 : (i2, i2) -> i4
    %4 = firrtl.pad %in2c, 4 : (!firrtl.uint<2>) -> !firrtl.uint<4>

    // CHECK: [[IN2EXT:%.+]] = comb.concat %c0_i2_3, %in2 : (i2, i2) -> i4
    // CHECK: [[XOR:%.+]] = comb.xor [[IN2EXT]], [[PADRES2]] : i4
    %5 = firrtl.xor %in2c, %4 : (!firrtl.uint<2>, !firrtl.uint<4>) -> !firrtl.uint<4>

    // CHECK: comb.and [[XOR]]
    %and = firrtl.and %5, %4 : (!firrtl.uint<4>, !firrtl.uint<4>) -> !firrtl.uint<4>

    // CHECK: comb.or [[XOR]]
    %or = firrtl.or %5, %4 : (!firrtl.uint<4>, !firrtl.uint<4>) -> !firrtl.uint<4>

    // CHECK: [[CONCAT1:%.+]] = comb.concat [[PADRES2]], [[XOR]] : (i4, i4) -> i8
    %6 = firrtl.cat %4, %5 : (!firrtl.uint<4>, !firrtl.uint<4>) -> !firrtl.uint<8>

    // CHECK: comb.concat %in1, %in2
    %7 = firrtl.cat %in1c, %in2c : (!firrtl.uint<4>, !firrtl.uint<2>) -> !firrtl.uint<6>

    // CHECK-NEXT: sv.connect [[OUT5]], [[PADRES2]] : i4
    firrtl.connect %out5, %4 : !firrtl.flip<uint<4>>, !firrtl.uint<4>

    // CHECK-NEXT: sv.connect [[OUT4]], [[XOR]] : i4
    firrtl.connect %out4, %5 : !firrtl.flip<uint<4>>, !firrtl.uint<4>

    // CHECK-NEXT: %c0_i2_4 = comb.constant
    // CHECK-NEXT: [[ZEXT:%.+]] = comb.concat %c0_i2_4, %in2 : (i2, i2) -> i4
    // CHECK-NEXT: sv.connect [[OUT4]], [[ZEXT]] : i4
    firrtl.connect %out4, %in2c : !firrtl.flip<uint<4>>, !firrtl.uint<2>

    // CHECK-NEXT: %test-name = sv.wire : !rtl.inout<i4>
    firrtl.wire {name = "test-name"} : !firrtl.uint<4>

    // CHECK-NEXT: = sv.wire : !rtl.inout<i2>
    firrtl.wire : !firrtl.uint<2>

    // CHECK-NEXT: = firrtl.wire : !firrtl.vector<uint<1>, 13>
    %_t_2 = firrtl.wire : !firrtl.vector<uint<1>, 13>

    // CHECK-NEXT: = firrtl.wire : !firrtl.vector<uint<2>, 13>
    %_t_3 = firrtl.wire : !firrtl.vector<uint<2>, 13>

    // CHECK-NEXT: = comb.extract [[CONCAT1]] from 3 : (i8) -> i5
    %8 = firrtl.bits %6 7 to 3 : (!firrtl.uint<8>) -> !firrtl.uint<5>

    // CHECK-NEXT: = comb.extract [[CONCAT1]] from 5 : (i8) -> i3
    %9 = firrtl.head %6, 3 : (!firrtl.uint<8>) -> !firrtl.uint<3>

    // CHECK-NEXT: = comb.extract [[CONCAT1]] from 0 : (i8) -> i5
    %10 = firrtl.tail %6, 3 : (!firrtl.uint<8>) -> !firrtl.uint<5>

    // CHECK-NEXT: = comb.extract [[CONCAT1]] from 3 : (i8) -> i5
    %11 = firrtl.shr %6, 3 : (!firrtl.uint<8>) -> !firrtl.uint<5>

    // CHECK-NEXT: = comb.constant false
    %12 = firrtl.shr %6, 8 : (!firrtl.uint<8>) -> !firrtl.uint<1>

    // CHECK-NEXT: = comb.extract %in3 from 7 : (i8) -> i1
    %13 = firrtl.shr %in3c, 8 : (!firrtl.sint<8>) -> !firrtl.sint<1>

    // CHECK-NEXT: [[ZERO:%.+]] = comb.constant 0 : i3
    // CHECK-NEXT: = comb.concat [[CONCAT1]], [[ZERO]] : (i8, i3) -> i11
    %14 = firrtl.shl %6, 3 : (!firrtl.uint<8>) -> !firrtl.uint<11>

    // CHECK-NEXT: = comb.xorr [[CONCAT1]] : i8
    %15 = firrtl.xorr %6 : (!firrtl.uint<8>) -> !firrtl.uint<1>

    // CHECK-NEXT: = comb.andr [[CONCAT1]] : i8
    %16 = firrtl.andr %6 : (!firrtl.uint<8>) -> !firrtl.uint<1>

    // CHECK-NEXT: = comb.orr [[CONCAT1]] : i8
    %17 = firrtl.orr %6 : (!firrtl.uint<8>) -> !firrtl.uint<1>

    // CHECK-NEXT: %c0_i6 = comb.constant
    // CHECK-NEXT: [[ZEXTC1:%.+]] = comb.concat %c0_i6, [[CONCAT1]] : (i6, i8) -> i14
    // CHECK-NEXT: %c0_i8 = comb.constant
    // CHECK-NEXT: [[ZEXT2:%.+]] = comb.concat %c0_i8, [[SUB]] : (i8, i6) -> i14
    // CHECK-NEXT: [[VAL18:%.+]] = comb.mul  [[ZEXTC1]], [[ZEXT2]] : i14
    %18 = firrtl.mul %6, %2 : (!firrtl.uint<8>, !firrtl.uint<6>) -> !firrtl.uint<14>

    // CHECK-NEXT: [[IN3SEXT:%.+]] = comb.sext %in3 : (i8) -> i9
    // CHECK-NEXT: [[PADRESSEXT:%.+]] = comb.sext [[PADRES]] : (i3) -> i9
    // CHECK-NEXT: = comb.divs [[IN3SEXT]], [[PADRESSEXT]] : i9
    %19 = firrtl.div %in3c, %3 : (!firrtl.sint<8>, !firrtl.sint<3>) -> !firrtl.sint<9>

    // CHECK-NEXT: [[IN3EX:%.+]] = comb.sext [[PADRES]] : (i3) -> i8
    // CHECK-NEXT: [[MOD1:%.+]] = comb.mods %in3, [[IN3EX]] : i8
    // CHECK-NEXT: = comb.extract [[MOD1]] from 0 : (i8) -> i3
    %20 = firrtl.rem %in3c, %3 : (!firrtl.sint<8>, !firrtl.sint<3>) -> !firrtl.sint<3>

    // CHECK-NEXT: [[IN4EX:%.+]] = comb.sext [[PADRES]] : (i3) -> i8
    // CHECK-NEXT: [[MOD2:%.+]] = comb.mods [[IN4EX]], %in3 : i8
    // CHECK-NEXT: = comb.extract [[MOD2]] from 0 : (i8) -> i3
    %21 = firrtl.rem %3, %in3c : (!firrtl.sint<3>, !firrtl.sint<8>) -> !firrtl.sint<3>

    // CHECK-NEXT: [[WIRE:%n1]] = sv.wire : !rtl.inout<i2>
    // CHECK-NEXT: sv.connect [[WIRE]], %in2 : i2
    %n1 = firrtl.node %in2c  {name = "n1"} : !firrtl.uint<2>

    // Nodes with no names are just dropped.
    %22 = firrtl.node %n1 : !firrtl.uint<2>

    // CHECK-NEXT: %false_{{.*}} = comb.constant false
    // CHECK-NEXT: [[CVT:%.+]] = comb.concat %false_{{.*}}, %in2 : (i1, i2) -> i3
    %23 = firrtl.cvt %22 : (!firrtl.uint<2>) -> !firrtl.sint<3>

    // Will be dropped, here because this triggered a crash
    %s23 = firrtl.cvt %in3c : (!firrtl.sint<8>) -> !firrtl.sint<8>

    // CHECK-NEXT: %c-1_i3 = comb.constant -1 : i3
    // CHECK-NEXT: [[XOR:%.+]] = comb.xor [[CVT]], %c-1_i3 : i3
    %24 = firrtl.not %23 : (!firrtl.sint<3>) -> !firrtl.uint<3>

    %s24 = firrtl.asSInt %24 : (!firrtl.uint<3>) -> !firrtl.sint<3>

    // CHECK-NEXT: [[SEXT:%.+]] = comb.sext [[XOR]] : (i3) -> i4
    // CHECK-NEXT: [[ZERO4b:%.+]] = comb.constant 0 : i4
    // CHECK-NEXT: [[SUB:%.+]] = comb.sub [[ZERO4b]], [[SEXT]] : i4
    %25 = firrtl.neg %s24 : (!firrtl.sint<3>) -> !firrtl.sint<4>

    // CHECK-NEXT: [[CVT4:%.+]] = comb.sext [[CVT]] : (i3) -> i4
    // CHECK-NEXT: comb.mux {{.*}}, [[CVT4]], [[SUB]] : i4
    %26 = firrtl.mux(%17, %23, %25) : (!firrtl.uint<1>, !firrtl.sint<3>, !firrtl.sint<4>) -> !firrtl.sint<4>

    // Noop
    %27 = firrtl.validif %12, %18 : (!firrtl.uint<1>, !firrtl.uint<14>) -> !firrtl.uint<14>
    // CHECK-NEXT: comb.andr
    %28 = firrtl.andr %27 : (!firrtl.uint<14>) -> !firrtl.uint<1>

    // CHECK-NEXT: %c0_i11 = comb.constant 0 : i11
    // CHECK-NEXT: [[XOREXT:%.+]] = comb.concat %c0_i11, [[XOR]]
    // CHECK-NEXT: [[SHIFT:%.+]] = comb.shru [[XOREXT]], [[VAL18]] : i14
    // CHECK-NEXT: [[DSHR:%.+]] = comb.extract [[SHIFT]] from 0 : (i14) -> i3
    %29 = firrtl.dshr %24, %18 : (!firrtl.uint<3>, !firrtl.uint<14>) -> !firrtl.uint<3>

    // CHECK-NEXT: %c0_i5 = comb.constant 0 : i5
    // CHECK-NEXT: = comb.concat %c0_i5, {{.*}} : (i5, i3) -> i8
    // CHECK-NEXT: [[SHIFT:%.+]] = comb.shrs %in3, {{.*}} : i8
    %a29 = firrtl.dshr %in3c, %9 : (!firrtl.sint<8>, !firrtl.uint<3>) -> !firrtl.sint<8>

    // CHECK-NEXT: = comb.sext %in3 : (i8) -> i15
    // CHECK-NEXT: %c0_i12 = comb.constant 0 : i12
    // CHECK-NEXT: = comb.concat %c0_i12, [[DSHR]]
    // CHECK-NEXT: [[SHIFT:%.+]] = comb.shl {{.*}}, {{.*}} : i15
    %30 = firrtl.dshl %in3c, %29 : (!firrtl.sint<8>, !firrtl.uint<3>) -> !firrtl.sint<15>

    // CHECK-NEXT: = comb.shru [[DSHR]], [[DSHR]] : i3
    %dshlw = firrtl.dshlw %29, %29 : (!firrtl.uint<3>, !firrtl.uint<3>) -> !firrtl.uint<3>

    // Issue #367: https://github.com/llvm/circt/issues/367
    // CHECK-NEXT: = comb.sext {{.*}} : (i4) -> i14
    // CHECK-NEXT: [[SHIFT:%.+]] = comb.shrs {{.*}}, {{.*}} : i14
    // CHECK-NEXT: = comb.extract [[SHIFT]] from 0 : (i14) -> i4
    %31 = firrtl.dshr %25, %27 : (!firrtl.sint<4>, !firrtl.uint<14>) -> !firrtl.sint<4>

    // CHECK-NEXT: comb.icmp ule {{.*}}, {{.*}} : i4
    %41 = firrtl.leq %in1c, %4 : (!firrtl.uint<4>, !firrtl.uint<4>) -> !firrtl.uint<1>
    // CHECK-NEXT: comb.icmp ult {{.*}}, {{.*}} : i4
    %42 = firrtl.lt %in1c, %4 : (!firrtl.uint<4>, !firrtl.uint<4>) -> !firrtl.uint<1>
    // CHECK-NEXT: comb.icmp uge {{.*}}, {{.*}} : i4
    %43 = firrtl.geq %in1c, %4 : (!firrtl.uint<4>, !firrtl.uint<4>) -> !firrtl.uint<1>
    // CHECK-NEXT: comb.icmp ugt {{.*}}, {{.*}} : i4
    %44 = firrtl.gt %in1c, %4 : (!firrtl.uint<4>, !firrtl.uint<4>) -> !firrtl.uint<1>
    // CHECK-NEXT: comb.icmp eq {{.*}}, {{.*}} : i4
    %45 = firrtl.eq %in1c, %4 : (!firrtl.uint<4>, !firrtl.uint<4>) -> !firrtl.uint<1>
    // CHECK-NEXT: comb.icmp ne {{.*}}, {{.*}} : i4
    %46 = firrtl.neq %in1c, %4 : (!firrtl.uint<4>, !firrtl.uint<4>) -> !firrtl.uint<1>

    // Noop
    %47 = firrtl.asClock %44 : (!firrtl.uint<1>) -> !firrtl.clock
    %48 = firrtl.asAsyncReset %44 : (!firrtl.uint<1>) -> !firrtl.asyncreset

    // Issue #353
    // CHECK: [[PADRES_EXT:%.+]] = comb.sext [[PADRES]] : (i3) -> i8
    // CHECK: = comb.and %in3, [[PADRES_EXT]] : i8
    %49 = firrtl.and %in3c, %3 : (!firrtl.sint<8>, !firrtl.sint<3>) -> !firrtl.uint<8>

    // Issue #355: https://github.com/llvm/circt/issues/355
    // CHECK: [[DIV:%.+]] = comb.divu %c104_i10, %c306_i10 : i10
    // CHECK: = comb.extract [[DIV]] from 0 : (i10) -> i8
    %c104_ui8 = firrtl.constant(104 : ui8) : !firrtl.uint<8>
    %c306_ui10 = firrtl.constant(306 : ui10) : !firrtl.uint<10>
    %50 = firrtl.div %c104_ui8, %c306_ui10 : (!firrtl.uint<8>, !firrtl.uint<10>) -> !firrtl.uint<8>

    // Issue #364: https://github.com/llvm/circt/issues/364
    // CHECK:      %c-873_i12 = comb.constant -873 : i12
    // CHECK-NEXT: %c0_i12_9 = comb.constant 0 : i12
    // CHECK-NEXT: = comb.sub %c0_i12_9, %c-873_i12 : i12
    %c1175_ui11 = firrtl.constant(1175 : ui11) : !firrtl.uint<11>
    %51 = firrtl.neg %c1175_ui11 : (!firrtl.uint<11>) -> !firrtl.sint<12>

    %out4c = firrtl.asPassive %out4 : !firrtl.flip<uint<4>>
    %out4d = firrtl.stdIntCast %out4c : (!firrtl.uint<4>) -> i4
    %out5c = firrtl.asPassive %out5 : !firrtl.flip<uint<4>>
    %out5d = firrtl.stdIntCast %out5c : (!firrtl.uint<4>) -> i4
    rtl.output %out4d, %out5d : i4, i4
  }

//   module Print :
//    input clock: Clock
//    input reset: UInt<1>
//    input a: UInt<4>
//    input b: UInt<4>
//    printf(clock, reset, "No operands!\n")
//    printf(clock, reset, "Hi %x %x\n", add(a, a), b)

  // CHECK-LABEL: rtl.module @Print
  rtl.module @Print(%clock: i1, %reset: i1, %a: i4, %b: i4) {
    %clock1 = firrtl.stdIntCast %clock : (i1) -> !firrtl.clock
    %reset1 = firrtl.stdIntCast %reset : (i1) -> !firrtl.uint<1>
    %a1 = firrtl.stdIntCast %a : (i4) -> !firrtl.uint<4>
    %b1 = firrtl.stdIntCast %b : (i4) -> !firrtl.uint<4>

    // CHECK-NEXT: sv.always posedge %clock {
    // CHECK-NEXT:   sv.ifdef.procedural "SYNTHESIS" {
    // CHECK-NEXT:   } else {
    // CHECK-NEXT:     [[TV:%.+]] = sv.textual_value "`PRINTF_COND_" : i1
    // CHECK-NEXT:     [[AND:%.+]] = comb.and [[TV]], %reset
    // CHECK-NEXT:     sv.if [[AND]] {
    // CHECK-NEXT:       sv.fwrite "No operands!\0A"
    // CHECK-NEXT:     }
    // CHECK-NEXT:   }
    // CHECK-NEXT: }
   firrtl.printf %clock1, %reset1, "No operands!\0A"

    // CHECK: [[ADD:%.+]] = comb.add
    %0 = firrtl.add %a1, %a1 : (!firrtl.uint<4>, !firrtl.uint<4>) -> !firrtl.uint<5>

    // CHECK: sv.fwrite "Hi %x %x\0A"({{.*}}) : i5, i4
    firrtl.printf %clock1, %reset1, "Hi %x %x\0A"(%0, %b1) : !firrtl.uint<5>, !firrtl.uint<4>

    firrtl.skip

    // CHECK: rtl.output
    rtl.output
   }



// module Stop3 :
//    input clock1: Clock
//    input clock2: Clock
//    input reset: UInt<1>
//    stop(clock1, reset, 42)
//    stop(clock2, reset, 0)

  // CHECK-LABEL: rtl.module @Stop
  rtl.module @Stop(%clock1: i1, %clock2: i1, %reset: i1) {
    %clock1c = firrtl.stdIntCast %clock1 : (i1) -> !firrtl.clock
    %clock2c = firrtl.stdIntCast %clock2 : (i1) -> !firrtl.clock
    %resetc = firrtl.stdIntCast %reset : (i1) -> !firrtl.uint<1>

    // CHECK-NEXT: sv.always posedge %clock1 {
    // CHECK-NEXT:   sv.ifdef.procedural "SYNTHESIS" {
    // CHECK-NEXT:   } else {
    // CHECK-NEXT:     %0 = sv.textual_value "`STOP_COND_" : i1
    // CHECK-NEXT:     %1 = comb.and %0, %reset : i1
    // CHECK-NEXT:     sv.if %1 {
    // CHECK-NEXT:       sv.fatal
    // CHECK-NEXT:     }
    // CHECK-NEXT:   }
    // CHECK-NEXT: }
    firrtl.stop %clock1c, %resetc, 42

    // CHECK-NEXT: sv.always posedge %clock2 {
    // CHECK-NEXT:   sv.ifdef.procedural "SYNTHESIS" {
    // CHECK-NEXT:   } else {
    // CHECK-NEXT:     %0 = sv.textual_value "`STOP_COND_" : i1
    // CHECK-NEXT:     %1 = comb.and %0, %reset : i1
    // CHECK-NEXT:     sv.if %1 {
    // CHECK-NEXT:       sv.finish
    // CHECK-NEXT:     }
    // CHECK-NEXT:   }
    // CHECK-NEXT: }
    firrtl.stop %clock2c, %resetc, 0
  }

// circuit Verification:
//   module Verification:
//     input clock: Clock
//     input aCond: UInt<8>
//     input aEn: UInt<8>
//     input bCond: UInt<1>
//     input bEn: UInt<1>
//     input cCond: UInt<1>
//     input cEn: UInt<1>
//     assert(clock, bCond, bEn, "assert0")
//     assume(clock, aCond, aEn, "assume0")
//     cover(clock,  cCond, cEn, "cover0")

  // CHECK-LABEL: rtl.module @Verification
  rtl.module @Verification(%clock: i1, %aCond: i1, %aEn: i1, %bCond: i1, %bEn: i1, %cCond: i1, %cEn: i1) {
    %clockC = firrtl.stdIntCast %clock : (i1) -> !firrtl.clock
    %aCondC = firrtl.stdIntCast %aCond : (i1) -> !firrtl.uint<1>
    %aEnC = firrtl.stdIntCast %aEn : (i1) -> !firrtl.uint<1>
    %bCondC = firrtl.stdIntCast %bCond : (i1) -> !firrtl.uint<1>
    %bEnC = firrtl.stdIntCast %bEn : (i1) -> !firrtl.uint<1>
    %cCondC = firrtl.stdIntCast %cCond : (i1) -> !firrtl.uint<1>
    %cEnC = firrtl.stdIntCast %cEn : (i1) -> !firrtl.uint<1>

    // CHECK-NEXT: sv.always posedge %clock {
    // CHECK-NEXT:   sv.if %aEn {
    // CHECK-NEXT:     sv.assert %aCond : i1
    // CHECK-NEXT:   }
    // CHECK-NEXT: }
    firrtl.assert %clockC, %aCondC, %aEnC, "assert0"
    // CHECK-NEXT: sv.always posedge %clock {
    // CHECK-NEXT:   sv.if %bEn {
    // CHECK-NEXT:     sv.assume %bCond  : i1
    // CHECK-NEXT:   }
    // CHECK-NEXT: }
    firrtl.assume %clockC, %bCondC, %bEnC, "assume0"
    // CHECK-NEXT: sv.always posedge %clock {
    // CHECK-NEXT:   sv.if %cEn {
    // CHECK-NEXT:     sv.cover %cCond : i1
    // CHECK-NEXT:   }
    // CHECK-NEXT: }
    firrtl.cover %clockC, %cCondC, %cEnC, "cover0"
    // CHECK-NEXT: rtl.output
    rtl.output
  }

  rtl.module @bar(%io_cpu_flush: i1) {
    rtl.output
  }

  // CHECK-LABEL: rtl.module @foo
  rtl.module @foo() {
    // CHECK-NEXT:  %io_cpu_flush.wire = sv.wire : !rtl.inout<i1>
    // CHECK-NEXT:  [[IO:%.+]] = sv.read_inout %io_cpu_flush.wire
    %io_cpu_flush.wire = sv.wire : !rtl.inout<i1>
    %io_cpu_flush.wireV = sv.read_inout %io_cpu_flush.wire : !rtl.inout<i1>
    // CHECK-NEXT: rtl.instance "fetch"
    rtl.instance "fetch" @bar(%io_cpu_flush.wireV)  : (i1) -> ()
    %0 = firrtl.stdIntCast %io_cpu_flush.wireV : (i1) -> !firrtl.uint<1>

    %hits_1_7 = firrtl.node %0 {name = "hits_1_7"} : !firrtl.uint<1>
    // CHECK-NEXT:  %hits_1_7 = sv.wire : !rtl.inout<i1>
    // CHECK-NEXT:  sv.connect %hits_1_7, [[IO]] : i1
    %1455 = firrtl.asPassive %hits_1_7 : !firrtl.uint<1>
  }

  // https://github.com/llvm/circt/issues/314
  // CHECK-LABEL: rtl.module @issue314
  rtl.module @issue314(%inp2: i27, %inpi: i65) {
    %inp_2 = firrtl.stdIntCast %inp2 : (i27) -> !firrtl.uint<27>
    %inp_i = firrtl.stdIntCast %inpi : (i65) -> !firrtl.uint<65>

    // CHECK-NEXT: %tmp48 = sv.wire : !rtl.inout<i27>
    %tmp48 = firrtl.wire : !firrtl.uint<27>

    // CHECK-NEXT: %c0_i38 = comb.constant 0 : i38
    // CHECK-NEXT: %0 = comb.concat %c0_i38, %inp2 : (i38, i27) -> i65
    // CHECK-NEXT: %1 = comb.divu %0, %inpi : i65
    %0 = firrtl.div %inp_2, %inp_i : (!firrtl.uint<27>, !firrtl.uint<65>) -> !firrtl.uint<27>
    // CHECK-NEXT: %2 = comb.extract %1 from 0 : (i65) -> i27
    // CHECK-NEXT: sv.connect %tmp48, %2 : i27
    firrtl.connect %tmp48, %0 : !firrtl.uint<27>, !firrtl.uint<27>
  }

  // https://github.com/llvm/circt/issues/318
  // CHECK-LABEL: rtl.module @test_rem
  // CHECK-NEXT:     %0 = comb.modu
  // CHECK-NEXT:     rtl.output %0
  rtl.module @test_rem(%tmp85: i1, %tmp79: i1) -> (%tmp106: i1) {
    %0 = firrtl.stdIntCast %tmp85 : (i1) -> !firrtl.uint<1>
    %1 = firrtl.stdIntCast %tmp79 : (i1) -> !firrtl.uint<1>
    %2 = firrtl.rem %1, %0 : (!firrtl.uint<1>, !firrtl.uint<1>) -> !firrtl.uint<1>
    %3 = firrtl.stdIntCast %2 : (!firrtl.uint<1>) -> i1
    rtl.output %3 : i1
  }

  // CHECK-LABEL: rtl.module @Analog(%a1: !rtl.inout<i1>, %b1: !rtl.inout<i1>,
  // CHECK:                          %c1: !rtl.inout<i1>) -> (%outClock: i1) {
  // CHECK-NEXT:   sv.ifdef "SYNTHESIS"  {
  // CHECK-NEXT:     %1 = sv.read_inout %a1 : !rtl.inout<i1>
  // CHECK-NEXT:     %2 = sv.read_inout %b1 : !rtl.inout<i1>
  // CHECK-NEXT:     %3 = sv.read_inout %c1 : !rtl.inout<i1>
  // CHECK-NEXT:     sv.connect %a1, %2 : i1
  // CHECK-NEXT:     sv.connect %a1, %3 : i1
  // CHECK-NEXT:     sv.connect %b1, %1 : i1
  // CHECK-NEXT:     sv.connect %b1, %3 : i1
  // CHECK-NEXT:     sv.connect %c1, %1 : i1
  // CHECK-NEXT:     sv.connect %c1, %2 : i1
  // CHECK-NEXT:   } else {
  // CHECK-NEXT:     sv.alias %a1, %b1, %c1 : !rtl.inout<i1>
  // CHECK-NEXT:   }
  // CHECK-NEXT:    %0 = sv.read_inout %a1 : !rtl.inout<i1>
  // CHECK-NEXT:    rtl.output %0 : i1
  rtl.module @Analog(%a1: !rtl.inout<i1>, %b1: !rtl.inout<i1>,
                     %c1: !rtl.inout<i1>) -> (%outClock: i1) {
    %a = firrtl.analogInOutCast %a1 : (!rtl.inout<i1>) -> !firrtl.analog<1>
    %b = firrtl.analogInOutCast %b1 : (!rtl.inout<i1>) -> !firrtl.analog<1>
    %c = firrtl.analogInOutCast %c1 : (!rtl.inout<i1>) -> !firrtl.analog<1>

    firrtl.attach %a, %b, %c : !firrtl.analog<1>, !firrtl.analog<1>, !firrtl.analog<1>

    %1 = firrtl.asClock %a : (!firrtl.analog<1>) -> !firrtl.clock
    %2 = firrtl.stdIntCast %1 : (!firrtl.clock) -> i1
    rtl.output %2 : i1
  }


 // module UninitReg1 :
 //   input clock: Clock
 //   input reset : UInt<1>
 //   input cond: UInt<1>
 //   input value: UInt<2>
 //   reg count : UInt<2>, clock with :
 //     reset => (UInt<1>("h0"), count)
 //   node x = count
 //   node _GEN_0 = mux(cond, value, count)
 //   count <= mux(reset, UInt<2>("h0"), _GEN_0)

  // CHECK-LABEL: rtl.module @UninitReg1(%clock: i1, %reset: i1, %cond: i1, %value: i2) {
  rtl.module @UninitReg1(%clock: i1, %reset: i1, %cond: i1, %value: i2) {
    // CHECK-NEXT: %c0_i2 = comb.constant 0 : i2
    %c0_ui2 = firrtl.constant(0 : ui2) : !firrtl.uint<2>

    %0 = firrtl.stdIntCast %clock : (i1) -> !firrtl.clock
    %1 = firrtl.stdIntCast %reset : (i1) -> !firrtl.uint<1>
    %2 = firrtl.stdIntCast %cond : (i1) -> !firrtl.uint<1>
    %3 = firrtl.stdIntCast %value : (i2) -> !firrtl.uint<2>
    // CHECK-NEXT: %count = sv.reg : !rtl.inout<i2>
    %count = firrtl.reg %0 {name = "count"} : (!firrtl.clock) -> !firrtl.uint<2>

    // CHECK-NEXT: sv.ifdef "SYNTHESIS"  {
    // CHECK-NEXT:   } else {
    // CHECK-NEXT:    sv.initial {
    // CHECK-NEXT:    sv.verbatim "`INIT_RANDOM_PROLOG_"
    // CHECK-NEXT:    sv.ifdef.procedural "RANDOMIZE_REG_INIT"  {
    // CHECK-NEXT:       %3 = sv.textual_value "`RANDOM" : i2
    // CHECK-NEXT:        sv.bpassign %count, %3 : i2
    // CHECK-NEXT:     }
    // CHECK-NEXT:    }
    // CHECK-NEXT:  }

    // CHECK-NEXT: %0 = sv.read_inout %count : !rtl.inout<i2>
    // CHECK-NEXT: %1 = comb.mux %cond, %value, %0 : i2
    // CHECK-NEXT: %2 = comb.mux %reset, %c0_i2, %1 : i2
    %4 = firrtl.mux(%2, %3, %count) : (!firrtl.uint<1>, !firrtl.uint<2>, !firrtl.uint<2>) -> !firrtl.uint<2>
    %5 = firrtl.mux(%1, %c0_ui2, %4) : (!firrtl.uint<1>, !firrtl.uint<2>, !firrtl.uint<2>) -> !firrtl.uint<2>

    // CHECK-NEXT: sv.alwaysff(posedge %clock)  {
    // CHECK-NEXT:   sv.passign %count, %2 : i2
    // CHECK-NEXT: }
    firrtl.connect %count, %5 : !firrtl.uint<2>, !firrtl.uint<2>

    // CHECK-NEXT: rtl.output
    rtl.output
  }

  // module InitReg1 :
  //     input clock : Clock
  //     input reset : UInt<1>
  //     input io_d : UInt<32>
  //     output io_q : UInt<32>
  //     input io_en : UInt<1>
  //
  //     node _T = asAsyncReset(reset)
  //     reg reg : UInt<32>, clock with :
  //       reset => (_T, UInt<32>("h0"))
  //     io_q <= reg
  //     reg <= mux(io_en, io_d, reg)

  // CHECK-LABEL: rtl.module @InitReg1(
  rtl.module @InitReg1(%clock: i1, %reset: i1, %io_d: i32, %io_en: i1) -> (%io_q: i32) {
    // CHECK-NEXT: %c0_i32 = comb.constant 0 : i32
    %c0_ui32 = firrtl.constant(0 : ui32) : !firrtl.uint<32>

    %0 = firrtl.stdIntCast %clock : (i1) -> !firrtl.clock
    %1 = firrtl.stdIntCast %reset : (i1) -> !firrtl.uint<1>
    %2 = firrtl.stdIntCast %io_d : (i32) -> !firrtl.uint<32>
    %3 = firrtl.stdIntCast %io_en : (i1) -> !firrtl.uint<1>
    %4 = firrtl.asAsyncReset %1 : (!firrtl.uint<1>) -> !firrtl.asyncreset

    // CHECK-NEXT: %reg = sv.reg : !rtl.inout<i32>
    // CHECK-NEXT: sv.alwaysff(posedge %clock) {
    // CHECK-NEXT: }(asyncreset : posedge %reset) {
    // CHECK-NEXT:   sv.passign %reg, %c0_i32 : i32
    // CHECK-NEXT: }
    // CHECK-NEXT: sv.ifdef "SYNTHESIS"  {
    // CHECK-NEXT: } else {
    // CHECK-NEXT:   sv.initial {
    // CHECK-NEXT:     sv.verbatim "`INIT_RANDOM_PROLOG_"
    // CHECK-NEXT:     sv.ifdef.procedural "RANDOMIZE_REG_INIT"  {
    // CHECK-NEXT:       %true = comb.constant true
    // CHECK-NEXT:       %8 = comb.xor %reset, %true : i1
    // CHECK-NEXT:       sv.if %8  {
    // CHECK-NEXT:         %9 = sv.textual_value "`RANDOM" : i32
    // CHECK-NEXT:         sv.bpassign %reg, %9 : i32
    // CHECK-NEXT:       }
    // CHECK-NEXT:     }
    // CHECK-NEXT:   }
    // CHECK-NEXT: }
    // CHECK-NEXT: %reg2 = sv.reg : !rtl.inout<i32>
    // CHECK-NEXT: sv.alwaysff(posedge %clock) {
    // CHECK-NEXT: }(syncreset : posedge %reset) {
    // CHECK-NEXT:    sv.passign %reg2, %c0_i32 : i32
    // CHECK-NEXT: }
    // CHECK-NEXT: sv.ifdef "SYNTHESIS"  {
    // CHECK-NEXT: } else {
    // CHECK-NEXT:   sv.initial  {
    // CHECK-NEXT:     sv.ifdef.procedural "RANDOMIZE_REG_INIT"  {
    // CHECK-NEXT:       %true = comb.constant true
    // CHECK-NEXT:       %8 = comb.xor %reset, %true : i1
    // CHECK-NEXT:       sv.if %8  {
    // CHECK-NEXT:         %9 = sv.textual_value "`RANDOM" : i32
    // CHECK-NEXT:         sv.bpassign %reg2, %9 : i32
    // CHECK-NEXT:       }
    // CHECK-NEXT:     }
    // CHECK-NEXT:   }
    // CHECK-NEXT: }
    %reg = firrtl.regreset %0, %4, %c0_ui32 {name = "reg"} : (!firrtl.clock, !firrtl.asyncreset, !firrtl.uint<32>) -> !firrtl.uint<32>
    %reg2 = firrtl.regreset %0, %1, %c0_ui32 {name = "reg2"} : (!firrtl.clock, !firrtl.uint<1>, !firrtl.uint<32>) -> !firrtl.uint<32>

    // CHECK-NEXT: %0 = sv.read_inout %reg : !rtl.inout<i32>
    // CHECK-NEXT: %false = comb.constant false
    // CHECK-NEXT: %1 = comb.concat %false, %0 : (i1, i32) -> i33
    // CHECK-NEXT: %2 = sv.read_inout %reg2 : !rtl.inout<i32>
    // CHECK-NEXT: %false_0 = comb.constant false
    // CHECK-NEXT: %3 = comb.concat %false_0, %2 : (i1, i32) -> i33
    // CHECK-NEXT: %4 = comb.add %1, %3 : i33
    // CHECK-NEXT: %5 = comb.extract %4 from 1 : (i33) -> i32
    // CHECK-NEXT: %6 = comb.mux %io_en, %io_d, %5 : i32
    %sum = firrtl.add %reg, %reg2 : (!firrtl.uint<32>, !firrtl.uint<32>) -> !firrtl.uint<33>
    %shorten = firrtl.head %sum, 32 : (!firrtl.uint<33>) -> !firrtl.uint<32>
    %5 = firrtl.mux(%3, %2, %shorten) : (!firrtl.uint<1>, !firrtl.uint<32>, !firrtl.uint<32>) -> !firrtl.uint<32>

    // CHECK-NEXT: sv.alwaysff(posedge %clock) {
    // CHECK-NEXT:   sv.passign %reg, %6 : i32
    // CHECK-NEXT: }(asyncreset : posedge %reset) {
    // CHECK-NEXT: }
    firrtl.connect %reg, %5 : !firrtl.uint<32>, !firrtl.uint<32>
    %6 = firrtl.stdIntCast %reg : (!firrtl.uint<32>) -> i32

    // CHECK-NEXT: %7 = sv.read_inout %reg : !rtl.inout<i32>
    // CHECK-NEXT: rtl.output %7 : i32
    rtl.output %6 : i32
  }

  //  module MemSimple :
  //     input clock1  : Clock
  //     input clock2  : Clock
  //     input inpred  : UInt<1>
  //     input indata  : SInt<42>
  //     output result : SInt<42>
  //
  //     mem _M : @[Decoupled.scala 209:27]
  //           data-type => SInt<42>
  //           depth => 12
  //           read-latency => 0
  //           write-latency => 1
  //           reader => read
  //           writer => write
  //           read-under-write => undefined
  //
  //     result <= _M.read.data
  //
  //     _M.read.addr <= UInt<1>("h0")
  //     _M.read.en <= UInt<1>("h1")
  //     _M.read.clk <= clock1
  //     _M.write.addr <= validif(inpred, UInt<3>("h0"))
  //     _M.write.en <= mux(inpred, UInt<1>("h1"), UInt<1>("h0"))
  //     _M.write.clk <= validif(inpred, clock2)
  //     _M.write.data <= validif(inpred, indata)
  //     _M.write.mask <= validif(inpred, UInt<1>("h1"))

  // CHECK-LABEL: rtl.module @MemSimple(
  rtl.module @MemSimple(%clock1: i1, %clock2: i1, %inpred: i1, %indata: i42) -> (%result: i42) {
    %0 = firrtl.stdIntCast %clock1 : (i1) -> !firrtl.clock
    %1 = firrtl.stdIntCast %clock2 : (i1) -> !firrtl.clock
    %2 = firrtl.stdIntCast %inpred : (i1) -> !firrtl.uint<1>
    %3 = firrtl.stdIntCast %indata : (i42) -> !firrtl.sint<42>
    %c0_ui1 = firrtl.constant(0 : ui1) : !firrtl.uint<1>
    %c1_ui1 = firrtl.constant(1 : ui1) : !firrtl.uint<1>
    %c0_ui3 = firrtl.constant(0 : ui3) : !firrtl.uint<3>

    // CHECK:  %_M = sv.reg : !rtl.inout<uarray<12xi42>>
    %_M_read, %_M_write = firrtl.mem Undefined {depth = 12 : i64, name = "_M", portNames = ["read", "write"], readLatency = 0 : i32, writeLatency = 1 : i32} : !firrtl.bundle<addr: flip<uint<4>>, en: flip<uint<1>>, clk: flip<clock>, data: sint<42>>, !firrtl.flip<bundle<addr: uint<4>, en: uint<1>, clk: clock, data: sint<42>, mask: uint<1>>>

    // COM: Read port.
    // COM: --------------------------------------------------------------------
    // CHECK-DAG: %_M_read_addr = sv.wire : !rtl.inout<i4>
    // CHECK-DAG: %_M_read_en = sv.wire : !rtl.inout<i1>
    // CHECK-DAG: %_M_read_clk = sv.wire : !rtl.inout<i1>
    // CHECK-DAG: %_M_read_data = sv.wire : !rtl.inout<i42>
    // CHECK:      %[[addr:.+]] = sv.read_inout %_M_read_addr
    // CHECK-NEXT: %[[data_inout:.+]] = sv.array_index_inout %_M[%[[addr]]]
    // CHECK-NEXT: %[[data:.+]] = sv.read_inout %[[data_inout]]
    // CHECK-NEXT: sv.ifdef "RANDOMIZE_GARBAGE_ASSIGN"  {
<<<<<<< HEAD
    // CHECK-NEXT:   %2 = sv.read_inout %_M_read_addr : !rtl.inout<i4>
    // CHECK-NEXT:   %3 = sv.array_index_inout %_M[%2]
    // CHECK-NEXT:   %4 = sv.read_inout %3 : !rtl.inout<i42>
    // CHECK-NEXT:   %c-4_i4 = comb.constant -4 : i4
    // CHECK-NEXT:   %5 = comb.icmp ult %2, %c-4_i4 : i4
    // CHECK-NEXT:   %6 = sv.textual_value "`RANDOM" : i42
    // CHECK-NEXT:   %7 = comb.mux %5, %4, %6 : i42
    // CHECK-NEXT:   sv.connect %_M_read_data, %7 : i42
=======
    // CHECK-NEXT:   %c-4_i4 = comb.constant(-4 : i4) : i4
    // CHECK-NEXT:   %[[cond:.+]] = comb.icmp ult %[[addr]], %c-4_i4 : i4
    // CHECK-NEXT:   %[[random:.+]] = sv.textual_value "`RANDOM" : i42
    // CHECK-NEXT:   %[[dataOrRandom:.+]] = comb.mux %[[cond]], %[[data]], %[[random]] : i42
    // CHECK-NEXT:   sv.connect %_M_read_data, %[[dataOrRandom]] : i42
>>>>>>> 1329169a
    // CHECK-NEXT: } else  {
    // CHECK-NEXT:   sv.connect %_M_read_data, %[[data]] : i42
    // CHECK-NEXT: }

    // COM: Write port.
    // COM: --------------------------------------------------------------------
    // CHECK-DAG: %_M_write_addr = sv.wire : !rtl.inout<i4>
    // CHECK-DAG: %_M_write_en = sv.wire : !rtl.inout<i1>
    // CHECK-DAG: %_M_write_clk = sv.wire : !rtl.inout<i1>
    // CHECK-DAG: %_M_write_data = sv.wire : !rtl.inout<i42>
    // CHECK-DAG: %_M_write_mask = sv.wire : !rtl.inout<i1>

    // CHECK:      %[[clk:.+]] = sv.read_inout %_M_write_clk
    // CHECK:      sv.alwaysff(posedge %[[clk]]) {
    // CHECK-DAG:    %[[en:.+]] = sv.read_inout %_M_write_en : !rtl.inout<i1>
    // CHECK-DAG:    %[[mask:.+]] = sv.read_inout %_M_write_mask : !rtl.inout<i1>
    // CHECK:        %[[cond:.+]] = comb.and %[[en]], %[[mask]] : i1
    // CHECK-NEXT:   sv.if %[[cond]]  {
    // CHECK:          %[[addr:.+]] = sv.read_inout %_M_write_addr : !rtl.inout<i4>
    // CHECK-DAG:      %[[mem:.+]] = sv.array_index_inout %_M[%[[addr]]] : !rtl.inout<uarray<12xi42>>, i4
    // CHECK-DAG:      %[[data:.+]] = sv.read_inout %_M_write_data
    // CHECK:          sv.passign %[[mem]], %[[data]] : i42
    // CHECK-NEXT:   }
    // CHECK-NEXT: }

    // CHECK:      sv.ifdef "SYNTHESIS"  {
    // CHECK-NEXT: } else {
    // CHECK-NEXT:   sv.initial  {
    // CHECK-NEXT:     sv.verbatim "`INIT_RANDOM_PROLOG_"
    // CHECK-NEXT:     sv.ifdef.procedural "RANDOMIZE_MEM_INIT"  {
    // CHECK-NEXT:       sv.verbatim "integer {{.*}}_initvar < 12{{.*}}`RANDOM;"(%_M) : !rtl.inout<uarray<12xi42>>
    // CHECK-NEXT:     }
    // CHECK-NEXT:   }
    // CHECK-NEXT: }

    %5 = firrtl.subfield %_M_read("data") : (!firrtl.bundle<addr: flip<uint<4>>, en: flip<uint<1>>, clk: flip<clock>, data: sint<42>>) -> !firrtl.sint<42>
    %6 = firrtl.subfield %_M_read("addr") : (!firrtl.bundle<addr: flip<uint<4>>, en: flip<uint<1>>, clk: flip<clock>, data: sint<42>>) -> !firrtl.flip<uint<4>>
    firrtl.connect %6, %c0_ui1 : !firrtl.flip<uint<4>>, !firrtl.uint<1>
    %7 = firrtl.subfield %_M_read("en") : (!firrtl.bundle<addr: flip<uint<4>>, en: flip<uint<1>>, clk: flip<clock>, data: sint<42>>) -> !firrtl.flip<uint<1>>
    firrtl.connect %7, %c1_ui1 : !firrtl.flip<uint<1>>, !firrtl.uint<1>
    %8 = firrtl.subfield %_M_read("clk") : (!firrtl.bundle<addr: flip<uint<4>>, en: flip<uint<1>>, clk: flip<clock>, data: sint<42>>) -> !firrtl.flip<clock>
    firrtl.connect %8, %0 : !firrtl.flip<clock>, !firrtl.clock

    %10 = firrtl.subfield %_M_write("addr") : (!firrtl.flip<bundle<addr: uint<4>, en: uint<1>, clk: clock, data: sint<42>, mask: uint<1>>>) -> !firrtl.flip<uint<4>>
    %11 = firrtl.validif %2, %c0_ui3 : (!firrtl.uint<1>, !firrtl.uint<3>) -> !firrtl.uint<3>
    firrtl.connect %10, %11 : !firrtl.flip<uint<4>>, !firrtl.uint<3>
    %12 = firrtl.subfield %_M_write("en") : (!firrtl.flip<bundle<addr: uint<4>, en: uint<1>, clk: clock, data: sint<42>, mask: uint<1>>>) -> !firrtl.flip<uint<1>>
    firrtl.connect %12, %2 : !firrtl.flip<uint<1>>, !firrtl.uint<1>
    %13 = firrtl.subfield %_M_write("clk") : (!firrtl.flip<bundle<addr: uint<4>, en: uint<1>, clk: clock, data: sint<42>, mask: uint<1>>>) -> !firrtl.flip<clock>
    %14 = firrtl.validif %2, %1 : (!firrtl.uint<1>, !firrtl.clock) -> !firrtl.clock
    firrtl.connect %13, %14 : !firrtl.flip<clock>, !firrtl.clock
    %15 = firrtl.subfield %_M_write("data") : (!firrtl.flip<bundle<addr: uint<4>, en: uint<1>, clk: clock, data: sint<42>, mask: uint<1>>>) -> !firrtl.flip<sint<42>>
    %16 = firrtl.validif %2, %3 : (!firrtl.uint<1>, !firrtl.sint<42>) -> !firrtl.sint<42>
    firrtl.connect %15, %16 : !firrtl.flip<sint<42>>, !firrtl.sint<42>
    %17 = firrtl.subfield %_M_write("mask") : (!firrtl.flip<bundle<addr: uint<4>, en: uint<1>, clk: clock, data: sint<42>, mask: uint<1>>>) -> !firrtl.flip<uint<1>>
    %18 = firrtl.validif %2, %c1_ui1 : (!firrtl.uint<1>, !firrtl.uint<1>) -> !firrtl.uint<1>
    firrtl.connect %17, %18 : !firrtl.flip<uint<1>>, !firrtl.uint<1>
    %19 = firrtl.stdIntCast %5 : (!firrtl.sint<42>) -> i42
    rtl.output %19 : i42
  }

<<<<<<< HEAD
  // module MemAggregate :
  //    input clock1 : Clock
  //    input clock2 : Clock
  //
  //    mem _M : @[Decoupled.scala 209:24]
  //          data-type => { id : UInt<4>, other: SInt<8> }
  //          depth => 20
  //          read-latency => 0
  //          write-latency => 1
  //          reader => read
  //          writer => write
  //          read-under-write => undefined
  //
  // CHECK-LABEL: rtl.module @MemAggregate(%clock1: i1, %clock2: i1) {
  // CHECK-NEXT:  %_M_id = sv.reg : !rtl.inout<uarray<20xi4>>
  // CHECK-NEXT:  %_M_other = sv.reg : !rtl.inout<uarray<20xi8>>
  // CHECK-NEXT:  sv.ifdef "SYNTHESIS"  {
  // CHECK-NEXT:  } else {
  // CHECK-NEXT:    sv.initial  {
  // CHECK-NEXT:      sv.verbatim "`INIT_RANDOM_PROLOG_"
  // CHECK-NEXT:      sv.ifdef.procedural "RANDOMIZE_MEM_INIT"  {
  // CHECK-NEXT:        sv.verbatim "integer {{.*}}_initvar < 20{{.*}}
  // CHECK-NEXT:      }
  // CHECK-NEXT:    }
  // CHECK-NEXT:  }
  // CHECK:  rtl.output
  // CHECK-NEXT:}
  rtl.module @MemAggregate(%clock1: i1, %clock2: i1) {
      %0 = firrtl.stdIntCast %clock1 : (i1) -> !firrtl.clock
      %1 = firrtl.stdIntCast %clock2 : (i1) -> !firrtl.clock
      %_M_read, %_M_write = firrtl.mem Undefined {depth = 20 : i64, name = "_M", portNames = ["read", "write"], readLatency = 0 : i32, writeLatency = 1 : i32} : !firrtl.bundle<addr: flip<uint<5>>, en: flip<uint<1>>, clk: flip<clock>, data: bundle<id: uint<4>, other: sint<8>>>, !firrtl.flip<bundle<addr: uint<5>, en: uint<1>, clk: clock, data: bundle<id: uint<4>, other: sint<8>>, mask: bundle<id: uint<1>, other: uint<1>>>>
      rtl.output
    }

  // module MemOne :
  //   mem _M : @[Decoupled.scala 209:24]
  //         data-type => { id : UInt<4>, other: SInt<8> }
  //         depth => 1
  //         read-latency => 0
  //         write-latency => 1
  //         reader => read
  //         writer => write
  //         read-under-write => undefined
  //
  // CHECK-LABEL: rtl.module @MemOne() {
  // CHECK-NEXT:   %_M_id = sv.reg : !rtl.inout<uarray<1xi4>>
  // CHECK-NEXT:   %_M_other = sv.reg : !rtl.inout<uarray<1xi8>>
  // CHECK-NEXT:   sv.ifdef "SYNTHESIS"  {
  // CHECK-NEXT:   } else {
  // CHECK-NEXT:     sv.initial  {
  // CHECK-NEXT:       sv.verbatim "`INIT_RANDOM_PROLOG_"
  // CHECK-NEXT:       sv.ifdef.procedural "RANDOMIZE_MEM_INIT"  {
  // CHECK-NEXT:         %0 = sv.textual_value "`RANDOM" : i4
  // CHECK-NEXT:         %false = comb.constant false
  // CHECK-NEXT:         %1 = sv.array_index_inout %_M_id[%false] : !rtl.inout<uarray<1xi4>>, i1
  // CHECK-NEXT:         sv.bpassign %1, %0 : i4
  // CHECK-NEXT:         %2 = sv.textual_value "`RANDOM" : i8
  // CHECK-NEXT:         %false_0 = comb.constant false
  // CHECK-NEXT:         %3 = sv.array_index_inout %_M_other[%false_0] : !rtl.inout<uarray<1xi8>>, i1
  // CHECK-NEXT:         sv.bpassign %3, %2 : i8
  // CHECK-NEXT:       }
  // CHECK-NEXT:     }
  // CHECK-NEXT:   }
  // CHECK:   rtl.output
  // CHECK-NEXT: }
  rtl.module @MemOne() {
    %_M_read, %_M_write = firrtl.mem Undefined {depth = 1 : i64, name = "_M", portNames=["read", "write"], readLatency = 0 : i32, writeLatency = 1 : i32} : !firrtl.bundle<addr: flip<uint<1>>, en: flip<uint<1>>, clk: flip<clock>, data: bundle<id: uint<4>, other: sint<8>>>, !firrtl.flip<bundle<addr: uint<1>, en: uint<1>, clk: clock, data: bundle<id: uint<4>, other: sint<8>>, mask: bundle<id: uint<1>, other: uint<1>>>>
    rtl.output
=======
  // CHECK-LABEL: rtl.module @MemoryWithNonZeroReadLatencyAndNonUnaryWriteLatency

  // COM: Check that a positive read latency and a non-unary write
  // COM: latency results in read and write pipes being created.
  rtl.module @MemoryWithNonZeroReadLatencyAndNonUnaryWriteLatency(%clock: i1, %rAddr: i4, %rEn: i1, %wAddr: i4, %wEn: i1, %wMask: i1, %wData: i8) -> (%rData: i8) {
    %0 = firrtl.stdIntCast %clock : (i1) -> !firrtl.clock
    %1 = firrtl.stdIntCast %rAddr : (i4) -> !firrtl.uint<4>
    %2 = firrtl.stdIntCast %rEn : (i1) -> !firrtl.uint<1>
    %3 = firrtl.stdIntCast %wAddr : (i4) -> !firrtl.uint<4>
    %4 = firrtl.stdIntCast %wEn : (i1) -> !firrtl.uint<1>
    %5 = firrtl.stdIntCast %wMask : (i1) -> !firrtl.uint<1>
    %6 = firrtl.stdIntCast %wData : (i8) -> !firrtl.uint<8>
    %memory_r, %memory_w = firrtl.mem Undefined {depth = 16 : i64, name = "memory", portNames = ["r", "w"], readLatency = 2 : i32, writeLatency = 2 : i32} : !firrtl.bundle<addr: flip<uint<4>>, en: flip<uint<1>>, clk: flip<clock>, data: uint<8>>, !firrtl.flip<bundle<addr: uint<4>, en: uint<1>, clk: clock, data: uint<8>, mask: uint<1>>>
    %7 = firrtl.subfield %memory_r("clk") : (!firrtl.bundle<addr: flip<uint<4>>, en: flip<uint<1>>, clk: flip<clock>, data: uint<8>>) -> !firrtl.flip<clock>
    firrtl.connect %7, %0 : !firrtl.flip<clock>, !firrtl.clock
    %8 = firrtl.subfield %memory_r("en") : (!firrtl.bundle<addr: flip<uint<4>>, en: flip<uint<1>>, clk: flip<clock>, data: uint<8>>) -> !firrtl.flip<uint<1>>
    firrtl.connect %8, %2 : !firrtl.flip<uint<1>>, !firrtl.uint<1>
    %9 = firrtl.subfield %memory_r("addr") : (!firrtl.bundle<addr: flip<uint<4>>, en: flip<uint<1>>, clk: flip<clock>, data: uint<8>>) -> !firrtl.flip<uint<4>>
    firrtl.connect %9, %1 : !firrtl.flip<uint<4>>, !firrtl.uint<4>
    %10 = firrtl.subfield %memory_r("data") : (!firrtl.bundle<addr: flip<uint<4>>, en: flip<uint<1>>, clk: flip<clock>, data: uint<8>>) -> !firrtl.uint<8>
    %11 = firrtl.subfield %memory_w("clk") : (!firrtl.flip<bundle<addr: uint<4>, en: uint<1>, clk: clock, data: uint<8>, mask: uint<1>>>) -> !firrtl.flip<clock>
    firrtl.connect %11, %0 : !firrtl.flip<clock>, !firrtl.clock
    %12 = firrtl.subfield %memory_w("en") : (!firrtl.flip<bundle<addr: uint<4>, en: uint<1>, clk: clock, data: uint<8>, mask: uint<1>>>) -> !firrtl.flip<uint<1>>
    firrtl.connect %12, %4 : !firrtl.flip<uint<1>>, !firrtl.uint<1>
    %13 = firrtl.subfield %memory_w("addr") : (!firrtl.flip<bundle<addr: uint<4>, en: uint<1>, clk: clock, data: uint<8>, mask: uint<1>>>) -> !firrtl.flip<uint<4>>
    firrtl.connect %13, %3 : !firrtl.flip<uint<4>>, !firrtl.uint<4>
    %14 = firrtl.subfield %memory_w("mask") : (!firrtl.flip<bundle<addr: uint<4>, en: uint<1>, clk: clock, data: uint<8>, mask: uint<1>>>) -> !firrtl.flip<uint<1>>
    firrtl.connect %14, %5 : !firrtl.flip<uint<1>>, !firrtl.uint<1>
    %15 = firrtl.subfield %memory_w("data") : (!firrtl.flip<bundle<addr: uint<4>, en: uint<1>, clk: clock, data: uint<8>, mask: uint<1>>>) -> !firrtl.flip<uint<8>>
    firrtl.connect %15, %6 : !firrtl.flip<uint<8>>, !firrtl.uint<8>
    %16 = firrtl.stdIntCast %10 : (!firrtl.uint<8>) -> i8
    rtl.output %16 : i8
    // COM: --------------------------------------------------------------------
    // CHECK-DAG: %memory = sv.reg  : !rtl.inout<uarray<16xi8>>
    // CHECK-DAG: %memory_r_addr = sv.wire  : !rtl.inout<i4>
    // CHECK-DAG: %memory_r_en = sv.wire  : !rtl.inout<i1>
    // CHECK-DAG: %memory_r_clk = sv.wire  : !rtl.inout<i1>
    // CHECK-DAG: %memory_r_data = sv.wire  : !rtl.inout<i8>
    // CHECK: %[[clk:.+]] = sv.read_inout %memory_r_clk
    // COM: --------------------------------------------------------------------
    // COM: Check that the read pipe is setup. This should delay the
    // COM: "en" and "addr" fields by two cycles.
    // COM: --------------------------------------------------------------------
    // CHECK-DAG: %memory_r_en_pipe   = sv.reg : !rtl.inout<uarray<2xi1>>
    // CHECK-DAG: %memory_r_addr_pipe = sv.reg : !rtl.inout<uarray<2xi4>>
    // CHECK:     %[[zero:.+]] = comb.constant(false)
    // CHECK-DAG: %[[en_0:.+]] = sv.array_index_inout %memory_r_en_pipe[%[[zero]]]
    // CHECK-DAG: %[[addr_0:.+]] = sv.array_index_inout %memory_r_addr_pipe[%[[zero]]]
    // CHECK:     %[[one:.+]] = comb.constant(true)
    // CHECK-DAG: %[[en_1:.+]] = sv.array_index_inout %memory_r_en_pipe[%[[one]]]
    // CHECK-DAG: %[[addr_1:.+]] = sv.array_index_inout %memory_r_addr_pipe[%[[one]]]
    // CHECK:     sv.alwaysff(posedge %[[clk]]) {
    // CHECK:       %[[en:.+]] = sv.read_inout %memory_r_en
    // CHECK:       sv.passign %[[en_0]], %[[en]]
    // CHECK:       sv.if %[[en]] {
    // CHECK:         %[[addr:.+]] = sv.read_inout %memory_r_addr
    // CHECK:         sv.passign %[[addr_0]], %[[addr]]
    // CHECK:       }
    // CHECK:       %[[en:.+]] = sv.read_inout %[[en_0]]
    // CHECK:       sv.if %[[en]] {
    // CHECK:         %[[addr:.+]] = sv.read_inout %[[addr_0]]
    // CHECK:         sv.passign %[[addr_1]], %[[addr]]
    // CHECK:       }
    // CHECK:     }
    // CHECK:     %[[addr:.+]] = sv.read_inout %[[addr_1]]
    // CHECK:     %[[data_index:.+]] = sv.array_index_inout %memory[%[[addr]]]
    // CHECK:     %[[data:.+]] = sv.read_inout %[[data_index]]
    // CHECK:     sv.connect %memory_r_data, %[[data]]
    // COM: --------------------------------------------------------------------
    // CHECK-DAG: %memory_w_addr = sv.wire  : !rtl.inout<i4>
    // CHECK-DAG: %memory_w_en   = sv.wire  : !rtl.inout<i1>
    // CHECK-DAG: %memory_w_clk  = sv.wire  : !rtl.inout<i1>
    // CHECK-DAG: %memory_w_data = sv.wire  : !rtl.inout<i8>
    // CHECK-DAG: %memory_w_mask = sv.wire  : !rtl.inout<i1>
    // CHECK: %[[clk:.+]] = sv.read_inout %memory_w_clk
    // COM: --------------------------------------------------------------------
    // COM: Check that the write pipe is setup. This should delay the
    // COM: "en", "addr", "mask", and "data" fields by one cycle.
    // COM: --------------------------------------------------------------------
    // CHECK-DAG: %memory_w_addr_pipe = sv.reg : !rtl.inout<uarray<1xi4>>
    // CHECK-DAG: %memory_w_en_pipe   = sv.reg : !rtl.inout<uarray<1xi1>>
    // CHECK-DAG: %memory_w_data_pipe = sv.reg : !rtl.inout<uarray<1xi8>>
    // CHECK-DAG: %memory_w_mask_pipe = sv.reg : !rtl.inout<uarray<1xi1>>
    // CHECK:     %[[zero:.+]] = comb.constant(false)
    // CHECK-DAG: %[[addr_0:.+]] = sv.array_index_inout %memory_w_addr_pipe[%[[zero]]]
    // CHECK-DAG: %[[en_0:.+]]   = sv.array_index_inout %memory_w_en_pipe[%[[zero]]]
    // CHECK-DAG: %[[data_0:.+]] = sv.array_index_inout %memory_w_data_pipe[%[[zero]]]
    // CHECK-DAG: %[[mask_0:.+]] = sv.array_index_inout %memory_w_mask_pipe[%[[zero]]]
    // CHECK:     sv.alwaysff(posedge %[[clk]]) {
    // CHECK:       %[[en:.+]] = sv.read_inout %memory_w_en
    // CHECK:       sv.passign %[[en_0]], %[[en]]
    // CHECK:       sv.if %[[en]] {
    // CHECK:         %[[addr:.+]] = sv.read_inout %memory_w_addr
    // CHECK:         sv.passign %[[addr_0]], %[[addr]]
    // CHECK:         %[[mask:.+]] = sv.read_inout %memory_w_mask
    // CHECK:         sv.passign %[[mask_0]], %[[mask]]
    // CHECK:         %[[data:.+]] = sv.read_inout %memory_w_data
    // CHECK:         sv.passign %[[data_0]], %[[data]]
    // CHECK:       }
    // CHECK:     }
    // CHECK:     sv.alwaysff(posedge %[[clk]]) {
    // CHECK:       %[[en:.+]] = sv.read_inout %[[en_0]]
    // CHECK:       %[[mask:.+]] = sv.read_inout %[[mask_0]]
    // CHECK:       %[[cond:.+]] = comb.and %[[en]], %[[mask]]
    // CHECK:       sv.if %[[cond]] {
    // CHECK:         %[[addr:.+]] = sv.read_inout %[[addr_0]]
    // CHECK:         %[[memory_index:.+]] = sv.array_index_inout %memory[%[[addr]]]
    // CHECK:         %[[data:.+]] = sv.read_inout %[[data_0]]
    // CHECK:         sv.passign %[[memory_index]], %[[data]]
    // CHECK:       }
    // CHECK:     }
    // COM: --------------------------------------------------------------------
    // COM: Check that the pipeline registers are randomly initialized.
    // COM: --------------------------------------------------------------------
    // CHECK:     sv.ifdef "SYNTHESIS" {
    // CHECK:     } else {
    // CHECK:       %[[zero:.+]] = comb.constant(false)
    // CHECK:       %[[r_en_0:.+]] = sv.array_index_inout %memory_r_en_pipe[%[[zero]]]
    // CHECK:       %[[random:.+]] = sv.textual_value "`RANDOM"
    // CHECK:       sv.bpassign %[[r_en_0]], %[[random]]
    // CHECK:     }
    // CHECK:     sv.ifdef "SYNTHESIS" {
    // CHECK:     } else {
    // CHECK:       %[[zero:.+]] = comb.constant(false)
    // CHECK:       %[[r_addr_0:.+]] = sv.array_index_inout %memory_r_addr_pipe[%[[zero]]]
    // CHECK:       %[[random:.+]] = sv.textual_value "`RANDOM"
    // CHECK:       sv.bpassign %[[r_addr_0]], %[[random]]
    // CHECK:       %[[one:.+]] = comb.constant(true)
    // CHECK:       %[[r_addr_1:.+]] = sv.array_index_inout %memory_r_addr_pipe[%[[one]]]
    // CHECK:       %[[random:.+]] = sv.textual_value "`RANDOM"
    // CHECK:       sv.bpassign %[[r_addr_1]], %[[random]]
    // CHECK:     }
    // CHECK:     sv.ifdef "SYNTHESIS" {
    // CHECK:     } else {
    // CHECK:       %[[zero:.+]] = comb.constant(false)
    // CHECK:       %[[w_en_0:.+]] = sv.array_index_inout %memory_w_en_pipe[%[[zero]]]
    // CHECK:       %[[random:.+]] = sv.textual_value "`RANDOM"
    // CHECK:       sv.bpassign %[[w_en_0]], %[[random]]
    // CHECK:     }
    // CHECK:     sv.ifdef "SYNTHESIS" {
    // CHECK:     } else {
    // CHECK:       %[[zero:.+]] = comb.constant(false)
    // CHECK:       %[[w_addr_0:.+]] = sv.array_index_inout %memory_w_addr_pipe[%[[zero]]]
    // CHECK:       %[[random:.+]] = sv.textual_value "`RANDOM"
    // CHECK:       sv.bpassign %[[w_addr_0]], %[[random]]
    // CHECK:     }
    // CHECK:     sv.ifdef "SYNTHESIS" {
    // CHECK:     } else {
    // CHECK:       %[[zero:.+]] = comb.constant(false)
    // CHECK:       %[[w_mask_0:.+]] = sv.array_index_inout %memory_w_mask_pipe[%[[zero]]]
    // CHECK:       %[[random:.+]] = sv.textual_value "`RANDOM"
    // CHECK:       sv.bpassign %[[w_mask_0]], %[[random]]
    // CHECK:     }
    // CHECK:     sv.ifdef "SYNTHESIS" {
    // CHECK:     } else {
    // CHECK:       %[[zero:.+]] = comb.constant(false)
    // CHECK:       %[[w_data_0:.+]] = sv.array_index_inout %memory_w_data_pipe[%[[zero]]]
    // CHECK:       %[[random:.+]] = sv.textual_value "`RANDOM"
    // CHECK:       sv.bpassign %[[w_data_0]], %[[random]]
    // CHECK:     }
>>>>>>> 1329169a
  }

  // CHECK-LABEL: rtl.module @IncompleteRead(
  // The read port has no use of the data field.
  rtl.module @IncompleteRead(%clock1: i1) {
    %0 = firrtl.stdIntCast %clock1 : (i1) -> !firrtl.clock
    %c0_ui1 = firrtl.constant(0 : ui1) : !firrtl.uint<1>
    %c1_ui1 = firrtl.constant(1 : ui1) : !firrtl.uint<1>

    // CHECK:  %_M = sv.reg : !rtl.inout<uarray<12xi42>>
    %_M_read = firrtl.mem Undefined {depth = 12 : i64, name = "_M", portNames = ["read"], readLatency = 0 : i32, writeLatency = 1 : i32} : !firrtl.bundle<addr: flip<uint<4>>, en: flip<uint<1>>, clk: flip<clock>, data: sint<42>>
    // Read port.
    // CHECK: %_M_read_addr = sv.wire : !rtl.inout<i4>
    // CHECK-NEXT: %_M_read_en = sv.wire : !rtl.inout<i1>
    // CHECK-NEXT: %_M_read_clk = sv.wire : !rtl.inout<i1>
    // CHECK-NEXT: %_M_read_data = sv.wire : !rtl.inout<i42>
    // CHECK:      sv.ifdef "RANDOMIZE_GARBAGE_ASSIGN"  {
    %6 = firrtl.subfield %_M_read("addr") : (!firrtl.bundle<addr: flip<uint<4>>, en: flip<uint<1>>, clk: flip<clock>, data: sint<42>>) -> !firrtl.flip<uint<4>>
    firrtl.connect %6, %c0_ui1 : !firrtl.flip<uint<4>>, !firrtl.uint<1>
    %7 = firrtl.subfield %_M_read("en") : (!firrtl.bundle<addr: flip<uint<4>>, en: flip<uint<1>>, clk: flip<clock>, data: sint<42>>) -> !firrtl.flip<uint<1>>
    firrtl.connect %7, %c1_ui1 : !firrtl.flip<uint<1>>, !firrtl.uint<1>
    %8 = firrtl.subfield %_M_read("clk") : (!firrtl.bundle<addr: flip<uint<4>>, en: flip<uint<1>>, clk: flip<clock>, data: sint<42>>) -> !firrtl.flip<clock>
    firrtl.connect %8, %0 : !firrtl.flip<clock>, !firrtl.clock
    rtl.output
  }

  // CHECK-LABEL: rtl.module @top_mod() -> (%tmp27: i23) {
  // CHECK-NEXT:    %c42_i23 = comb.constant 42 : i23
  // CHECK-NEXT:    %c0_i23 = comb.constant 0 : i23
  // CHECK-NEXT:    rtl.output %c0_i23 : i23
  // CHECK-NEXT:  }
  rtl.module @top_mod() -> (%tmp27: i23) {
    %0 = firrtl.wire : !firrtl.flip<uint<0>>
    %c42_ui23 = firrtl.constant(42 : ui23) : !firrtl.uint<23>
    %1 = firrtl.tail %c42_ui23, 23 : (!firrtl.uint<23>) -> !firrtl.uint<0>
    firrtl.connect %0, %1 : !firrtl.flip<uint<0>>, !firrtl.uint<0>
    %2 = firrtl.head %c42_ui23, 0 : (!firrtl.uint<23>) -> !firrtl.uint<0>
    %3 = firrtl.pad %2, 23 : (!firrtl.uint<0>) -> !firrtl.uint<23>
    %4 = firrtl.stdIntCast %3 : (!firrtl.uint<23>) -> i23
    rtl.output %4 : i23
  }

  // CHECK-LABEL: rtl.module @SimpleStruct(%source: !rtl.struct<valid: i1, ready: i1, data: i64>) -> (%fldout: i64) {
  // CHECK-NEXT:    %0 = rtl.struct_extract %source["data"] : !rtl.struct<valid: i1, ready: i1, data: i64>
  // CHECK-NEXT:    rtl.output %0 : i64
  // CHECK-NEXT:  }
  rtl.module @SimpleStruct(%source: !rtl.struct<valid: i1, ready: i1, data: i64>) -> (%fldout: i64) {
    %1 = firrtl.rtlStructCast %source : (!rtl.struct<valid: i1, ready: i1, data: i64>) -> !firrtl.bundle<valid: uint<1>, ready: uint<1>, data: uint<64>>
    %2 = firrtl.subfield %1 ("data") : (!firrtl.bundle<valid: uint<1>, ready: uint<1>, data: uint<64>>) -> !firrtl.uint<64>
    %3 = firrtl.stdIntCast %2 : (!firrtl.uint<64>) -> i64
    rtl.output %3 : i64
  }

  // CHECK-LABEL: IsInvalidIssue572
  // https://github.com/llvm/circt/issues/572
  rtl.module @IsInvalidIssue572(%a: !rtl.inout<i1>) {
    %a1 = firrtl.analogInOutCast %a : (!rtl.inout<i1>) -> !firrtl.analog<1>

    // CHECK-NEXT: %.invalid_analog = sv.wire : !rtl.inout<i1>
    %0 = firrtl.invalidvalue : !firrtl.analog<1>

    // CHECK-NEXT: sv.ifdef "SYNTHESIS"  {
    // CHECK-NEXT:   %0 = sv.read_inout %a : !rtl.inout<i1>
    // CHECK-NEXT:   %1 = sv.read_inout %.invalid_analog : !rtl.inout<i1>
    // CHECK-NEXT:   sv.connect %a, %1 : i1
    // CHECK-NEXT:   sv.connect %.invalid_analog, %0 : i1
    // CHECK-NEXT: } else {
    // CHECK-NEXT:   sv.alias %a, %.invalid_analog : !rtl.inout<i1>, !rtl.inout<i1>
    // CHECK-NEXT: }
    firrtl.attach %a1, %0 : !firrtl.analog<1>, !firrtl.analog<1>
  }
}<|MERGE_RESOLUTION|>--- conflicted
+++ resolved
@@ -630,22 +630,11 @@
     // CHECK-NEXT: %[[data_inout:.+]] = sv.array_index_inout %_M[%[[addr]]]
     // CHECK-NEXT: %[[data:.+]] = sv.read_inout %[[data_inout]]
     // CHECK-NEXT: sv.ifdef "RANDOMIZE_GARBAGE_ASSIGN"  {
-<<<<<<< HEAD
-    // CHECK-NEXT:   %2 = sv.read_inout %_M_read_addr : !rtl.inout<i4>
-    // CHECK-NEXT:   %3 = sv.array_index_inout %_M[%2]
-    // CHECK-NEXT:   %4 = sv.read_inout %3 : !rtl.inout<i42>
     // CHECK-NEXT:   %c-4_i4 = comb.constant -4 : i4
-    // CHECK-NEXT:   %5 = comb.icmp ult %2, %c-4_i4 : i4
-    // CHECK-NEXT:   %6 = sv.textual_value "`RANDOM" : i42
-    // CHECK-NEXT:   %7 = comb.mux %5, %4, %6 : i42
-    // CHECK-NEXT:   sv.connect %_M_read_data, %7 : i42
-=======
-    // CHECK-NEXT:   %c-4_i4 = comb.constant(-4 : i4) : i4
     // CHECK-NEXT:   %[[cond:.+]] = comb.icmp ult %[[addr]], %c-4_i4 : i4
     // CHECK-NEXT:   %[[random:.+]] = sv.textual_value "`RANDOM" : i42
     // CHECK-NEXT:   %[[dataOrRandom:.+]] = comb.mux %[[cond]], %[[data]], %[[random]] : i42
     // CHECK-NEXT:   sv.connect %_M_read_data, %[[dataOrRandom]] : i42
->>>>>>> 1329169a
     // CHECK-NEXT: } else  {
     // CHECK-NEXT:   sv.connect %_M_read_data, %[[data]] : i42
     // CHECK-NEXT: }
@@ -707,76 +696,6 @@
     rtl.output %19 : i42
   }
 
-<<<<<<< HEAD
-  // module MemAggregate :
-  //    input clock1 : Clock
-  //    input clock2 : Clock
-  //
-  //    mem _M : @[Decoupled.scala 209:24]
-  //          data-type => { id : UInt<4>, other: SInt<8> }
-  //          depth => 20
-  //          read-latency => 0
-  //          write-latency => 1
-  //          reader => read
-  //          writer => write
-  //          read-under-write => undefined
-  //
-  // CHECK-LABEL: rtl.module @MemAggregate(%clock1: i1, %clock2: i1) {
-  // CHECK-NEXT:  %_M_id = sv.reg : !rtl.inout<uarray<20xi4>>
-  // CHECK-NEXT:  %_M_other = sv.reg : !rtl.inout<uarray<20xi8>>
-  // CHECK-NEXT:  sv.ifdef "SYNTHESIS"  {
-  // CHECK-NEXT:  } else {
-  // CHECK-NEXT:    sv.initial  {
-  // CHECK-NEXT:      sv.verbatim "`INIT_RANDOM_PROLOG_"
-  // CHECK-NEXT:      sv.ifdef.procedural "RANDOMIZE_MEM_INIT"  {
-  // CHECK-NEXT:        sv.verbatim "integer {{.*}}_initvar < 20{{.*}}
-  // CHECK-NEXT:      }
-  // CHECK-NEXT:    }
-  // CHECK-NEXT:  }
-  // CHECK:  rtl.output
-  // CHECK-NEXT:}
-  rtl.module @MemAggregate(%clock1: i1, %clock2: i1) {
-      %0 = firrtl.stdIntCast %clock1 : (i1) -> !firrtl.clock
-      %1 = firrtl.stdIntCast %clock2 : (i1) -> !firrtl.clock
-      %_M_read, %_M_write = firrtl.mem Undefined {depth = 20 : i64, name = "_M", portNames = ["read", "write"], readLatency = 0 : i32, writeLatency = 1 : i32} : !firrtl.bundle<addr: flip<uint<5>>, en: flip<uint<1>>, clk: flip<clock>, data: bundle<id: uint<4>, other: sint<8>>>, !firrtl.flip<bundle<addr: uint<5>, en: uint<1>, clk: clock, data: bundle<id: uint<4>, other: sint<8>>, mask: bundle<id: uint<1>, other: uint<1>>>>
-      rtl.output
-    }
-
-  // module MemOne :
-  //   mem _M : @[Decoupled.scala 209:24]
-  //         data-type => { id : UInt<4>, other: SInt<8> }
-  //         depth => 1
-  //         read-latency => 0
-  //         write-latency => 1
-  //         reader => read
-  //         writer => write
-  //         read-under-write => undefined
-  //
-  // CHECK-LABEL: rtl.module @MemOne() {
-  // CHECK-NEXT:   %_M_id = sv.reg : !rtl.inout<uarray<1xi4>>
-  // CHECK-NEXT:   %_M_other = sv.reg : !rtl.inout<uarray<1xi8>>
-  // CHECK-NEXT:   sv.ifdef "SYNTHESIS"  {
-  // CHECK-NEXT:   } else {
-  // CHECK-NEXT:     sv.initial  {
-  // CHECK-NEXT:       sv.verbatim "`INIT_RANDOM_PROLOG_"
-  // CHECK-NEXT:       sv.ifdef.procedural "RANDOMIZE_MEM_INIT"  {
-  // CHECK-NEXT:         %0 = sv.textual_value "`RANDOM" : i4
-  // CHECK-NEXT:         %false = comb.constant false
-  // CHECK-NEXT:         %1 = sv.array_index_inout %_M_id[%false] : !rtl.inout<uarray<1xi4>>, i1
-  // CHECK-NEXT:         sv.bpassign %1, %0 : i4
-  // CHECK-NEXT:         %2 = sv.textual_value "`RANDOM" : i8
-  // CHECK-NEXT:         %false_0 = comb.constant false
-  // CHECK-NEXT:         %3 = sv.array_index_inout %_M_other[%false_0] : !rtl.inout<uarray<1xi8>>, i1
-  // CHECK-NEXT:         sv.bpassign %3, %2 : i8
-  // CHECK-NEXT:       }
-  // CHECK-NEXT:     }
-  // CHECK-NEXT:   }
-  // CHECK:   rtl.output
-  // CHECK-NEXT: }
-  rtl.module @MemOne() {
-    %_M_read, %_M_write = firrtl.mem Undefined {depth = 1 : i64, name = "_M", portNames=["read", "write"], readLatency = 0 : i32, writeLatency = 1 : i32} : !firrtl.bundle<addr: flip<uint<1>>, en: flip<uint<1>>, clk: flip<clock>, data: bundle<id: uint<4>, other: sint<8>>>, !firrtl.flip<bundle<addr: uint<1>, en: uint<1>, clk: clock, data: bundle<id: uint<4>, other: sint<8>>, mask: bundle<id: uint<1>, other: uint<1>>>>
-    rtl.output
-=======
   // CHECK-LABEL: rtl.module @MemoryWithNonZeroReadLatencyAndNonUnaryWriteLatency
 
   // COM: Check that a positive read latency and a non-unary write
@@ -822,10 +741,10 @@
     // COM: --------------------------------------------------------------------
     // CHECK-DAG: %memory_r_en_pipe   = sv.reg : !rtl.inout<uarray<2xi1>>
     // CHECK-DAG: %memory_r_addr_pipe = sv.reg : !rtl.inout<uarray<2xi4>>
-    // CHECK:     %[[zero:.+]] = comb.constant(false)
+    // CHECK:     %[[zero:.+]] = comb.constant false
     // CHECK-DAG: %[[en_0:.+]] = sv.array_index_inout %memory_r_en_pipe[%[[zero]]]
     // CHECK-DAG: %[[addr_0:.+]] = sv.array_index_inout %memory_r_addr_pipe[%[[zero]]]
-    // CHECK:     %[[one:.+]] = comb.constant(true)
+    // CHECK:     %[[one:.+]] = comb.constant true
     // CHECK-DAG: %[[en_1:.+]] = sv.array_index_inout %memory_r_en_pipe[%[[one]]]
     // CHECK-DAG: %[[addr_1:.+]] = sv.array_index_inout %memory_r_addr_pipe[%[[one]]]
     // CHECK:     sv.alwaysff(posedge %[[clk]]) {
@@ -860,7 +779,7 @@
     // CHECK-DAG: %memory_w_en_pipe   = sv.reg : !rtl.inout<uarray<1xi1>>
     // CHECK-DAG: %memory_w_data_pipe = sv.reg : !rtl.inout<uarray<1xi8>>
     // CHECK-DAG: %memory_w_mask_pipe = sv.reg : !rtl.inout<uarray<1xi1>>
-    // CHECK:     %[[zero:.+]] = comb.constant(false)
+    // CHECK:     %[[zero:.+]] = comb.constant false
     // CHECK-DAG: %[[addr_0:.+]] = sv.array_index_inout %memory_w_addr_pipe[%[[zero]]]
     // CHECK-DAG: %[[en_0:.+]]   = sv.array_index_inout %memory_w_en_pipe[%[[zero]]]
     // CHECK-DAG: %[[data_0:.+]] = sv.array_index_inout %memory_w_data_pipe[%[[zero]]]
@@ -893,51 +812,50 @@
     // COM: --------------------------------------------------------------------
     // CHECK:     sv.ifdef "SYNTHESIS" {
     // CHECK:     } else {
-    // CHECK:       %[[zero:.+]] = comb.constant(false)
+    // CHECK:       %[[zero:.+]] = comb.constant false
     // CHECK:       %[[r_en_0:.+]] = sv.array_index_inout %memory_r_en_pipe[%[[zero]]]
     // CHECK:       %[[random:.+]] = sv.textual_value "`RANDOM"
     // CHECK:       sv.bpassign %[[r_en_0]], %[[random]]
     // CHECK:     }
     // CHECK:     sv.ifdef "SYNTHESIS" {
     // CHECK:     } else {
-    // CHECK:       %[[zero:.+]] = comb.constant(false)
+    // CHECK:       %[[zero:.+]] = comb.constant false
     // CHECK:       %[[r_addr_0:.+]] = sv.array_index_inout %memory_r_addr_pipe[%[[zero]]]
     // CHECK:       %[[random:.+]] = sv.textual_value "`RANDOM"
     // CHECK:       sv.bpassign %[[r_addr_0]], %[[random]]
-    // CHECK:       %[[one:.+]] = comb.constant(true)
+    // CHECK:       %[[one:.+]] = comb.constant true
     // CHECK:       %[[r_addr_1:.+]] = sv.array_index_inout %memory_r_addr_pipe[%[[one]]]
     // CHECK:       %[[random:.+]] = sv.textual_value "`RANDOM"
     // CHECK:       sv.bpassign %[[r_addr_1]], %[[random]]
     // CHECK:     }
     // CHECK:     sv.ifdef "SYNTHESIS" {
     // CHECK:     } else {
-    // CHECK:       %[[zero:.+]] = comb.constant(false)
+    // CHECK:       %[[zero:.+]] = comb.constant false
     // CHECK:       %[[w_en_0:.+]] = sv.array_index_inout %memory_w_en_pipe[%[[zero]]]
     // CHECK:       %[[random:.+]] = sv.textual_value "`RANDOM"
     // CHECK:       sv.bpassign %[[w_en_0]], %[[random]]
     // CHECK:     }
     // CHECK:     sv.ifdef "SYNTHESIS" {
     // CHECK:     } else {
-    // CHECK:       %[[zero:.+]] = comb.constant(false)
+    // CHECK:       %[[zero:.+]] = comb.constant false
     // CHECK:       %[[w_addr_0:.+]] = sv.array_index_inout %memory_w_addr_pipe[%[[zero]]]
     // CHECK:       %[[random:.+]] = sv.textual_value "`RANDOM"
     // CHECK:       sv.bpassign %[[w_addr_0]], %[[random]]
     // CHECK:     }
     // CHECK:     sv.ifdef "SYNTHESIS" {
     // CHECK:     } else {
-    // CHECK:       %[[zero:.+]] = comb.constant(false)
+    // CHECK:       %[[zero:.+]] = comb.constant false
     // CHECK:       %[[w_mask_0:.+]] = sv.array_index_inout %memory_w_mask_pipe[%[[zero]]]
     // CHECK:       %[[random:.+]] = sv.textual_value "`RANDOM"
     // CHECK:       sv.bpassign %[[w_mask_0]], %[[random]]
     // CHECK:     }
     // CHECK:     sv.ifdef "SYNTHESIS" {
     // CHECK:     } else {
-    // CHECK:       %[[zero:.+]] = comb.constant(false)
+    // CHECK:       %[[zero:.+]] = comb.constant false
     // CHECK:       %[[w_data_0:.+]] = sv.array_index_inout %memory_w_data_pipe[%[[zero]]]
     // CHECK:       %[[random:.+]] = sv.textual_value "`RANDOM"
     // CHECK:       sv.bpassign %[[w_data_0]], %[[random]]
     // CHECK:     }
->>>>>>> 1329169a
   }
 
   // CHECK-LABEL: rtl.module @IncompleteRead(
