// RUN: circt-opt -lower-firrtl-to-rtl %s | FileCheck %s

module attributes {firrtl.mainModule = "Simple"} {

  // CHECK-LABEL: rtl.module @Simple
  rtl.module @Simple(%in1: i4, %in2: i2, %in3: i8) -> (%out4: i4, %out5: i4) {
    %in1c = firrtl.stdIntCast %in1 : (i4) -> !firrtl.uint<4>
    %in2c = firrtl.stdIntCast %in2 : (i2) -> !firrtl.uint<2>
    %in3c = firrtl.stdIntCast %in3 : (i8) -> !firrtl.sint<8>
    // CHECK-NEXT: [[OUT4:%.+]] = sv.wire : !rtl.inout<i4>
    %out4 = firrtl.wire : !firrtl.flip<uint<4>>
    // CHECK-NEXT:  [[OUT5:%.+]] = sv.wire : !rtl.inout<i4>
    %out5 = firrtl.wire : !firrtl.flip<uint<4>>

    // CHECK: [[ZERO4:%.+]] = comb.constant 0 : i4
    // CHECK: sv.connect [[OUT5]], [[ZERO4]] : i4
    %tmp1 = firrtl.invalidvalue : !firrtl.uint<4>
    firrtl.connect %out5, %tmp1 : !firrtl.flip<uint<4>>, !firrtl.uint<4>

    // CHECK: comb.constant -4 : i4
    %c12_ui4 = firrtl.constant(12 : ui4) : !firrtl.uint<4>

    // CHECK: comb.constant 2 : i3
    %c2_si3 = firrtl.constant(2 : si3) : !firrtl.sint<3>

    // CHECK: [[ZEXT:%.+]] = comb.concat %false_0, %in1 : (i1, i4) -> i5
    // CHECK: [[ADD:%.+]] = comb.add %c12_i5, [[ZEXT]] : i5
    %0 = firrtl.add %c12_ui4, %in1c : (!firrtl.uint<4>, !firrtl.uint<4>) -> !firrtl.uint<5>

    %1 = firrtl.asUInt %in1c : (!firrtl.uint<4>) -> !firrtl.uint<4>

    // CHECK: [[ZEXT1:%.+]] = comb.concat %false_1, [[ADD]] : (i1, i5) -> i6
    // CHECK: [[ZEXT2:%.+]] = comb.concat %c0_i2, %in1 : (i2, i4) -> i6
    // CHECK-NEXT: [[SUB:%.+]] = comb.sub [[ZEXT1]], [[ZEXT2]] : i6
    %2 = firrtl.sub %0, %1 : (!firrtl.uint<5>, !firrtl.uint<4>) -> !firrtl.uint<6>

    %in2s = firrtl.asSInt %in2c : (!firrtl.uint<2>) -> !firrtl.sint<2>

    // CHECK: [[PADRES:%.+]] = comb.sext %in2 : (i2) -> i3
    %3 = firrtl.pad %in2s, 3 : (!firrtl.sint<2>) -> !firrtl.sint<3>

    // CHECK: [[PADRES2:%.+]] = comb.concat %c0_i2_2, %in2 : (i2, i2) -> i4
    %4 = firrtl.pad %in2c, 4 : (!firrtl.uint<2>) -> !firrtl.uint<4>

    // CHECK: [[IN2EXT:%.+]] = comb.concat %c0_i2_3, %in2 : (i2, i2) -> i4
    // CHECK: [[XOR:%.+]] = comb.xor [[IN2EXT]], [[PADRES2]] : i4
    %5 = firrtl.xor %in2c, %4 : (!firrtl.uint<2>, !firrtl.uint<4>) -> !firrtl.uint<4>

    // CHECK: comb.and [[XOR]]
    %and = firrtl.and %5, %4 : (!firrtl.uint<4>, !firrtl.uint<4>) -> !firrtl.uint<4>

    // CHECK: comb.or [[XOR]]
    %or = firrtl.or %5, %4 : (!firrtl.uint<4>, !firrtl.uint<4>) -> !firrtl.uint<4>

    // CHECK: [[CONCAT1:%.+]] = comb.concat [[PADRES2]], [[XOR]] : (i4, i4) -> i8
    %6 = firrtl.cat %4, %5 : (!firrtl.uint<4>, !firrtl.uint<4>) -> !firrtl.uint<8>

    // CHECK: comb.concat %in1, %in2
    %7 = firrtl.cat %in1c, %in2c : (!firrtl.uint<4>, !firrtl.uint<2>) -> !firrtl.uint<6>

    // CHECK-NEXT: sv.connect [[OUT5]], [[PADRES2]] : i4
    firrtl.connect %out5, %4 : !firrtl.flip<uint<4>>, !firrtl.uint<4>

    // CHECK-NEXT: sv.connect [[OUT4]], [[XOR]] : i4
    firrtl.connect %out4, %5 : !firrtl.flip<uint<4>>, !firrtl.uint<4>

    // CHECK-NEXT: %c0_i2_4 = comb.constant
    // CHECK-NEXT: [[ZEXT:%.+]] = comb.concat %c0_i2_4, %in2 : (i2, i2) -> i4
    // CHECK-NEXT: sv.connect [[OUT4]], [[ZEXT]] : i4
    firrtl.connect %out4, %in2c : !firrtl.flip<uint<4>>, !firrtl.uint<2>

    // CHECK-NEXT: %test-name = sv.wire : !rtl.inout<i4>
    firrtl.wire {name = "test-name"} : !firrtl.uint<4>

    // CHECK-NEXT: = sv.wire : !rtl.inout<i2>
    firrtl.wire : !firrtl.uint<2>

    // CHECK-NEXT: = firrtl.wire : !firrtl.vector<uint<1>, 13>
    %_t_2 = firrtl.wire : !firrtl.vector<uint<1>, 13>

    // CHECK-NEXT: = firrtl.wire : !firrtl.vector<uint<2>, 13>
    %_t_3 = firrtl.wire : !firrtl.vector<uint<2>, 13>

    // CHECK-NEXT: = comb.extract [[CONCAT1]] from 3 : (i8) -> i5
    %8 = firrtl.bits %6 7 to 3 : (!firrtl.uint<8>) -> !firrtl.uint<5>

    // CHECK-NEXT: = comb.extract [[CONCAT1]] from 5 : (i8) -> i3
    %9 = firrtl.head %6, 3 : (!firrtl.uint<8>) -> !firrtl.uint<3>

    // CHECK-NEXT: = comb.extract [[CONCAT1]] from 0 : (i8) -> i5
    %10 = firrtl.tail %6, 3 : (!firrtl.uint<8>) -> !firrtl.uint<5>

    // CHECK-NEXT: = comb.extract [[CONCAT1]] from 3 : (i8) -> i5
    %11 = firrtl.shr %6, 3 : (!firrtl.uint<8>) -> !firrtl.uint<5>

    // CHECK-NEXT: = comb.constant false
    %12 = firrtl.shr %6, 8 : (!firrtl.uint<8>) -> !firrtl.uint<1>

    // CHECK-NEXT: = comb.extract %in3 from 7 : (i8) -> i1
    %13 = firrtl.shr %in3c, 8 : (!firrtl.sint<8>) -> !firrtl.sint<1>

    // CHECK-NEXT: [[ZERO:%.+]] = comb.constant 0 : i3
    // CHECK-NEXT: = comb.concat [[CONCAT1]], [[ZERO]] : (i8, i3) -> i11
    %14 = firrtl.shl %6, 3 : (!firrtl.uint<8>) -> !firrtl.uint<11>

    // CHECK-NEXT: = comb.xorr [[CONCAT1]] : i8
    %15 = firrtl.xorr %6 : (!firrtl.uint<8>) -> !firrtl.uint<1>

    // CHECK-NEXT: = comb.andr [[CONCAT1]] : i8
    %16 = firrtl.andr %6 : (!firrtl.uint<8>) -> !firrtl.uint<1>

    // CHECK-NEXT: = comb.constant(0 : i8) : i8
    // CHECK-NEXT: = comb.icmp ne {{.*}}, {{.*}} : i8
    %17 = firrtl.orr %6 : (!firrtl.uint<8>) -> !firrtl.uint<1>

    // CHECK-NEXT: %c0_i6 = comb.constant
    // CHECK-NEXT: [[ZEXTC1:%.+]] = comb.concat %c0_i6, [[CONCAT1]] : (i6, i8) -> i14
    // CHECK-NEXT: [[CONST:%.+]] = comb.constant
    // CHECK-NEXT: [[ZEXT2:%.+]] = comb.concat [[CONST]], [[SUB]] : (i8, i6) -> i14
    // CHECK-NEXT: [[VAL18:%.+]] = comb.mul  [[ZEXTC1]], [[ZEXT2]] : i14
    %18 = firrtl.mul %6, %2 : (!firrtl.uint<8>, !firrtl.uint<6>) -> !firrtl.uint<14>

    // CHECK-NEXT: [[IN3SEXT:%.+]] = comb.sext %in3 : (i8) -> i9
    // CHECK-NEXT: [[PADRESSEXT:%.+]] = comb.sext [[PADRES]] : (i3) -> i9
    // CHECK-NEXT: = comb.divs [[IN3SEXT]], [[PADRESSEXT]] : i9
    %19 = firrtl.div %in3c, %3 : (!firrtl.sint<8>, !firrtl.sint<3>) -> !firrtl.sint<9>

    // CHECK-NEXT: [[IN3EX:%.+]] = comb.sext [[PADRES]] : (i3) -> i8
    // CHECK-NEXT: [[MOD1:%.+]] = comb.mods %in3, [[IN3EX]] : i8
    // CHECK-NEXT: = comb.extract [[MOD1]] from 0 : (i8) -> i3
    %20 = firrtl.rem %in3c, %3 : (!firrtl.sint<8>, !firrtl.sint<3>) -> !firrtl.sint<3>

    // CHECK-NEXT: [[IN4EX:%.+]] = comb.sext [[PADRES]] : (i3) -> i8
    // CHECK-NEXT: [[MOD2:%.+]] = comb.mods [[IN4EX]], %in3 : i8
    // CHECK-NEXT: = comb.extract [[MOD2]] from 0 : (i8) -> i3
    %21 = firrtl.rem %3, %in3c : (!firrtl.sint<3>, !firrtl.sint<8>) -> !firrtl.sint<3>

    // CHECK-NEXT: [[WIRE:%n1]] = sv.wire : !rtl.inout<i2>
    // CHECK-NEXT: sv.connect [[WIRE]], %in2 : i2
    %n1 = firrtl.node %in2c  {name = "n1"} : !firrtl.uint<2>

    // Nodes with no names are just dropped.
    %22 = firrtl.node %n1 : !firrtl.uint<2>

    // CHECK-NEXT: %false_{{.*}} = comb.constant false
    // CHECK-NEXT: [[CVT:%.+]] = comb.concat %false_{{.*}}, %in2 : (i1, i2) -> i3
    %23 = firrtl.cvt %22 : (!firrtl.uint<2>) -> !firrtl.sint<3>

    // Will be dropped, here because this triggered a crash
    %s23 = firrtl.cvt %in3c : (!firrtl.sint<8>) -> !firrtl.sint<8>

    // CHECK-NEXT: %c-1_i3 = comb.constant -1 : i3
    // CHECK-NEXT: [[XOR:%.+]] = comb.xor [[CVT]], %c-1_i3 : i3
    %24 = firrtl.not %23 : (!firrtl.sint<3>) -> !firrtl.uint<3>

    %s24 = firrtl.asSInt %24 : (!firrtl.uint<3>) -> !firrtl.sint<3>

    // CHECK-NEXT: [[SEXT:%.+]] = comb.sext [[XOR]] : (i3) -> i4
    // CHECK-NEXT: [[ZERO4b:%.+]] = comb.constant 0 : i4
    // CHECK-NEXT: [[SUB:%.+]] = comb.sub [[ZERO4b]], [[SEXT]] : i4
    %25 = firrtl.neg %s24 : (!firrtl.sint<3>) -> !firrtl.sint<4>

    // CHECK-NEXT: [[CVT4:%.+]] = comb.sext [[CVT]] : (i3) -> i4
    // CHECK-NEXT: comb.mux {{.*}}, [[CVT4]], [[SUB]] : i4
    %26 = firrtl.mux(%17, %23, %25) : (!firrtl.uint<1>, !firrtl.sint<3>, !firrtl.sint<4>) -> !firrtl.sint<4>

    // Noop
    %27 = firrtl.validif %12, %18 : (!firrtl.uint<1>, !firrtl.uint<14>) -> !firrtl.uint<14>
    // CHECK-NEXT: comb.andr
    %28 = firrtl.andr %27 : (!firrtl.uint<14>) -> !firrtl.uint<1>

    // CHECK-NEXT: %c0_i11 = comb.constant 0 : i11
    // CHECK-NEXT: [[XOREXT:%.+]] = comb.concat %c0_i11, [[XOR]]
    // CHECK-NEXT: [[SHIFT:%.+]] = comb.shru [[XOREXT]], [[VAL18]] : i14
    // CHECK-NEXT: [[DSHR:%.+]] = comb.extract [[SHIFT]] from 0 : (i14) -> i3
    %29 = firrtl.dshr %24, %18 : (!firrtl.uint<3>, !firrtl.uint<14>) -> !firrtl.uint<3>

    // CHECK-NEXT: %c0_i5 = comb.constant 0 : i5
    // CHECK-NEXT: = comb.concat %c0_i5, {{.*}} : (i5, i3) -> i8
    // CHECK-NEXT: [[SHIFT:%.+]] = comb.shrs %in3, {{.*}} : i8
    %a29 = firrtl.dshr %in3c, %9 : (!firrtl.sint<8>, !firrtl.uint<3>) -> !firrtl.sint<8>

    // CHECK-NEXT: = comb.sext %in3 : (i8) -> i15
    // CHECK-NEXT: %c0_i12 = comb.constant 0 : i12
    // CHECK-NEXT: = comb.concat %c0_i12, [[DSHR]]
    // CHECK-NEXT: [[SHIFT:%.+]] = comb.shl {{.*}}, {{.*}} : i15
    %30 = firrtl.dshl %in3c, %29 : (!firrtl.sint<8>, !firrtl.uint<3>) -> !firrtl.sint<15>

    // CHECK-NEXT: = comb.shru [[DSHR]], [[DSHR]] : i3
    %dshlw = firrtl.dshlw %29, %29 : (!firrtl.uint<3>, !firrtl.uint<3>) -> !firrtl.uint<3>

    // Issue #367: https://github.com/llvm/circt/issues/367
    // CHECK-NEXT: = comb.sext {{.*}} : (i4) -> i14
    // CHECK-NEXT: [[SHIFT:%.+]] = comb.shrs {{.*}}, {{.*}} : i14
    // CHECK-NEXT: = comb.extract [[SHIFT]] from 0 : (i14) -> i4
    %31 = firrtl.dshr %25, %27 : (!firrtl.sint<4>, !firrtl.uint<14>) -> !firrtl.sint<4>

    // CHECK-NEXT: comb.icmp ule {{.*}}, {{.*}} : i4
    %41 = firrtl.leq %in1c, %4 : (!firrtl.uint<4>, !firrtl.uint<4>) -> !firrtl.uint<1>
    // CHECK-NEXT: comb.icmp ult {{.*}}, {{.*}} : i4
    %42 = firrtl.lt %in1c, %4 : (!firrtl.uint<4>, !firrtl.uint<4>) -> !firrtl.uint<1>
    // CHECK-NEXT: comb.icmp uge {{.*}}, {{.*}} : i4
    %43 = firrtl.geq %in1c, %4 : (!firrtl.uint<4>, !firrtl.uint<4>) -> !firrtl.uint<1>
    // CHECK-NEXT: comb.icmp ugt {{.*}}, {{.*}} : i4
    %44 = firrtl.gt %in1c, %4 : (!firrtl.uint<4>, !firrtl.uint<4>) -> !firrtl.uint<1>
    // CHECK-NEXT: comb.icmp eq {{.*}}, {{.*}} : i4
    %45 = firrtl.eq %in1c, %4 : (!firrtl.uint<4>, !firrtl.uint<4>) -> !firrtl.uint<1>
    // CHECK-NEXT: comb.icmp ne {{.*}}, {{.*}} : i4
    %46 = firrtl.neq %in1c, %4 : (!firrtl.uint<4>, !firrtl.uint<4>) -> !firrtl.uint<1>

    // Noop
    %47 = firrtl.asClock %44 : (!firrtl.uint<1>) -> !firrtl.clock
    %48 = firrtl.asAsyncReset %44 : (!firrtl.uint<1>) -> !firrtl.asyncreset

    // Issue #353
    // CHECK: [[PADRES_EXT:%.+]] = comb.sext [[PADRES]] : (i3) -> i8
    // CHECK: = comb.and %in3, [[PADRES_EXT]] : i8
    %49 = firrtl.and %in3c, %3 : (!firrtl.sint<8>, !firrtl.sint<3>) -> !firrtl.uint<8>

    // Issue #355: https://github.com/llvm/circt/issues/355
    // CHECK: [[DIV:%.+]] = comb.divu %c104_i10, %c306_i10 : i10
    // CHECK: = comb.extract [[DIV]] from 0 : (i10) -> i8
    %c104_ui8 = firrtl.constant(104 : ui8) : !firrtl.uint<8>
    %c306_ui10 = firrtl.constant(306 : ui10) : !firrtl.uint<10>
    %50 = firrtl.div %c104_ui8, %c306_ui10 : (!firrtl.uint<8>, !firrtl.uint<10>) -> !firrtl.uint<8>

    // Issue #364: https://github.com/llvm/circt/issues/364
<<<<<<< HEAD
    // CHECK:      %c-873_i12 = comb.constant(-873 : i12) : i12
    // CHECK-NEXT: [[CONST:%.+]] = comb.constant(0 : i12) : i12
    // CHECK-NEXT: = comb.sub [[CONST]], %c-873_i12 : i12
=======
    // CHECK:      %c-873_i12 = comb.constant -873 : i12
    // CHECK-NEXT: %c0_i12_9 = comb.constant 0 : i12
    // CHECK-NEXT: = comb.sub %c0_i12_9, %c-873_i12 : i12
>>>>>>> 5237190d
    %c1175_ui11 = firrtl.constant(1175 : ui11) : !firrtl.uint<11>
    %51 = firrtl.neg %c1175_ui11 : (!firrtl.uint<11>) -> !firrtl.sint<12>

    %out4c = firrtl.asPassive %out4 : !firrtl.flip<uint<4>>
    %out4d = firrtl.stdIntCast %out4c : (!firrtl.uint<4>) -> i4
    %out5c = firrtl.asPassive %out5 : !firrtl.flip<uint<4>>
    %out5d = firrtl.stdIntCast %out5c : (!firrtl.uint<4>) -> i4
    rtl.output %out4d, %out5d : i4, i4
  }

//   module Print :
//    input clock: Clock
//    input reset: UInt<1>
//    input a: UInt<4>
//    input b: UInt<4>
//    printf(clock, reset, "No operands!\n")
//    printf(clock, reset, "Hi %x %x\n", add(a, a), b)

  // CHECK-LABEL: rtl.module @Print
  rtl.module @Print(%clock: i1, %reset: i1, %a: i4, %b: i4) {
    %clock1 = firrtl.stdIntCast %clock : (i1) -> !firrtl.clock
    %reset1 = firrtl.stdIntCast %reset : (i1) -> !firrtl.uint<1>
    %a1 = firrtl.stdIntCast %a : (i4) -> !firrtl.uint<4>
    %b1 = firrtl.stdIntCast %b : (i4) -> !firrtl.uint<4>

    // CHECK-NEXT: sv.always posedge %clock {
    // CHECK-NEXT:   sv.ifdef.procedural "SYNTHESIS" {
    // CHECK-NEXT:   } else {
    // CHECK-NEXT:     [[TV:%.+]] = sv.textual_value "`PRINTF_COND_" : i1
    // CHECK-NEXT:     [[AND:%.+]] = comb.and [[TV]], %reset
    // CHECK-NEXT:     sv.if [[AND]] {
    // CHECK-NEXT:       sv.fwrite "No operands!\0A"
    // CHECK-NEXT:     }
    // CHECK-NEXT:   }
    // CHECK-NEXT: }
   firrtl.printf %clock1, %reset1, "No operands!\0A"

    // CHECK: [[ADD:%.+]] = comb.add
    %0 = firrtl.add %a1, %a1 : (!firrtl.uint<4>, !firrtl.uint<4>) -> !firrtl.uint<5>

    // CHECK: sv.fwrite "Hi %x %x\0A"({{.*}}) : i5, i4
    firrtl.printf %clock1, %reset1, "Hi %x %x\0A"(%0, %b1) : !firrtl.uint<5>, !firrtl.uint<4>

    firrtl.skip

    // CHECK: rtl.output
    rtl.output
   }



// module Stop3 :
//    input clock1: Clock
//    input clock2: Clock
//    input reset: UInt<1>
//    stop(clock1, reset, 42)
//    stop(clock2, reset, 0)

  // CHECK-LABEL: rtl.module @Stop
  rtl.module @Stop(%clock1: i1, %clock2: i1, %reset: i1) {
    %clock1c = firrtl.stdIntCast %clock1 : (i1) -> !firrtl.clock
    %clock2c = firrtl.stdIntCast %clock2 : (i1) -> !firrtl.clock
    %resetc = firrtl.stdIntCast %reset : (i1) -> !firrtl.uint<1>

    // CHECK-NEXT: sv.always posedge %clock1 {
    // CHECK-NEXT:   sv.ifdef.procedural "SYNTHESIS" {
    // CHECK-NEXT:   } else {
    // CHECK-NEXT:     %0 = sv.textual_value "`STOP_COND_" : i1
    // CHECK-NEXT:     %1 = comb.and %0, %reset : i1
    // CHECK-NEXT:     sv.if %1 {
    // CHECK-NEXT:       sv.fatal
    // CHECK-NEXT:     }
    // CHECK-NEXT:   }
    // CHECK-NEXT: }
    firrtl.stop %clock1c, %resetc, 42

    // CHECK-NEXT: sv.always posedge %clock2 {
    // CHECK-NEXT:   sv.ifdef.procedural "SYNTHESIS" {
    // CHECK-NEXT:   } else {
    // CHECK-NEXT:     %0 = sv.textual_value "`STOP_COND_" : i1
    // CHECK-NEXT:     %1 = comb.and %0, %reset : i1
    // CHECK-NEXT:     sv.if %1 {
    // CHECK-NEXT:       sv.finish
    // CHECK-NEXT:     }
    // CHECK-NEXT:   }
    // CHECK-NEXT: }
    firrtl.stop %clock2c, %resetc, 0
  }

// circuit Verification:
//   module Verification:
//     input clock: Clock
//     input aCond: UInt<8>
//     input aEn: UInt<8>
//     input bCond: UInt<1>
//     input bEn: UInt<1>
//     input cCond: UInt<1>
//     input cEn: UInt<1>
//     assert(clock, bCond, bEn, "assert0")
//     assume(clock, aCond, aEn, "assume0")
//     cover(clock,  cCond, cEn, "cover0")

  // CHECK-LABEL: rtl.module @Verification
  rtl.module @Verification(%clock: i1, %aCond: i1, %aEn: i1, %bCond: i1, %bEn: i1, %cCond: i1, %cEn: i1) {
    %clockC = firrtl.stdIntCast %clock : (i1) -> !firrtl.clock
    %aCondC = firrtl.stdIntCast %aCond : (i1) -> !firrtl.uint<1>
    %aEnC = firrtl.stdIntCast %aEn : (i1) -> !firrtl.uint<1>
    %bCondC = firrtl.stdIntCast %bCond : (i1) -> !firrtl.uint<1>
    %bEnC = firrtl.stdIntCast %bEn : (i1) -> !firrtl.uint<1>
    %cCondC = firrtl.stdIntCast %cCond : (i1) -> !firrtl.uint<1>
    %cEnC = firrtl.stdIntCast %cEn : (i1) -> !firrtl.uint<1>

    // CHECK-NEXT: sv.always posedge %clock {
    // CHECK-NEXT:   sv.if %aEn {
    // CHECK-NEXT:     sv.assert %aCond : i1
    // CHECK-NEXT:   }
    // CHECK-NEXT: }
    firrtl.assert %clockC, %aCondC, %aEnC, "assert0"
    // CHECK-NEXT: sv.always posedge %clock {
    // CHECK-NEXT:   sv.if %bEn {
    // CHECK-NEXT:     sv.assume %bCond  : i1
    // CHECK-NEXT:   }
    // CHECK-NEXT: }
    firrtl.assume %clockC, %bCondC, %bEnC, "assume0"
    // CHECK-NEXT: sv.always posedge %clock {
    // CHECK-NEXT:   sv.if %cEn {
    // CHECK-NEXT:     sv.cover %cCond : i1
    // CHECK-NEXT:   }
    // CHECK-NEXT: }
    firrtl.cover %clockC, %cCondC, %cEnC, "cover0"
    // CHECK-NEXT: rtl.output
    rtl.output
  }

  rtl.module @bar(%io_cpu_flush: i1) {
    rtl.output
  }

  // CHECK-LABEL: rtl.module @foo
  rtl.module @foo() {
    // CHECK-NEXT:  %io_cpu_flush.wire = sv.wire : !rtl.inout<i1>
    // CHECK-NEXT:  [[IO:%.+]] = sv.read_inout %io_cpu_flush.wire
    %io_cpu_flush.wire = sv.wire : !rtl.inout<i1>
    %io_cpu_flush.wireV = sv.read_inout %io_cpu_flush.wire : !rtl.inout<i1>
    // CHECK-NEXT: rtl.instance "fetch"
    rtl.instance "fetch" @bar(%io_cpu_flush.wireV)  : (i1) -> ()
    %0 = firrtl.stdIntCast %io_cpu_flush.wireV : (i1) -> !firrtl.uint<1>

    %hits_1_7 = firrtl.node %0 {name = "hits_1_7"} : !firrtl.uint<1>
    // CHECK-NEXT:  %hits_1_7 = sv.wire : !rtl.inout<i1>
    // CHECK-NEXT:  sv.connect %hits_1_7, [[IO]] : i1
    %1455 = firrtl.asPassive %hits_1_7 : !firrtl.uint<1>
  }

  // https://github.com/llvm/circt/issues/314
  // CHECK-LABEL: rtl.module @issue314
  rtl.module @issue314(%inp2: i27, %inpi: i65) {
    %inp_2 = firrtl.stdIntCast %inp2 : (i27) -> !firrtl.uint<27>
    %inp_i = firrtl.stdIntCast %inpi : (i65) -> !firrtl.uint<65>

    // CHECK-NEXT: %tmp48 = sv.wire : !rtl.inout<i27>
    %tmp48 = firrtl.wire : !firrtl.uint<27>

    // CHECK-NEXT: %c0_i38 = comb.constant 0 : i38
    // CHECK-NEXT: %0 = comb.concat %c0_i38, %inp2 : (i38, i27) -> i65
    // CHECK-NEXT: %1 = comb.divu %0, %inpi : i65
    %0 = firrtl.div %inp_2, %inp_i : (!firrtl.uint<27>, !firrtl.uint<65>) -> !firrtl.uint<27>
    // CHECK-NEXT: %2 = comb.extract %1 from 0 : (i65) -> i27
    // CHECK-NEXT: sv.connect %tmp48, %2 : i27
    firrtl.connect %tmp48, %0 : !firrtl.uint<27>, !firrtl.uint<27>
  }

  // https://github.com/llvm/circt/issues/318
  // CHECK-LABEL: rtl.module @test_rem
  // CHECK-NEXT:     %0 = comb.modu
  // CHECK-NEXT:     rtl.output %0
  rtl.module @test_rem(%tmp85: i1, %tmp79: i1) -> (%tmp106: i1) {
    %0 = firrtl.stdIntCast %tmp85 : (i1) -> !firrtl.uint<1>
    %1 = firrtl.stdIntCast %tmp79 : (i1) -> !firrtl.uint<1>
    %2 = firrtl.rem %1, %0 : (!firrtl.uint<1>, !firrtl.uint<1>) -> !firrtl.uint<1>
    %3 = firrtl.stdIntCast %2 : (!firrtl.uint<1>) -> i1
    rtl.output %3 : i1
  }

  // CHECK-LABEL: rtl.module @Analog(%a1: !rtl.inout<i1>, %b1: !rtl.inout<i1>,
  // CHECK:                          %c1: !rtl.inout<i1>) -> (%outClock: i1) {
  // CHECK-NEXT:   sv.ifdef "SYNTHESIS"  {
  // CHECK-NEXT:     %1 = sv.read_inout %a1 : !rtl.inout<i1>
  // CHECK-NEXT:     %2 = sv.read_inout %b1 : !rtl.inout<i1>
  // CHECK-NEXT:     %3 = sv.read_inout %c1 : !rtl.inout<i1>
  // CHECK-NEXT:     sv.connect %a1, %2 : i1
  // CHECK-NEXT:     sv.connect %a1, %3 : i1
  // CHECK-NEXT:     sv.connect %b1, %1 : i1
  // CHECK-NEXT:     sv.connect %b1, %3 : i1
  // CHECK-NEXT:     sv.connect %c1, %1 : i1
  // CHECK-NEXT:     sv.connect %c1, %2 : i1
  // CHECK-NEXT:   } else {
  // CHECK-NEXT:     sv.alias %a1, %b1, %c1 : !rtl.inout<i1>
  // CHECK-NEXT:   }
  // CHECK-NEXT:    %0 = sv.read_inout %a1 : !rtl.inout<i1>
  // CHECK-NEXT:    rtl.output %0 : i1
  rtl.module @Analog(%a1: !rtl.inout<i1>, %b1: !rtl.inout<i1>,
                     %c1: !rtl.inout<i1>) -> (%outClock: i1) {
    %a = firrtl.analogInOutCast %a1 : (!rtl.inout<i1>) -> !firrtl.analog<1>
    %b = firrtl.analogInOutCast %b1 : (!rtl.inout<i1>) -> !firrtl.analog<1>
    %c = firrtl.analogInOutCast %c1 : (!rtl.inout<i1>) -> !firrtl.analog<1>

    firrtl.attach %a, %b, %c : !firrtl.analog<1>, !firrtl.analog<1>, !firrtl.analog<1>

    %1 = firrtl.asClock %a : (!firrtl.analog<1>) -> !firrtl.clock
    %2 = firrtl.stdIntCast %1 : (!firrtl.clock) -> i1
    rtl.output %2 : i1
  }


 // module UninitReg1 :
 //   input clock: Clock
 //   input reset : UInt<1>
 //   input cond: UInt<1>
 //   input value: UInt<2>
 //   reg count : UInt<2>, clock with :
 //     reset => (UInt<1>("h0"), count)
 //   node x = count
 //   node _GEN_0 = mux(cond, value, count)
 //   count <= mux(reset, UInt<2>("h0"), _GEN_0)

  // CHECK-LABEL: rtl.module @UninitReg1(%clock: i1, %reset: i1, %cond: i1, %value: i2) {
  rtl.module @UninitReg1(%clock: i1, %reset: i1, %cond: i1, %value: i2) {
    // CHECK-NEXT: %c0_i2 = comb.constant 0 : i2
    %c0_ui2 = firrtl.constant(0 : ui2) : !firrtl.uint<2>

    %0 = firrtl.stdIntCast %clock : (i1) -> !firrtl.clock
    %1 = firrtl.stdIntCast %reset : (i1) -> !firrtl.uint<1>
    %2 = firrtl.stdIntCast %cond : (i1) -> !firrtl.uint<1>
    %3 = firrtl.stdIntCast %value : (i2) -> !firrtl.uint<2>
    // CHECK-NEXT: %count = sv.reg : !rtl.inout<i2>
    %count = firrtl.reg %0 {name = "count"} : (!firrtl.clock) -> !firrtl.uint<2>

    // CHECK-NEXT: sv.ifdef "SYNTHESIS"  {
    // CHECK-NEXT:   } else {
    // CHECK-NEXT:    sv.initial {
    // CHECK-NEXT:    sv.verbatim "`INIT_RANDOM_PROLOG_"
    // CHECK-NEXT:    sv.ifdef.procedural "RANDOMIZE_REG_INIT"  {
    // CHECK-NEXT:       %3 = sv.textual_value "`RANDOM" : i2
    // CHECK-NEXT:        sv.bpassign %count, %3 : i2
    // CHECK-NEXT:     }
    // CHECK-NEXT:    }
    // CHECK-NEXT:  }

    // CHECK-NEXT: %0 = sv.read_inout %count : !rtl.inout<i2>
    // CHECK-NEXT: %1 = comb.mux %cond, %value, %0 : i2
    // CHECK-NEXT: %2 = comb.mux %reset, %c0_i2, %1 : i2
    %4 = firrtl.mux(%2, %3, %count) : (!firrtl.uint<1>, !firrtl.uint<2>, !firrtl.uint<2>) -> !firrtl.uint<2>
    %5 = firrtl.mux(%1, %c0_ui2, %4) : (!firrtl.uint<1>, !firrtl.uint<2>, !firrtl.uint<2>) -> !firrtl.uint<2>

    // CHECK-NEXT: sv.alwaysff(posedge %clock)  {
    // CHECK-NEXT:   sv.passign %count, %2 : i2
    // CHECK-NEXT: }
    firrtl.connect %count, %5 : !firrtl.uint<2>, !firrtl.uint<2>

    // CHECK-NEXT: rtl.output
    rtl.output
  }

  // module InitReg1 :
  //     input clock : Clock
  //     input reset : UInt<1>
  //     input io_d : UInt<32>
  //     output io_q : UInt<32>
  //     input io_en : UInt<1>
  //
  //     node _T = asAsyncReset(reset)
  //     reg reg : UInt<32>, clock with :
  //       reset => (_T, UInt<32>("h0"))
  //     io_q <= reg
  //     reg <= mux(io_en, io_d, reg)

  // CHECK-LABEL: rtl.module @InitReg1(
  rtl.module @InitReg1(%clock: i1, %reset: i1, %io_d: i32, %io_en: i1) -> (%io_q: i32) {
    // CHECK-NEXT: %c0_i32 = comb.constant 0 : i32
    %c0_ui32 = firrtl.constant(0 : ui32) : !firrtl.uint<32>

    %0 = firrtl.stdIntCast %clock : (i1) -> !firrtl.clock
    %1 = firrtl.stdIntCast %reset : (i1) -> !firrtl.uint<1>
    %2 = firrtl.stdIntCast %io_d : (i32) -> !firrtl.uint<32>
    %3 = firrtl.stdIntCast %io_en : (i1) -> !firrtl.uint<1>
    %4 = firrtl.asAsyncReset %1 : (!firrtl.uint<1>) -> !firrtl.asyncreset

    // CHECK-NEXT: %reg = sv.reg : !rtl.inout<i32>
    // CHECK-NEXT: sv.alwaysff(posedge %clock) {
    // CHECK-NEXT: }(asyncreset : posedge %reset) {
    // CHECK-NEXT:   sv.passign %reg, %c0_i32 : i32
    // CHECK-NEXT: }
    // CHECK-NEXT: sv.ifdef "SYNTHESIS"  {
    // CHECK-NEXT: } else {
    // CHECK-NEXT:   sv.initial {
    // CHECK-NEXT:     sv.verbatim "`INIT_RANDOM_PROLOG_"
    // CHECK-NEXT:     sv.ifdef.procedural "RANDOMIZE_REG_INIT"  {
    // CHECK-NEXT:       %true = comb.constant true
    // CHECK-NEXT:       %8 = comb.xor %reset, %true : i1
    // CHECK-NEXT:       sv.if %8  {
    // CHECK-NEXT:         %9 = sv.textual_value "`RANDOM" : i32
    // CHECK-NEXT:         sv.bpassign %reg, %9 : i32
    // CHECK-NEXT:       }
    // CHECK-NEXT:     }
    // CHECK-NEXT:   }
    // CHECK-NEXT: }
    // CHECK-NEXT: %reg2 = sv.reg : !rtl.inout<i32>
    // CHECK-NEXT: sv.alwaysff(posedge %clock) {
    // CHECK-NEXT: }(syncreset : posedge %reset) {
    // CHECK-NEXT:    sv.passign %reg2, %c0_i32 : i32
    // CHECK-NEXT: }
    // CHECK-NEXT: sv.ifdef "SYNTHESIS"  {
    // CHECK-NEXT: } else {
    // CHECK-NEXT:   sv.initial  {
    // CHECK-NEXT:     sv.ifdef.procedural "RANDOMIZE_REG_INIT"  {
    // CHECK-NEXT:       %true = comb.constant true
    // CHECK-NEXT:       %8 = comb.xor %reset, %true : i1
    // CHECK-NEXT:       sv.if %8  {
    // CHECK-NEXT:         %9 = sv.textual_value "`RANDOM" : i32
    // CHECK-NEXT:         sv.bpassign %reg2, %9 : i32
    // CHECK-NEXT:       }
    // CHECK-NEXT:     }
    // CHECK-NEXT:   }
    // CHECK-NEXT: }
    %reg = firrtl.regreset %0, %4, %c0_ui32 {name = "reg"} : (!firrtl.clock, !firrtl.asyncreset, !firrtl.uint<32>) -> !firrtl.uint<32>
    %reg2 = firrtl.regreset %0, %1, %c0_ui32 {name = "reg2"} : (!firrtl.clock, !firrtl.uint<1>, !firrtl.uint<32>) -> !firrtl.uint<32>

    // CHECK-NEXT: %0 = sv.read_inout %reg : !rtl.inout<i32>
    // CHECK-NEXT: %false = comb.constant false
    // CHECK-NEXT: %1 = comb.concat %false, %0 : (i1, i32) -> i33
    // CHECK-NEXT: %2 = sv.read_inout %reg2 : !rtl.inout<i32>
    // CHECK-NEXT: %false_0 = comb.constant false
    // CHECK-NEXT: %3 = comb.concat %false_0, %2 : (i1, i32) -> i33
    // CHECK-NEXT: %4 = comb.add %1, %3 : i33
    // CHECK-NEXT: %5 = comb.extract %4 from 1 : (i33) -> i32
    // CHECK-NEXT: %6 = comb.mux %io_en, %io_d, %5 : i32
    %sum = firrtl.add %reg, %reg2 : (!firrtl.uint<32>, !firrtl.uint<32>) -> !firrtl.uint<33>
    %shorten = firrtl.head %sum, 32 : (!firrtl.uint<33>) -> !firrtl.uint<32>
    %5 = firrtl.mux(%3, %2, %shorten) : (!firrtl.uint<1>, !firrtl.uint<32>, !firrtl.uint<32>) -> !firrtl.uint<32>

    // CHECK-NEXT: sv.alwaysff(posedge %clock) {
    // CHECK-NEXT:   sv.passign %reg, %6 : i32
    // CHECK-NEXT: }(asyncreset : posedge %reset) {
    // CHECK-NEXT: }
    firrtl.connect %reg, %5 : !firrtl.uint<32>, !firrtl.uint<32>
    %6 = firrtl.stdIntCast %reg : (!firrtl.uint<32>) -> i32

    // CHECK-NEXT: %7 = sv.read_inout %reg : !rtl.inout<i32>
    // CHECK-NEXT: rtl.output %7 : i32
    rtl.output %6 : i32
  }

  //  module MemSimple :
  //     input clock1  : Clock
  //     input clock2  : Clock
  //     input inpred  : UInt<1>
  //     input indata  : SInt<42>
  //     output result : SInt<42>
  //
  //     mem _M : @[Decoupled.scala 209:27]
  //           data-type => SInt<42>
  //           depth => 12
  //           read-latency => 0
  //           write-latency => 1
  //           reader => read
  //           writer => write
  //           read-under-write => undefined
  //
  //     result <= _M.read.data
  //
  //     _M.read.addr <= UInt<1>("h0")
  //     _M.read.en <= UInt<1>("h1")
  //     _M.read.clk <= clock1
  //     _M.write.addr <= validif(inpred, UInt<3>("h0"))
  //     _M.write.en <= mux(inpred, UInt<1>("h1"), UInt<1>("h0"))
  //     _M.write.clk <= validif(inpred, clock2)
  //     _M.write.data <= validif(inpred, indata)
  //     _M.write.mask <= validif(inpred, UInt<1>("h1"))

  // CHECK-LABEL: rtl.module @MemSimple(
  rtl.module @MemSimple(%clock1: i1, %clock2: i1, %inpred: i1, %indata: i42) -> (%result: i42) {
    %0 = firrtl.stdIntCast %clock1 : (i1) -> !firrtl.clock
    %1 = firrtl.stdIntCast %clock2 : (i1) -> !firrtl.clock
    %2 = firrtl.stdIntCast %inpred : (i1) -> !firrtl.uint<1>
    %3 = firrtl.stdIntCast %indata : (i42) -> !firrtl.sint<42>
    %c0_ui1 = firrtl.constant(0 : ui1) : !firrtl.uint<1>
    %c1_ui1 = firrtl.constant(1 : ui1) : !firrtl.uint<1>
    %c0_ui3 = firrtl.constant(0 : ui3) : !firrtl.uint<3>

    // CHECK:  %_M = sv.reg : !rtl.inout<uarray<12xi42>>
    %_M_read, %_M_write = firrtl.mem Undefined {depth = 12 : i64, name = "_M", portNames = ["read", "write"], readLatency = 0 : i32, writeLatency = 1 : i32} : !firrtl.bundle<addr: flip<uint<4>>, en: flip<uint<1>>, clk: flip<clock>, data: sint<42>>, !firrtl.flip<bundle<addr: uint<4>, en: uint<1>, clk: clock, data: sint<42>, mask: uint<1>>>

    // COM: Read port.
    // COM: --------------------------------------------------------------------
    // CHECK-DAG: %_M_read_addr = sv.wire : !rtl.inout<i4>
    // CHECK-DAG: %_M_read_en = sv.wire : !rtl.inout<i1>
    // CHECK-DAG: %_M_read_clk = sv.wire : !rtl.inout<i1>
    // CHECK-DAG: %_M_read_data = sv.wire : !rtl.inout<i42>
    // CHECK:      %[[addr:.+]] = sv.read_inout %_M_read_addr
    // CHECK-NEXT: %[[data_inout:.+]] = sv.array_index_inout %_M[%[[addr]]]
    // CHECK-NEXT: %[[data:.+]] = sv.read_inout %[[data_inout]]
    // CHECK-NEXT: sv.ifdef "RANDOMIZE_GARBAGE_ASSIGN"  {
    // CHECK-NEXT:   %c-4_i4 = comb.constant -4 : i4
    // CHECK-NEXT:   %[[cond:.+]] = comb.icmp ult %[[addr]], %c-4_i4 : i4
    // CHECK-NEXT:   %[[random:.+]] = sv.textual_value "`RANDOM" : i42
    // CHECK-NEXT:   %[[dataOrRandom:.+]] = comb.mux %[[cond]], %[[data]], %[[random]] : i42
    // CHECK-NEXT:   sv.connect %_M_read_data, %[[dataOrRandom]] : i42
    // CHECK-NEXT: } else  {
    // CHECK-NEXT:   sv.connect %_M_read_data, %[[data]] : i42
    // CHECK-NEXT: }

    // COM: Write port.
    // COM: --------------------------------------------------------------------
    // CHECK-DAG: %_M_write_addr = sv.wire : !rtl.inout<i4>
    // CHECK-DAG: %_M_write_en = sv.wire : !rtl.inout<i1>
    // CHECK-DAG: %_M_write_clk = sv.wire : !rtl.inout<i1>
    // CHECK-DAG: %_M_write_data = sv.wire : !rtl.inout<i42>
    // CHECK-DAG: %_M_write_mask = sv.wire : !rtl.inout<i1>

    // CHECK:      %[[clk:.+]] = sv.read_inout %_M_write_clk
    // CHECK:      sv.alwaysff(posedge %[[clk]]) {
    // CHECK-DAG:    %[[en:.+]] = sv.read_inout %_M_write_en : !rtl.inout<i1>
    // CHECK-DAG:    %[[mask:.+]] = sv.read_inout %_M_write_mask : !rtl.inout<i1>
    // CHECK:        %[[cond:.+]] = comb.and %[[en]], %[[mask]] : i1
    // CHECK-NEXT:   sv.if %[[cond]]  {
    // CHECK:          %[[addr:.+]] = sv.read_inout %_M_write_addr : !rtl.inout<i4>
    // CHECK-DAG:      %[[mem:.+]] = sv.array_index_inout %_M[%[[addr]]] : !rtl.inout<uarray<12xi42>>, i4
    // CHECK-DAG:      %[[data:.+]] = sv.read_inout %_M_write_data
    // CHECK:          sv.passign %[[mem]], %[[data]] : i42
    // CHECK-NEXT:   }
    // CHECK-NEXT: }

    // CHECK:      sv.ifdef "SYNTHESIS"  {
    // CHECK-NEXT: } else {
    // CHECK-NEXT:   sv.initial  {
    // CHECK-NEXT:     sv.verbatim "`INIT_RANDOM_PROLOG_"
    // CHECK-NEXT:     sv.ifdef.procedural "RANDOMIZE_MEM_INIT"  {
    // CHECK-NEXT:       sv.verbatim "integer {{.*}}_initvar < 12{{.*}}`RANDOM;"(%_M) : !rtl.inout<uarray<12xi42>>
    // CHECK-NEXT:     }
    // CHECK-NEXT:   }
    // CHECK-NEXT: }

    %5 = firrtl.subfield %_M_read("data") : (!firrtl.bundle<addr: flip<uint<4>>, en: flip<uint<1>>, clk: flip<clock>, data: sint<42>>) -> !firrtl.sint<42>
    %6 = firrtl.subfield %_M_read("addr") : (!firrtl.bundle<addr: flip<uint<4>>, en: flip<uint<1>>, clk: flip<clock>, data: sint<42>>) -> !firrtl.flip<uint<4>>
    firrtl.connect %6, %c0_ui1 : !firrtl.flip<uint<4>>, !firrtl.uint<1>
    %7 = firrtl.subfield %_M_read("en") : (!firrtl.bundle<addr: flip<uint<4>>, en: flip<uint<1>>, clk: flip<clock>, data: sint<42>>) -> !firrtl.flip<uint<1>>
    firrtl.connect %7, %c1_ui1 : !firrtl.flip<uint<1>>, !firrtl.uint<1>
    %8 = firrtl.subfield %_M_read("clk") : (!firrtl.bundle<addr: flip<uint<4>>, en: flip<uint<1>>, clk: flip<clock>, data: sint<42>>) -> !firrtl.flip<clock>
    firrtl.connect %8, %0 : !firrtl.flip<clock>, !firrtl.clock

    %10 = firrtl.subfield %_M_write("addr") : (!firrtl.flip<bundle<addr: uint<4>, en: uint<1>, clk: clock, data: sint<42>, mask: uint<1>>>) -> !firrtl.flip<uint<4>>
    %11 = firrtl.validif %2, %c0_ui3 : (!firrtl.uint<1>, !firrtl.uint<3>) -> !firrtl.uint<3>
    firrtl.connect %10, %11 : !firrtl.flip<uint<4>>, !firrtl.uint<3>
    %12 = firrtl.subfield %_M_write("en") : (!firrtl.flip<bundle<addr: uint<4>, en: uint<1>, clk: clock, data: sint<42>, mask: uint<1>>>) -> !firrtl.flip<uint<1>>
    firrtl.connect %12, %2 : !firrtl.flip<uint<1>>, !firrtl.uint<1>
    %13 = firrtl.subfield %_M_write("clk") : (!firrtl.flip<bundle<addr: uint<4>, en: uint<1>, clk: clock, data: sint<42>, mask: uint<1>>>) -> !firrtl.flip<clock>
    %14 = firrtl.validif %2, %1 : (!firrtl.uint<1>, !firrtl.clock) -> !firrtl.clock
    firrtl.connect %13, %14 : !firrtl.flip<clock>, !firrtl.clock
    %15 = firrtl.subfield %_M_write("data") : (!firrtl.flip<bundle<addr: uint<4>, en: uint<1>, clk: clock, data: sint<42>, mask: uint<1>>>) -> !firrtl.flip<sint<42>>
    %16 = firrtl.validif %2, %3 : (!firrtl.uint<1>, !firrtl.sint<42>) -> !firrtl.sint<42>
    firrtl.connect %15, %16 : !firrtl.flip<sint<42>>, !firrtl.sint<42>
    %17 = firrtl.subfield %_M_write("mask") : (!firrtl.flip<bundle<addr: uint<4>, en: uint<1>, clk: clock, data: sint<42>, mask: uint<1>>>) -> !firrtl.flip<uint<1>>
    %18 = firrtl.validif %2, %c1_ui1 : (!firrtl.uint<1>, !firrtl.uint<1>) -> !firrtl.uint<1>
    firrtl.connect %17, %18 : !firrtl.flip<uint<1>>, !firrtl.uint<1>
    %19 = firrtl.stdIntCast %5 : (!firrtl.sint<42>) -> i42
    rtl.output %19 : i42
  }

  // CHECK-LABEL: rtl.module @MemoryWithNonZeroReadLatencyAndNonUnaryWriteLatency

  // COM: Check that a positive read latency and a non-unary write
  // COM: latency results in read and write pipes being created.
  rtl.module @MemoryWithNonZeroReadLatencyAndNonUnaryWriteLatency(%clock: i1, %rAddr: i4, %rEn: i1, %wAddr: i4, %wEn: i1, %wMask: i1, %wData: i8) -> (%rData: i8) {
    %0 = firrtl.stdIntCast %clock : (i1) -> !firrtl.clock
    %1 = firrtl.stdIntCast %rAddr : (i4) -> !firrtl.uint<4>
    %2 = firrtl.stdIntCast %rEn : (i1) -> !firrtl.uint<1>
    %3 = firrtl.stdIntCast %wAddr : (i4) -> !firrtl.uint<4>
    %4 = firrtl.stdIntCast %wEn : (i1) -> !firrtl.uint<1>
    %5 = firrtl.stdIntCast %wMask : (i1) -> !firrtl.uint<1>
    %6 = firrtl.stdIntCast %wData : (i8) -> !firrtl.uint<8>
    %memory_r, %memory_w = firrtl.mem Undefined {depth = 16 : i64, name = "memory", portNames = ["r", "w"], readLatency = 2 : i32, writeLatency = 2 : i32} : !firrtl.bundle<addr: flip<uint<4>>, en: flip<uint<1>>, clk: flip<clock>, data: uint<8>>, !firrtl.flip<bundle<addr: uint<4>, en: uint<1>, clk: clock, data: uint<8>, mask: uint<1>>>
    %7 = firrtl.subfield %memory_r("clk") : (!firrtl.bundle<addr: flip<uint<4>>, en: flip<uint<1>>, clk: flip<clock>, data: uint<8>>) -> !firrtl.flip<clock>
    firrtl.connect %7, %0 : !firrtl.flip<clock>, !firrtl.clock
    %8 = firrtl.subfield %memory_r("en") : (!firrtl.bundle<addr: flip<uint<4>>, en: flip<uint<1>>, clk: flip<clock>, data: uint<8>>) -> !firrtl.flip<uint<1>>
    firrtl.connect %8, %2 : !firrtl.flip<uint<1>>, !firrtl.uint<1>
    %9 = firrtl.subfield %memory_r("addr") : (!firrtl.bundle<addr: flip<uint<4>>, en: flip<uint<1>>, clk: flip<clock>, data: uint<8>>) -> !firrtl.flip<uint<4>>
    firrtl.connect %9, %1 : !firrtl.flip<uint<4>>, !firrtl.uint<4>
    %10 = firrtl.subfield %memory_r("data") : (!firrtl.bundle<addr: flip<uint<4>>, en: flip<uint<1>>, clk: flip<clock>, data: uint<8>>) -> !firrtl.uint<8>
    %11 = firrtl.subfield %memory_w("clk") : (!firrtl.flip<bundle<addr: uint<4>, en: uint<1>, clk: clock, data: uint<8>, mask: uint<1>>>) -> !firrtl.flip<clock>
    firrtl.connect %11, %0 : !firrtl.flip<clock>, !firrtl.clock
    %12 = firrtl.subfield %memory_w("en") : (!firrtl.flip<bundle<addr: uint<4>, en: uint<1>, clk: clock, data: uint<8>, mask: uint<1>>>) -> !firrtl.flip<uint<1>>
    firrtl.connect %12, %4 : !firrtl.flip<uint<1>>, !firrtl.uint<1>
    %13 = firrtl.subfield %memory_w("addr") : (!firrtl.flip<bundle<addr: uint<4>, en: uint<1>, clk: clock, data: uint<8>, mask: uint<1>>>) -> !firrtl.flip<uint<4>>
    firrtl.connect %13, %3 : !firrtl.flip<uint<4>>, !firrtl.uint<4>
    %14 = firrtl.subfield %memory_w("mask") : (!firrtl.flip<bundle<addr: uint<4>, en: uint<1>, clk: clock, data: uint<8>, mask: uint<1>>>) -> !firrtl.flip<uint<1>>
    firrtl.connect %14, %5 : !firrtl.flip<uint<1>>, !firrtl.uint<1>
    %15 = firrtl.subfield %memory_w("data") : (!firrtl.flip<bundle<addr: uint<4>, en: uint<1>, clk: clock, data: uint<8>, mask: uint<1>>>) -> !firrtl.flip<uint<8>>
    firrtl.connect %15, %6 : !firrtl.flip<uint<8>>, !firrtl.uint<8>
    %16 = firrtl.stdIntCast %10 : (!firrtl.uint<8>) -> i8
    rtl.output %16 : i8
    // COM: --------------------------------------------------------------------
    // CHECK-DAG: %memory = sv.reg  : !rtl.inout<uarray<16xi8>>
    // CHECK-DAG: %memory_r_addr = sv.wire  : !rtl.inout<i4>
    // CHECK-DAG: %memory_r_en = sv.wire  : !rtl.inout<i1>
    // CHECK-DAG: %memory_r_clk = sv.wire  : !rtl.inout<i1>
    // CHECK-DAG: %memory_r_data = sv.wire  : !rtl.inout<i8>
    // CHECK: %[[clk:.+]] = sv.read_inout %memory_r_clk
    // COM: --------------------------------------------------------------------
    // COM: Check that the read pipe is setup. This should delay the
    // COM: "en" and "addr" fields by two cycles.
    // COM: --------------------------------------------------------------------
    // CHECK-DAG: %memory_r_en_pipe   = sv.reg : !rtl.inout<uarray<2xi1>>
    // CHECK-DAG: %memory_r_addr_pipe = sv.reg : !rtl.inout<uarray<2xi4>>
    // CHECK:     %[[zero:.+]] = comb.constant false
    // CHECK-DAG: %[[en_0:.+]] = sv.array_index_inout %memory_r_en_pipe[%[[zero]]]
    // CHECK-DAG: %[[addr_0:.+]] = sv.array_index_inout %memory_r_addr_pipe[%[[zero]]]
    // CHECK:     %[[one:.+]] = comb.constant true
    // CHECK-DAG: %[[en_1:.+]] = sv.array_index_inout %memory_r_en_pipe[%[[one]]]
    // CHECK-DAG: %[[addr_1:.+]] = sv.array_index_inout %memory_r_addr_pipe[%[[one]]]
    // CHECK:     sv.alwaysff(posedge %[[clk]]) {
    // CHECK:       %[[en:.+]] = sv.read_inout %memory_r_en
    // CHECK:       sv.passign %[[en_0]], %[[en]]
    // CHECK:       sv.if %[[en]] {
    // CHECK:         %[[addr:.+]] = sv.read_inout %memory_r_addr
    // CHECK:         sv.passign %[[addr_0]], %[[addr]]
    // CHECK:       }
    // CHECK:       %[[en:.+]] = sv.read_inout %[[en_0]]
    // CHECK:       sv.if %[[en]] {
    // CHECK:         %[[addr:.+]] = sv.read_inout %[[addr_0]]
    // CHECK:         sv.passign %[[addr_1]], %[[addr]]
    // CHECK:       }
    // CHECK:     }
    // CHECK:     %[[addr:.+]] = sv.read_inout %[[addr_1]]
    // CHECK:     %[[data_index:.+]] = sv.array_index_inout %memory[%[[addr]]]
    // CHECK:     %[[data:.+]] = sv.read_inout %[[data_index]]
    // CHECK:     sv.connect %memory_r_data, %[[data]]
    // COM: --------------------------------------------------------------------
    // CHECK-DAG: %memory_w_addr = sv.wire  : !rtl.inout<i4>
    // CHECK-DAG: %memory_w_en   = sv.wire  : !rtl.inout<i1>
    // CHECK-DAG: %memory_w_clk  = sv.wire  : !rtl.inout<i1>
    // CHECK-DAG: %memory_w_data = sv.wire  : !rtl.inout<i8>
    // CHECK-DAG: %memory_w_mask = sv.wire  : !rtl.inout<i1>
    // CHECK: %[[clk:.+]] = sv.read_inout %memory_w_clk
    // COM: --------------------------------------------------------------------
    // COM: Check that the write pipe is setup. This should delay the
    // COM: "en", "addr", "mask", and "data" fields by one cycle.
    // COM: --------------------------------------------------------------------
    // CHECK-DAG: %memory_w_addr_pipe = sv.reg : !rtl.inout<uarray<1xi4>>
    // CHECK-DAG: %memory_w_en_pipe   = sv.reg : !rtl.inout<uarray<1xi1>>
    // CHECK-DAG: %memory_w_data_pipe = sv.reg : !rtl.inout<uarray<1xi8>>
    // CHECK-DAG: %memory_w_mask_pipe = sv.reg : !rtl.inout<uarray<1xi1>>
    // CHECK:     %[[zero:.+]] = comb.constant false
    // CHECK-DAG: %[[addr_0:.+]] = sv.array_index_inout %memory_w_addr_pipe[%[[zero]]]
    // CHECK-DAG: %[[en_0:.+]]   = sv.array_index_inout %memory_w_en_pipe[%[[zero]]]
    // CHECK-DAG: %[[data_0:.+]] = sv.array_index_inout %memory_w_data_pipe[%[[zero]]]
    // CHECK-DAG: %[[mask_0:.+]] = sv.array_index_inout %memory_w_mask_pipe[%[[zero]]]
    // CHECK:     sv.alwaysff(posedge %[[clk]]) {
    // CHECK:       %[[en:.+]] = sv.read_inout %memory_w_en
    // CHECK:       sv.passign %[[en_0]], %[[en]]
    // CHECK:       sv.if %[[en]] {
    // CHECK:         %[[addr:.+]] = sv.read_inout %memory_w_addr
    // CHECK:         sv.passign %[[addr_0]], %[[addr]]
    // CHECK:         %[[mask:.+]] = sv.read_inout %memory_w_mask
    // CHECK:         sv.passign %[[mask_0]], %[[mask]]
    // CHECK:         %[[data:.+]] = sv.read_inout %memory_w_data
    // CHECK:         sv.passign %[[data_0]], %[[data]]
    // CHECK:       }
    // CHECK:     }
    // CHECK:     sv.alwaysff(posedge %[[clk]]) {
    // CHECK:       %[[en:.+]] = sv.read_inout %[[en_0]]
    // CHECK:       %[[mask:.+]] = sv.read_inout %[[mask_0]]
    // CHECK:       %[[cond:.+]] = comb.and %[[en]], %[[mask]]
    // CHECK:       sv.if %[[cond]] {
    // CHECK:         %[[addr:.+]] = sv.read_inout %[[addr_0]]
    // CHECK:         %[[memory_index:.+]] = sv.array_index_inout %memory[%[[addr]]]
    // CHECK:         %[[data:.+]] = sv.read_inout %[[data_0]]
    // CHECK:         sv.passign %[[memory_index]], %[[data]]
    // CHECK:       }
    // CHECK:     }
    // COM: --------------------------------------------------------------------
    // COM: Check that the pipeline registers are randomly initialized.
    // COM: --------------------------------------------------------------------
    // CHECK:     sv.ifdef "SYNTHESIS" {
    // CHECK:     } else {
    // CHECK:       %[[zero:.+]] = comb.constant false
    // CHECK:       %[[r_en_0:.+]] = sv.array_index_inout %memory_r_en_pipe[%[[zero]]]
    // CHECK:       %[[random:.+]] = sv.textual_value "`RANDOM"
    // CHECK:       sv.bpassign %[[r_en_0]], %[[random]]
    // CHECK:     }
    // CHECK:     sv.ifdef "SYNTHESIS" {
    // CHECK:     } else {
    // CHECK:       %[[zero:.+]] = comb.constant false
    // CHECK:       %[[r_addr_0:.+]] = sv.array_index_inout %memory_r_addr_pipe[%[[zero]]]
    // CHECK:       %[[random:.+]] = sv.textual_value "`RANDOM"
    // CHECK:       sv.bpassign %[[r_addr_0]], %[[random]]
    // CHECK:       %[[one:.+]] = comb.constant true
    // CHECK:       %[[r_addr_1:.+]] = sv.array_index_inout %memory_r_addr_pipe[%[[one]]]
    // CHECK:       %[[random:.+]] = sv.textual_value "`RANDOM"
    // CHECK:       sv.bpassign %[[r_addr_1]], %[[random]]
    // CHECK:     }
    // CHECK:     sv.ifdef "SYNTHESIS" {
    // CHECK:     } else {
    // CHECK:       %[[zero:.+]] = comb.constant false
    // CHECK:       %[[w_en_0:.+]] = sv.array_index_inout %memory_w_en_pipe[%[[zero]]]
    // CHECK:       %[[random:.+]] = sv.textual_value "`RANDOM"
    // CHECK:       sv.bpassign %[[w_en_0]], %[[random]]
    // CHECK:     }
    // CHECK:     sv.ifdef "SYNTHESIS" {
    // CHECK:     } else {
    // CHECK:       %[[zero:.+]] = comb.constant false
    // CHECK:       %[[w_addr_0:.+]] = sv.array_index_inout %memory_w_addr_pipe[%[[zero]]]
    // CHECK:       %[[random:.+]] = sv.textual_value "`RANDOM"
    // CHECK:       sv.bpassign %[[w_addr_0]], %[[random]]
    // CHECK:     }
    // CHECK:     sv.ifdef "SYNTHESIS" {
    // CHECK:     } else {
    // CHECK:       %[[zero:.+]] = comb.constant false
    // CHECK:       %[[w_mask_0:.+]] = sv.array_index_inout %memory_w_mask_pipe[%[[zero]]]
    // CHECK:       %[[random:.+]] = sv.textual_value "`RANDOM"
    // CHECK:       sv.bpassign %[[w_mask_0]], %[[random]]
    // CHECK:     }
    // CHECK:     sv.ifdef "SYNTHESIS" {
    // CHECK:     } else {
    // CHECK:       %[[zero:.+]] = comb.constant false
    // CHECK:       %[[w_data_0:.+]] = sv.array_index_inout %memory_w_data_pipe[%[[zero]]]
    // CHECK:       %[[random:.+]] = sv.textual_value "`RANDOM"
    // CHECK:       sv.bpassign %[[w_data_0]], %[[random]]
    // CHECK:     }
  }

  // CHECK-LABEL: rtl.module @IncompleteRead(
  // The read port has no use of the data field.
  rtl.module @IncompleteRead(%clock1: i1) {
    %0 = firrtl.stdIntCast %clock1 : (i1) -> !firrtl.clock
    %c0_ui1 = firrtl.constant(0 : ui1) : !firrtl.uint<1>
    %c1_ui1 = firrtl.constant(1 : ui1) : !firrtl.uint<1>

    // CHECK:  %_M = sv.reg : !rtl.inout<uarray<12xi42>>
    %_M_read = firrtl.mem Undefined {depth = 12 : i64, name = "_M", portNames = ["read"], readLatency = 0 : i32, writeLatency = 1 : i32} : !firrtl.bundle<addr: flip<uint<4>>, en: flip<uint<1>>, clk: flip<clock>, data: sint<42>>
    // Read port.
    // CHECK: %_M_read_addr = sv.wire : !rtl.inout<i4>
    // CHECK-NEXT: %_M_read_en = sv.wire : !rtl.inout<i1>
    // CHECK-NEXT: %_M_read_clk = sv.wire : !rtl.inout<i1>
    // CHECK-NEXT: %_M_read_data = sv.wire : !rtl.inout<i42>
    // CHECK:      sv.ifdef "RANDOMIZE_GARBAGE_ASSIGN"  {
    %6 = firrtl.subfield %_M_read("addr") : (!firrtl.bundle<addr: flip<uint<4>>, en: flip<uint<1>>, clk: flip<clock>, data: sint<42>>) -> !firrtl.flip<uint<4>>
    firrtl.connect %6, %c0_ui1 : !firrtl.flip<uint<4>>, !firrtl.uint<1>
    %7 = firrtl.subfield %_M_read("en") : (!firrtl.bundle<addr: flip<uint<4>>, en: flip<uint<1>>, clk: flip<clock>, data: sint<42>>) -> !firrtl.flip<uint<1>>
    firrtl.connect %7, %c1_ui1 : !firrtl.flip<uint<1>>, !firrtl.uint<1>
    %8 = firrtl.subfield %_M_read("clk") : (!firrtl.bundle<addr: flip<uint<4>>, en: flip<uint<1>>, clk: flip<clock>, data: sint<42>>) -> !firrtl.flip<clock>
    firrtl.connect %8, %0 : !firrtl.flip<clock>, !firrtl.clock
    rtl.output
  }

  // CHECK-LABEL: rtl.module @top_mod() -> (%tmp27: i23) {
  // CHECK-NEXT:    %c42_i23 = comb.constant 42 : i23
  // CHECK-NEXT:    %c0_i23 = comb.constant 0 : i23
  // CHECK-NEXT:    rtl.output %c0_i23 : i23
  // CHECK-NEXT:  }
  rtl.module @top_mod() -> (%tmp27: i23) {
    %0 = firrtl.wire : !firrtl.flip<uint<0>>
    %c42_ui23 = firrtl.constant(42 : ui23) : !firrtl.uint<23>
    %1 = firrtl.tail %c42_ui23, 23 : (!firrtl.uint<23>) -> !firrtl.uint<0>
    firrtl.connect %0, %1 : !firrtl.flip<uint<0>>, !firrtl.uint<0>
    %2 = firrtl.head %c42_ui23, 0 : (!firrtl.uint<23>) -> !firrtl.uint<0>
    %3 = firrtl.pad %2, 23 : (!firrtl.uint<0>) -> !firrtl.uint<23>
    %4 = firrtl.stdIntCast %3 : (!firrtl.uint<23>) -> i23
    rtl.output %4 : i23
  }

  // CHECK-LABEL: rtl.module @SimpleStruct(%source: !rtl.struct<valid: i1, ready: i1, data: i64>) -> (%fldout: i64) {
  // CHECK-NEXT:    %0 = rtl.struct_extract %source["data"] : !rtl.struct<valid: i1, ready: i1, data: i64>
  // CHECK-NEXT:    rtl.output %0 : i64
  // CHECK-NEXT:  }
  rtl.module @SimpleStruct(%source: !rtl.struct<valid: i1, ready: i1, data: i64>) -> (%fldout: i64) {
    %1 = firrtl.rtlStructCast %source : (!rtl.struct<valid: i1, ready: i1, data: i64>) -> !firrtl.bundle<valid: uint<1>, ready: uint<1>, data: uint<64>>
    %2 = firrtl.subfield %1 ("data") : (!firrtl.bundle<valid: uint<1>, ready: uint<1>, data: uint<64>>) -> !firrtl.uint<64>
    %3 = firrtl.stdIntCast %2 : (!firrtl.uint<64>) -> i64
    rtl.output %3 : i64
  }

  // CHECK-LABEL: IsInvalidIssue572
  // https://github.com/llvm/circt/issues/572
  rtl.module @IsInvalidIssue572(%a: !rtl.inout<i1>) {
    %a1 = firrtl.analogInOutCast %a : (!rtl.inout<i1>) -> !firrtl.analog<1>

    // CHECK-NEXT: %.invalid_analog = sv.wire : !rtl.inout<i1>
    %0 = firrtl.invalidvalue : !firrtl.analog<1>

    // CHECK-NEXT: sv.ifdef "SYNTHESIS"  {
    // CHECK-NEXT:   %0 = sv.read_inout %a : !rtl.inout<i1>
    // CHECK-NEXT:   %1 = sv.read_inout %.invalid_analog : !rtl.inout<i1>
    // CHECK-NEXT:   sv.connect %a, %1 : i1
    // CHECK-NEXT:   sv.connect %.invalid_analog, %0 : i1
    // CHECK-NEXT: } else {
    // CHECK-NEXT:   sv.alias %a, %.invalid_analog : !rtl.inout<i1>, !rtl.inout<i1>
    // CHECK-NEXT: }
    firrtl.attach %a1, %0 : !firrtl.analog<1>, !firrtl.analog<1>
  }
}<|MERGE_RESOLUTION|>--- conflicted
+++ resolved
@@ -225,15 +225,10 @@
     %50 = firrtl.div %c104_ui8, %c306_ui10 : (!firrtl.uint<8>, !firrtl.uint<10>) -> !firrtl.uint<8>
 
     // Issue #364: https://github.com/llvm/circt/issues/364
-<<<<<<< HEAD
+
     // CHECK:      %c-873_i12 = comb.constant(-873 : i12) : i12
     // CHECK-NEXT: [[CONST:%.+]] = comb.constant(0 : i12) : i12
     // CHECK-NEXT: = comb.sub [[CONST]], %c-873_i12 : i12
-=======
-    // CHECK:      %c-873_i12 = comb.constant -873 : i12
-    // CHECK-NEXT: %c0_i12_9 = comb.constant 0 : i12
-    // CHECK-NEXT: = comb.sub %c0_i12_9, %c-873_i12 : i12
->>>>>>> 5237190d
     %c1175_ui11 = firrtl.constant(1175 : ui11) : !firrtl.uint<11>
     %51 = firrtl.neg %c1175_ui11 : (!firrtl.uint<11>) -> !firrtl.sint<12>
 
