--- conflicted
+++ resolved
@@ -371,19 +371,11 @@
     // CHECK-NEXT: rtl.instance "fetch"
     rtl.instance "fetch" @bar(%io_cpu_flush.wireV)  : (i1) -> ()
     %0 = firrtl.stdIntCast %io_cpu_flush.wireV : (i1) -> !firrtl.uint<1>
-<<<<<<< HEAD
-    %1454 = firrtl.asNonPassive %0 : !firrtl.flip<uint<1>>
-=======
->>>>>>> ada31f1c
 
     %hits_1_7 = firrtl.node %0 {name = "hits_1_7"} : !firrtl.uint<1>
     // CHECK-NEXT:  %hits_1_7 = rtl.wire : !rtl.inout<i1>
     // CHECK-NEXT:  rtl.connect %hits_1_7, [[IO]] : i1
-<<<<<<< HEAD
     %1455 = firrtl.asPassive %hits_1_7 : !firrtl.flip<uint<1>>
-=======
-    %1455 = firrtl.asPassive %hits_1_7 : (!firrtl.uint<1>) -> !firrtl.uint<1>
->>>>>>> ada31f1c
   }
 
   // https://github.com/llvm/circt/issues/314
