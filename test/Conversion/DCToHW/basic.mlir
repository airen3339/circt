--- conflicted
+++ resolved
@@ -178,7 +178,6 @@
     hw.output %token : !dc.token
 }
 
-<<<<<<< HEAD
 // CHECK-LABEL:   hw.module @merge(in 
 // CHECK-SAME:                        %[[VAL_0:.*]] : !esi.channel<i0>, in
 // CHECK-SAME:                        %[[VAL_1:.*]] : !esi.channel<i0>, out token : !esi.channel<i1>) {
@@ -196,7 +195,8 @@
 hw.module @merge(in %first : !dc.token, in %second : !dc.token, out token : !dc.value<i1>) {
     %selected = dc.merge %first, %second
     hw.output %selected : !dc.value<i1>
-=======
+}
+
 // CHECK-LABEL:   hw.module @pack_data_tuple(in 
 // CHECK-SAME:                  %[[VAL_0:.*]] : i32, in %[[VAL_1:.*]] : i1, out output : !hw.struct<field0: i32, field1: i1>) {
 // CHECK:           %[[VAL_2:.*]] = hw.struct_create (%[[VAL_0]], %[[VAL_1]]) : !hw.struct<field0: i32, field1: i1>
@@ -215,5 +215,4 @@
 hw.module @unpack_data_tuple(in %v : tuple<i32, i1>, out out0: i32, out out1: i1) {
     %out:2 = dc.unpack_data_tuple %v : tuple<i32, i1>
     hw.output %out#0, %out#1 : i32, i1
->>>>>>> 74a7112d
 }