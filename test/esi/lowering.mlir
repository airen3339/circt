// RUN: circt-opt %s --lower-esi-to-physical -verify-diagnostics | circt-opt -verify-diagnostics | FileCheck %s
// RUN: circt-opt %s --lower-esi-to-physical --lower-esi-to-rtl -verify-diagnostics | circt-opt -verify-diagnostics | FileCheck --check-prefix=RTL %s

module {
  rtl.externmodule @Sender() -> ( %x: !esi.channel<i4> )
  rtl.externmodule @Reciever(%a: !esi.channel<i4>)

  // CHECK-LABEL: rtl.externmodule @Sender() -> (%x: !esi.channel<i4>)
  // CHECK-LABEL: rtl.externmodule @Reciever(!esi.channel<i4> {rtl.name = "a"})

  rtl.module @test(%clk:i1, %rstn:i1) {
<<<<<<< HEAD
    %esiChan = rtl.instance "sender" @Sender () : () -> (!esi.channel<i4>)
    %bufferedChan = esi.buffer %clk, %rstn, %esiChan { } : i4
    rtl.instance "recv" @Reciever (%bufferedChan) : (!esi.channel<i4>) -> ()

    // CHECK:  %sender.x = rtl.instance "sender" @Sender()  : () -> !esi.channel<i4>
    // CHECK-NEXT:  %0 = esi.stage %clk, %rstn, %sender.x : i4
    // CHECK-NEXT:  rtl.instance "recv" @Reciever(%0)  : (!esi.channel<i4>) -> ()

    %esiChan2 = rtl.instance "sender2" @Sender () : () -> (!esi.channel<i4>)
    %bufferedChan2 = esi.buffer %clk, %rstn, %esiChan2 { stages = 4 } : i4
    rtl.instance "recv2" @Reciever (%bufferedChan2) : (!esi.channel<i4>) -> ()

    // CHECK-NEXT:  %sender2.x = rtl.instance "sender2" @Sender()  : () -> !esi.channel<i4>
    // CHECK-NEXT:  %1 = esi.stage %clk, %rstn, %sender2.x : i4
    // CHECK-NEXT:  %2 = esi.stage %clk, %rstn, %1 : i4
    // CHECK-NEXT:  %3 = esi.stage %clk, %rstn, %2 : i4
    // CHECK-NEXT:  %4 = esi.stage %clk, %rstn, %3 : i4
    // CHECK-NEXT:  rtl.instance "recv2" @Reciever(%4)  : (!esi.channel<i4>) -> ()
=======
    %esiChan = rtl.instance "sender" @Sender () : () -> (!esi.channel<i1>)
    %bufferedChan = esi.buffer %clk, %rstn, %esiChan { } : i1
    rtl.instance "recv" @Reciever (%bufferedChan) : (!esi.channel<i1>) -> ()

    // CHECK:  %sender.x = rtl.instance "sender" @Sender()  : () -> !esi.channel<i1>
    // CHECK-NEXT:  %0 = esi.stage %clk, %rstn, %sender.x : i1
    // CHECK-NEXT:  rtl.instance "recv" @Reciever(%0)  : (!esi.channel<i1>) -> ()

    %esiChan2 = rtl.instance "sender2" @Sender () : () -> (!esi.channel<i1>)
    %bufferedChan2 = esi.buffer %clk, %rstn, %esiChan2 { stages = 4 } : i1
    rtl.instance "recv2" @Reciever (%bufferedChan2) : (!esi.channel<i1>) -> ()

    // CHECK-NEXT:  %sender2.x = rtl.instance "sender2" @Sender()  : () -> !esi.channel<i1>
    // CHECK-NEXT:  %1 = esi.stage %clk, %rstn, %sender2.x : i1
    // CHECK-NEXT:  %2 = esi.stage %clk, %rstn, %1 : i1
    // CHECK-NEXT:  %3 = esi.stage %clk, %rstn, %2 : i1
    // CHECK-NEXT:  %4 = esi.stage %clk, %rstn, %3 : i1
    // CHECK-NEXT:  rtl.instance "recv2" @Reciever(%4)  : (!esi.channel<i1>) -> ()
>>>>>>> f0eb3893
  }
}<|MERGE_RESOLUTION|>--- conflicted
+++ resolved
@@ -8,8 +8,9 @@
   // CHECK-LABEL: rtl.externmodule @Sender() -> (%x: !esi.channel<i4>)
   // CHECK-LABEL: rtl.externmodule @Reciever(!esi.channel<i4> {rtl.name = "a"})
 
+  // RTL-NOT: esi.stage
+
   rtl.module @test(%clk:i1, %rstn:i1) {
-<<<<<<< HEAD
     %esiChan = rtl.instance "sender" @Sender () : () -> (!esi.channel<i4>)
     %bufferedChan = esi.buffer %clk, %rstn, %esiChan { } : i4
     rtl.instance "recv" @Reciever (%bufferedChan) : (!esi.channel<i4>) -> ()
@@ -28,25 +29,5 @@
     // CHECK-NEXT:  %3 = esi.stage %clk, %rstn, %2 : i4
     // CHECK-NEXT:  %4 = esi.stage %clk, %rstn, %3 : i4
     // CHECK-NEXT:  rtl.instance "recv2" @Reciever(%4)  : (!esi.channel<i4>) -> ()
-=======
-    %esiChan = rtl.instance "sender" @Sender () : () -> (!esi.channel<i1>)
-    %bufferedChan = esi.buffer %clk, %rstn, %esiChan { } : i1
-    rtl.instance "recv" @Reciever (%bufferedChan) : (!esi.channel<i1>) -> ()
-
-    // CHECK:  %sender.x = rtl.instance "sender" @Sender()  : () -> !esi.channel<i1>
-    // CHECK-NEXT:  %0 = esi.stage %clk, %rstn, %sender.x : i1
-    // CHECK-NEXT:  rtl.instance "recv" @Reciever(%0)  : (!esi.channel<i1>) -> ()
-
-    %esiChan2 = rtl.instance "sender2" @Sender () : () -> (!esi.channel<i1>)
-    %bufferedChan2 = esi.buffer %clk, %rstn, %esiChan2 { stages = 4 } : i1
-    rtl.instance "recv2" @Reciever (%bufferedChan2) : (!esi.channel<i1>) -> ()
-
-    // CHECK-NEXT:  %sender2.x = rtl.instance "sender2" @Sender()  : () -> !esi.channel<i1>
-    // CHECK-NEXT:  %1 = esi.stage %clk, %rstn, %sender2.x : i1
-    // CHECK-NEXT:  %2 = esi.stage %clk, %rstn, %1 : i1
-    // CHECK-NEXT:  %3 = esi.stage %clk, %rstn, %2 : i1
-    // CHECK-NEXT:  %4 = esi.stage %clk, %rstn, %3 : i1
-    // CHECK-NEXT:  rtl.instance "recv2" @Reciever(%4)  : (!esi.channel<i1>) -> ()
->>>>>>> f0eb3893
   }
 }