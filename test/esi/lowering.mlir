--- conflicted
+++ resolved
@@ -8,13 +8,7 @@
   // CHECK-LABEL: rtl.externmodule @Sender() -> (%x: !esi.channel<i1>)
   // CHECK-LABEL: rtl.externmodule @Reciever(!esi.channel<i1> {rtl.name = "a"})
 
-<<<<<<< HEAD
-  // RTL-LABEL: rtl.externmodule @Sender() -> (%x: !esi.channel<i1>)
-
-  rtl.module @test() {
-=======
   rtl.module @test(%clk:i1, %rstn:i1) {
->>>>>>> c42fd7a8
     %esiChan = rtl.instance "sender" @Sender () : () -> (!esi.channel<i1>)
     %bufferedChan = esi.buffer %clk, %rstn, %esiChan { } : i1
     rtl.instance "recv" @Reciever (%bufferedChan) : (!esi.channel<i1>) -> ()
