--- conflicted
+++ resolved
@@ -203,19 +203,17 @@
                              cl::desc("enable new annotation handling"),
                              cl::init(false));
 
-<<<<<<< HEAD
 static cl::opt<bool> mergeConnections(
     "merge-connections",
     cl::desc("merge expanded connections in aggregate preservation"),
     cl::init(true));
-=======
+
 /// Enable the pass to merge the read and write ports of a memory, if their
 /// enable conditions are mutually exclusive.
 static cl::opt<bool>
     inferMemReadWrite("infer-rw",
                       cl::desc("enable infer read write ports for memory"),
                       cl::init(true));
->>>>>>> 05c1a853
 
 enum OutputFormatKind {
   OutputParseOnly,
