--- conflicted
+++ resolved
@@ -800,20 +800,11 @@
       }
 
       pm.nest<hw::HWModuleOp>().addPass(seq::createSeqFIRRTLLowerToSVPass(
-<<<<<<< HEAD
-          {/*disableRandomization=*/!isRandomEnabled(RandomKind::Reg),
-           /*preventVivadoBRAMMapping*/ preventVivadoBRAMMapping.getValue()}));
+          {/*disableRandomization=*/!isRandomEnabled(RandomKind::Reg)}));
       pm.addPass(sv::createHWMemSimImplPass(
           replSeqMem, ignoreReadEnableMem, stripMuxPragmas,
           !isRandomEnabled(RandomKind::Mem), !isRandomEnabled(RandomKind::Reg),
           preventVivadoBRAMMapping));
-=======
-          {/*disableRandomization=*/!isRandomEnabled(RandomKind::Reg)}));
-      pm.addPass(sv::createHWMemSimImplPass(replSeqMem, ignoreReadEnableMem,
-                                            stripMuxPragmas,
-                                            !isRandomEnabled(RandomKind::Mem),
-                                            !isRandomEnabled(RandomKind::Reg)));
->>>>>>> 77f14bfe
 
       if (extractTestCode)
         pm.addPass(sv::createSVExtractTestCodePass(etcDisableInstanceExtraction,
