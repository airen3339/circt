//===- llhd-sim.cpp - LLHD simulator tool -----------------------*- C++ -*-===//
//
// Part of the LLVM Project, under the Apache License v2.0 with LLVM Exceptions.
// See https://llvm.org/LICENSE.txt for license information.
// SPDX-License-Identifier: Apache-2.0 WITH LLVM-exception
//
//===----------------------------------------------------------------------===//
//
// This file implements a command line tool to run LLHD simulation.
//
//===----------------------------------------------------------------------===//

#include "circt/Conversion/LLHDToLLVM/LLHDToLLVM.h"
#include "circt/Dialect/LLHD/IR/LLHDDialect.h"
#include "circt/Dialect/LLHD/Simulator/Engine.h"

#include "mlir/Dialect/LLVMIR/LLVMDialect.h"
#include "mlir/Dialect/StandardOps/IR/Ops.h"
#include "mlir/ExecutionEngine/OptUtils.h"
#include "mlir/Parser.h"
#include "mlir/Pass/PassManager.h"
#include "mlir/Support/FileUtilities.h"
#include "mlir/Target/LLVMIR/Dialect/LLVMIR/LLVMToLLVMIRTranslation.h"
#include "mlir/Target/LLVMIR/Export.h"
#include "mlir/Transforms/Passes.h"

#include "llvm/Support/InitLLVM.h"
#include "llvm/Support/ToolOutputFile.h"

using namespace llvm;
using namespace mlir;
using namespace circt;

static cl::opt<std::string>
    inputFilename(cl::Positional, cl::desc("<input-file>"), cl::init("-"));

static cl::opt<std::string> outputFilename("o", cl::desc("Output filename"),
                                           cl::value_desc("filename"),
                                           cl::init("-"));

static cl::opt<int> nSteps("n", cl::desc("Set the maximum number of steps"),
                           cl::value_desc("max-steps"));

static cl::opt<uint64_t> maxTime(
    "T",
    cl::desc("Stop the simulation after the given amount of simulation time in "
             "picoseconds, including all sub-steps for that real-time step"),
    cl::value_desc("max-time"));

static cl::opt<bool>
    dumpLLVMDialect("dump-llvm-dialect",
                    cl::desc("Dump the LLVM IR dialect module"));

static cl::opt<bool> dumpLLVMIR("dump-llvm-ir",
                                cl::desc("Dump the LLVM IR module"));

static cl::opt<bool> dumpMLIR("dump-mlir",
                              cl::desc("Dump the original MLIR module"));

static cl::opt<bool> dumpLayout("dump-layout",
                                cl::desc("Dump the gathered instance layout"));

static cl::opt<std::string> root(
    "root",
    cl::desc("Specify the name of the entity to use as root of the design"),
    cl::value_desc("root_name"), cl::init("root"));
static cl::alias rootA("r", cl::desc("Alias for -root"), cl::aliasopt(root));

enum OptLevel { O0, O1, O2, O3 };

cl::opt<OptLevel> optimizationLevel(
    cl::desc("Choose optimization level:"), cl::init(O2),
    cl::values(clEnumVal(O0, "Run passes and codegen at O0"),
               clEnumVal(O1, "Run passes and codegen at O1"),
               clEnumVal(O2, "Run passes and codegen at O2"),
               clEnumVal(O3, "Run passes and codegen at O3")));

enum TraceFormat {
  full,
  reduced,
  merged,
  mergedReduce,
  namedOnly,
  noTrace = -1
};

static cl::opt<TraceFormat> traceMode(
    "trace-format", cl::desc("Choose the dump format:"), cl::init(full),
    cl::values(
        clEnumVal(full, "Dump signal changes for every time step and sub-step, "
                        "for all instances"),
        clEnumVal(reduced, "Dump signal changes for every time-step and "
                           "sub-step, only for the top-level instance"),
        clEnumVal(merged,
                  "Only dump changes for real-time steps, for all instances"),
        clEnumValN(mergedReduce, "merged-reduce",
                   "Only dump changes for real-time steps, only for the "
                   "top-level instance"),
        clEnumValN(
            namedOnly, "named-only",
            "Only dump changes for real-time steps, only for top-level "
            "instance and signals not having the default name '(sig)?[0-9]*'"),
        clEnumValN(noTrace, "no-trace", "Don't dump a signal trace")));

<<<<<<< HEAD
static cl::list<std::string> sharedLibs(
    "shared-libs", cl::desc("Libraries to link dynamically"),
    cl::ZeroOrMore, cl::MiscFlags::CommaSeparated);
=======
static cl::list<std::string>
    sharedLibs("shared-libs",
               cl::desc("Libraries to link dynamically. Specify absolute path "
                        "to llhd-signals-runtime-wrappers for GCC or Windows. "
                        "Optional otherwise."),
               cl::ZeroOrMore, cl::MiscFlags::CommaSeparated);
>>>>>>> 72162617

static int dumpLLVM(ModuleOp module, MLIRContext &context) {
  if (dumpLLVMDialect) {
    module.dump();
    llvm::errs() << "\n";
    return 0;
  }

  // Translate the module, that contains the LLVM dialect, to LLVM IR.
  llvm::LLVMContext llvmContext;
  auto llvmModule = mlir::translateModuleToLLVMIR(module, llvmContext);
  if (!llvmModule) {
    llvm::errs() << "Failed to emit LLVM IR\n";
    return -1;
  }

  auto llvmTransformer =
      makeOptimizingTransformer(optimizationLevel, 0, nullptr);

  if (auto err = llvmTransformer(llvmModule.get())) {
    llvm::errs() << "Failed to optimize LLVM IR " << err << "\n";
    return -1;
  }

  llvm::errs() << *llvmModule << "\n";
  return 0;
}

static LogicalResult applyMLIRPasses(ModuleOp module) {
  PassManager pm(module.getContext());

  pm.addPass(createConvertLLHDToLLVMPass());

  return pm.run(module);
}

int main(int argc, char **argv) {
  InitLLVM y(argc, argv);

  cl::ParseCommandLineOptions(argc, argv, "LLHD simulator\n");

  // Set up the input and output files.
  std::string errorMessage;
  auto file = openInputFile(inputFilename, &errorMessage);
  if (!file) {
    llvm::errs() << errorMessage << "\n";
    return 1;
  }

  auto output = openOutputFile(outputFilename, &errorMessage);
  if (!output) {
    llvm::errs() << errorMessage << "\n";
    exit(1);
  }

  // Parse the input file.
  SourceMgr mgr;
  mgr.AddNewSourceBuffer(std::move(file), SMLoc());

  MLIRContext context;
  // Load the dialects
  context
      .loadDialect<llhd::LLHDDialect, LLVM::LLVMDialect, StandardOpsDialect>();
  mlir::registerLLVMDialectTranslation(context);

  OwningModuleRef module(parseSourceFile(mgr, &context));

  if (dumpMLIR) {
    module->dump();
    llvm::errs() << "\n";
    return 0;
  }

  SmallVector<StringRef, 1> sharedLibPaths(sharedLibs.begin(),
<<<<<<< HEAD
					   sharedLibs.end());

  llhd::sim::Engine engine(
      output->os(), *module, &applyMLIRPasses,
      makeOptimizingTransformer(optimizationLevel, 0, nullptr), root,
      traceMode, sharedLibPaths);
=======
                                           sharedLibs.end());

  llhd::sim::Engine engine(
      output->os(), *module, &applyMLIRPasses,
      makeOptimizingTransformer(optimizationLevel, 0, nullptr), root, traceMode,
      sharedLibPaths);
>>>>>>> 72162617

  if (dumpLLVMDialect || dumpLLVMIR) {
    return dumpLLVM(engine.getModule(), context);
  }

  if (dumpLayout) {
    engine.dumpStateLayout();
    engine.dumpStateSignalTriggers();
    return 0;
  }

  engine.simulate(nSteps, maxTime);

  output->keep();
  return 0;
}<|MERGE_RESOLUTION|>--- conflicted
+++ resolved
@@ -102,18 +102,12 @@
             "instance and signals not having the default name '(sig)?[0-9]*'"),
         clEnumValN(noTrace, "no-trace", "Don't dump a signal trace")));
 
-<<<<<<< HEAD
-static cl::list<std::string> sharedLibs(
-    "shared-libs", cl::desc("Libraries to link dynamically"),
-    cl::ZeroOrMore, cl::MiscFlags::CommaSeparated);
-=======
 static cl::list<std::string>
     sharedLibs("shared-libs",
                cl::desc("Libraries to link dynamically. Specify absolute path "
                         "to llhd-signals-runtime-wrappers for GCC or Windows. "
                         "Optional otherwise."),
                cl::ZeroOrMore, cl::MiscFlags::CommaSeparated);
->>>>>>> 72162617
 
 static int dumpLLVM(ModuleOp module, MLIRContext &context) {
   if (dumpLLVMDialect) {
@@ -188,21 +182,12 @@
   }
 
   SmallVector<StringRef, 1> sharedLibPaths(sharedLibs.begin(),
-<<<<<<< HEAD
-					   sharedLibs.end());
-
-  llhd::sim::Engine engine(
-      output->os(), *module, &applyMLIRPasses,
-      makeOptimizingTransformer(optimizationLevel, 0, nullptr), root,
-      traceMode, sharedLibPaths);
-=======
                                            sharedLibs.end());
 
   llhd::sim::Engine engine(
       output->os(), *module, &applyMLIRPasses,
       makeOptimizingTransformer(optimizationLevel, 0, nullptr), root, traceMode,
       sharedLibPaths);
->>>>>>> 72162617
 
   if (dumpLLVMDialect || dumpLLVMIR) {
     return dumpLLVM(engine.getModule(), context);
