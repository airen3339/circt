--- conflicted
+++ resolved
@@ -178,11 +178,7 @@
       checkCount = 0
       while (not os.path.exists(portFileName)) and \
               simProc.poll() is None:
-<<<<<<< HEAD
-        time.sleep(0.5)
-=======
         time.sleep(0.1)
->>>>>>> 4eb62192
         checkCount += 1
         if checkCount > 200:
           raise Exception(f"Cosim never wrote cfg file: {portFileName}")
