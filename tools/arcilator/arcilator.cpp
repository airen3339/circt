//===- arcilator.cpp - An experimental circuit simulator ------------------===//
//
// Part of the LLVM Project, under the Apache License v2.0 with LLVM Exceptions.
// See https://llvm.org/LICENSE.txt for license information.
// SPDX-License-Identifier: Apache-2.0 WITH LLVM-exception
//
//===----------------------------------------------------------------------===//
//
// This file implements the 'arcilator' compiler, which converts HW designs into
// a corresponding LLVM-based software model.
//
//===----------------------------------------------------------------------===//

#include "circt/Conversion/CombToArith.h"
#include "circt/Conversion/SeqToSV.h"
#include "circt/Dialect/Arc/ArcDialect.h"
#include "circt/Dialect/Arc/ArcInterfaces.h"
#include "circt/Dialect/Arc/ArcOps.h"
#include "circt/Dialect/Arc/ArcPasses.h"
#include "circt/Dialect/Arc/ModelInfo.h"
#include "circt/Dialect/Arc/ModelInfoExport.h"
#include "circt/Dialect/Emit/EmitDialect.h"
#include "circt/Dialect/HW/HWPasses.h"
#include "circt/Dialect/Seq/SeqPasses.h"
#include "circt/Dialect/Sim/SimDialect.h"
#include "circt/Dialect/Sim/SimPasses.h"
#include "circt/InitAllDialects.h"
#include "circt/InitAllPasses.h"
#include "circt/Support/Passes.h"
#include "circt/Support/Version.h"
#include "mlir/Bytecode/BytecodeReader.h"
#include "mlir/Bytecode/BytecodeWriter.h"
#include "mlir/Dialect/Arith/IR/Arith.h"
#include "mlir/Dialect/ControlFlow/IR/ControlFlow.h"
#include "mlir/Dialect/DLTI/DLTI.h"
#include "mlir/Dialect/Func/Extensions/InlinerExtension.h"
#include "mlir/Dialect/Func/IR/FuncOps.h"
#include "mlir/Dialect/LLVMIR/LLVMDialect.h"
#include "mlir/Dialect/LLVMIR/Transforms/Passes.h"
#include "mlir/Dialect/SCF/IR/SCF.h"
#include "mlir/ExecutionEngine/ExecutionEngine.h"
#include "mlir/ExecutionEngine/OptUtils.h"
#include "mlir/IR/AsmState.h"
#include "mlir/IR/BuiltinOps.h"
#include "mlir/IR/OperationSupport.h"
#include "mlir/Parser/Parser.h"
#include "mlir/Pass/Pass.h"
#include "mlir/Pass/PassInstrumentation.h"
#include "mlir/Pass/PassManager.h"
#include "mlir/Support/FileUtilities.h"
#include "mlir/Support/Timing.h"
#include "mlir/Support/ToolUtilities.h"
#include "mlir/Target/LLVMIR/Dialect/All.h"
#include "mlir/Target/LLVMIR/Export.h"
#include "mlir/Transforms/GreedyPatternRewriteDriver.h"
#include "mlir/Transforms/Passes.h"
#include "llvm/ADT/ScopeExit.h"
#include "llvm/IR/LLVMContext.h"
#include "llvm/IR/Module.h"
#include "llvm/Support/CommandLine.h"
#include "llvm/Support/FileSystem.h"
#include "llvm/Support/InitLLVM.h"
#include "llvm/Support/Path.h"
#include "llvm/Support/SourceMgr.h"
#include "llvm/Support/TargetSelect.h"
#include "llvm/Support/ToolOutputFile.h"

#ifdef ARCILATOR_ENABLE_JIT
#include "arcilator-jit-env.h"
#endif

#include <optional>

using namespace mlir;
using namespace circt;
using namespace arc;

//===----------------------------------------------------------------------===//
// Command Line Arguments
//===----------------------------------------------------------------------===//

static llvm::cl::OptionCategory mainCategory("arcilator Options");

static llvm::cl::opt<std::string> inputFilename(llvm::cl::Positional,
                                                llvm::cl::desc("<input file>"),
                                                llvm::cl::init("-"),
                                                llvm::cl::cat(mainCategory));

static llvm::cl::opt<std::string>
    outputFilename("o", llvm::cl::desc("Output filename"),
                   llvm::cl::value_desc("filename"), llvm::cl::init("-"),
                   llvm::cl::cat(mainCategory));

static llvm::cl::opt<bool>
    observePorts("observe-ports", llvm::cl::desc("Make all ports observable"),
                 llvm::cl::init(false), llvm::cl::cat(mainCategory));

static llvm::cl::opt<bool>
    observeWires("observe-wires", llvm::cl::desc("Make all wires observable"),
                 llvm::cl::init(false), llvm::cl::cat(mainCategory));

static llvm::cl::opt<bool> observeNamedValues(
    "observe-named-values",
    llvm::cl::desc("Make values with `sv.namehint` observable"),
    llvm::cl::init(false), llvm::cl::cat(mainCategory));

static llvm::cl::opt<bool>
    observeRegisters("observe-registers",
                     llvm::cl::desc("Make all registers observable"),
                     llvm::cl::init(false), llvm::cl::cat(mainCategory));

static llvm::cl::opt<bool>
    observeMemories("observe-memories",
                    llvm::cl::desc("Make all memory contents observable"),
                    llvm::cl::init(false), llvm::cl::cat(mainCategory));

static llvm::cl::opt<std::string> stateFile("state-file",
                                            llvm::cl::desc("State file"),
                                            llvm::cl::value_desc("filename"),
                                            llvm::cl::init(""),
                                            llvm::cl::cat(mainCategory));

static llvm::cl::opt<bool> shouldInline("inline", llvm::cl::desc("Inline arcs"),
                                        llvm::cl::init(true),
                                        llvm::cl::cat(mainCategory));

static llvm::cl::opt<bool> shouldDedup("dedup",
                                       llvm::cl::desc("Deduplicate arcs"),
                                       llvm::cl::init(true),
                                       llvm::cl::cat(mainCategory));

static llvm::cl::opt<bool> shouldDetectEnables(
    "detect-enables",
    llvm::cl::desc("Infer enable conditions for states to avoid computation"),
    llvm::cl::init(true), llvm::cl::cat(mainCategory));

static llvm::cl::opt<bool> shouldDetectResets(
    "detect-resets",
    llvm::cl::desc("Infer reset conditions for states to avoid computation"),
    llvm::cl::init(false), llvm::cl::cat(mainCategory));

static llvm::cl::opt<bool>
    shouldMakeLUTs("lookup-tables",
                   llvm::cl::desc("Optimize arcs into lookup tables"),
                   llvm::cl::init(true), llvm::cl::cat(mainCategory));

static llvm::cl::opt<bool>
    printDebugInfo("print-debug-info",
                   llvm::cl::desc("Print debug information"),
                   llvm::cl::init(false), llvm::cl::cat(mainCategory));

static llvm::cl::opt<bool> verifyPasses(
    "verify-each",
    llvm::cl::desc("Run the verifier after each transformation pass"),
    llvm::cl::init(true), llvm::cl::cat(mainCategory));

static llvm::cl::opt<bool> verifyDiagnostics(
    "verify-diagnostics",
    llvm::cl::desc("Check that emitted diagnostics match "
                   "expected-* lines on the corresponding line"),
    llvm::cl::init(false), llvm::cl::Hidden, llvm::cl::cat(mainCategory));

static llvm::cl::opt<bool> verbosePassExecutions(
    "verbose-pass-executions",
    llvm::cl::desc("Log executions of toplevel module passes"),
    llvm::cl::init(false), llvm::cl::cat(mainCategory));

static llvm::cl::opt<bool> splitInputFile(
    "split-input-file",
    llvm::cl::desc("Split the input file into pieces and process each "
                   "chunk independently"),
    llvm::cl::init(false), llvm::cl::Hidden, llvm::cl::cat(mainCategory));

static llvm::cl::opt<unsigned> splitFuncsThreshold(
    "split-funcs-threshold",
    llvm::cl::desc(
        "Split large MLIR functions that occur above the given size threshold"),
    llvm::cl::ValueOptional, llvm::cl::cat(mainCategory));

// Options to control early-out from pipeline.
enum Until {
  UntilPreprocessing,
  UntilArcConversion,
  UntilArcOpt,
  UntilStateLowering,
  UntilStateAlloc,
  UntilLLVMLowering,
  UntilEnd
};
static auto runUntilValues = llvm::cl::values(
    clEnumValN(UntilPreprocessing, "preproc", "Input preprocessing"),
    clEnumValN(UntilArcConversion, "arc-conv", "Conversion of modules to arcs"),
    clEnumValN(UntilArcOpt, "arc-opt", "Arc optimizations"),
    clEnumValN(UntilStateLowering, "state-lowering", "Stateful arc lowering"),
    clEnumValN(UntilStateAlloc, "state-alloc", "State allocation"),
    clEnumValN(UntilLLVMLowering, "llvm-lowering", "Lowering to LLVM"),
    clEnumValN(UntilEnd, "all", "Run entire pipeline (default)"));
static llvm::cl::opt<Until> runUntilBefore(
    "until-before", llvm::cl::desc("Stop pipeline before a specified point"),
    runUntilValues, llvm::cl::init(UntilEnd), llvm::cl::cat(mainCategory));
static llvm::cl::opt<Until> runUntilAfter(
    "until-after", llvm::cl::desc("Stop pipeline after a specified point"),
    runUntilValues, llvm::cl::init(UntilEnd), llvm::cl::cat(mainCategory));

// Options to control the output format.
enum OutputFormat { OutputMLIR, OutputLLVM, OutputRunJIT, OutputDisabled };
static llvm::cl::opt<OutputFormat> outputFormat(
    llvm::cl::desc("Specify output format"),
    llvm::cl::values(clEnumValN(OutputMLIR, "emit-mlir", "Emit MLIR dialects"),
                     clEnumValN(OutputLLVM, "emit-llvm", "Emit LLVM"),
                     clEnumValN(OutputRunJIT, "run",
                                "Run the simulation and emit its output"),
                     clEnumValN(OutputDisabled, "disable-output",
                                "Do not output anything")),
    llvm::cl::init(OutputLLVM), llvm::cl::cat(mainCategory));

static llvm::cl::opt<std::string>
    jitEntryPoint("jit-entry",
                  llvm::cl::desc("Name of the function containing the "
                                 "simulation to run when output is set to run"),
                  llvm::cl::init("entry"), llvm::cl::cat(mainCategory));

static llvm::cl::list<std::string> sharedLibs{
    "shared-libs", llvm::cl::desc("Libraries to link dynamically"),
    llvm::cl::MiscFlags::CommaSeparated, llvm::cl::cat(mainCategory)};

//===----------------------------------------------------------------------===//
// Main Tool Logic
//===----------------------------------------------------------------------===//

static bool untilReached(Until until) {
  return until >= runUntilBefore || until > runUntilAfter;
}

/// Populate a pass manager with the arc simulator pipeline for the given
/// command line options. This pipeline lowers modules to the Arc dialect.
static void populateHwModuleToArcPipeline(PassManager &pm) {
  if (verbosePassExecutions)
    pm.addInstrumentation(
        std::make_unique<VerbosePassInstrumentation<mlir::ModuleOp>>(
            "arcilator"));

  // Pre-process the input such that it no longer contains any SV dialect ops
  // and external modules that are relevant to the arc transformation are
  // represented as intrinsic ops.
  if (untilReached(UntilPreprocessing))
    return;
  pm.addPass(createLowerFirMemPass());
  {
    arc::AddTapsOptions opts;
    opts.tapPorts = observePorts;
    opts.tapWires = observeWires;
    opts.tapNamedValues = observeNamedValues;
    pm.addPass(arc::createAddTapsPass(opts));
  }
  pm.addPass(arc::createStripSVPass());
  {
    arc::InferMemoriesOptions opts;
    opts.tapPorts = observePorts;
    opts.tapMemories = observeMemories;
    pm.addPass(arc::createInferMemoriesPass(opts));
  }
  pm.addPass(sim::createLowerDPIFunc());
  pm.addPass(createCSEPass());
  pm.addPass(arc::createArcCanonicalizerPass());

  // Restructure the input from a `hw.module` hierarchy to a collection of arcs.
  if (untilReached(UntilArcConversion))
    return;
  {
    ConvertToArcsOptions opts;
    opts.tapRegisters = observeRegisters;
    pm.addPass(createConvertToArcsPass(opts));
  }
  if (shouldDedup)
    pm.addPass(arc::createDedupPass());
  pm.addPass(hw::createFlattenModulesPass());
  pm.addPass(createCSEPass());
  pm.addPass(arc::createArcCanonicalizerPass());

  // Perform arc-level optimizations that are not specific to software
  // simulation.
  if (untilReached(UntilArcOpt))
    return;
  pm.addPass(arc::createSplitLoopsPass());
  if (shouldDedup)
    pm.addPass(arc::createDedupPass());
  {
    arc::InferStatePropertiesOptions opts;
    opts.detectEnables = shouldDetectEnables;
    opts.detectResets = shouldDetectResets;
    pm.addPass(arc::createInferStateProperties(opts));
  }
  pm.addPass(createCSEPass());
  pm.addPass(arc::createArcCanonicalizerPass());
  if (shouldMakeLUTs)
    pm.addPass(arc::createMakeTablesPass());
  pm.addPass(createCSEPass());
  pm.addPass(arc::createArcCanonicalizerPass());

  // Now some arguments may be unused because reset conditions are not passed as
  // inputs anymore pm.addPass(arc::createRemoveUnusedArcArgumentsPass());
  // Because we replace a lot of StateOp inputs with constants in the enable
  // patterns we may be able to sink a lot of them
  // TODO: maybe merge RemoveUnusedArcArguments with SinkInputs?
  // pm.addPass(arc::createSinkInputsPass());
  // pm.addPass(createCSEPass());
  // pm.addPass(createSimpleCanonicalizerPass());
  // Removing some muxes etc. may lead to additional dedup opportunities
  // if (shouldDedup)
  // pm.addPass(arc::createDedupPass());

  // Lower stateful arcs into explicit state reads and writes.
  if (untilReached(UntilStateLowering))
    return;
  pm.addPass(arc::createLowerStatePass());
  pm.addPass(createCSEPass());
  pm.addPass(arc::createArcCanonicalizerPass());

  // TODO: LowerClocksToFuncsPass might not properly consider scf.if operations
  // (or nested regions in general) and thus errors out when muxes are also
  // converted in the hw.module or arc.model
  // TODO: InlineArcs seems to not properly handle scf.if operations, thus the
  // following is commented out
  // pm.addPass(arc::createMuxToControlFlowPass());

  if (shouldInline) {
    pm.addPass(arc::createInlineArcsPass());
    pm.addPass(arc::createArcCanonicalizerPass());
    pm.addPass(createCSEPass());
  }

  pm.addPass(arc::createGroupResetsAndEnablesPass());
  pm.addPass(arc::createLegalizeStateUpdatePass());
  pm.addPass(createCSEPass());
  pm.addPass(arc::createArcCanonicalizerPass());

  // Allocate states.
  if (untilReached(UntilStateAlloc))
    return;
  pm.addPass(arc::createLowerArcsToFuncsPass());
  pm.nest<arc::ModelOp>().addPass(arc::createAllocateStatePass());
  pm.addPass(arc::createLowerClocksToFuncsPass()); // no CSE between state alloc
                                                   // and clock func lowering
  if (splitFuncsThreshold.getNumOccurrences()) {
    pm.addPass(arc::createSplitFuncs({splitFuncsThreshold}));
  }
  pm.addPass(createCSEPass());
  pm.addPass(arc::createArcCanonicalizerPass());
}

/// Populate a pass manager with the Arc to LLVM pipeline for the given
/// command line options. This pipeline lowers modules to LLVM IR.
static void populateArcToLLVMPipeline(PassManager &pm) {
  // Lower the arcs and update functions to LLVM.
  if (untilReached(UntilLLVMLowering))
    return;
  pm.addPass(createConvertCombToArithPass());
  pm.addPass(createLowerArcToLLVMPass());
  pm.addPass(createCSEPass());
  pm.addPass(arc::createArcCanonicalizerPass());
}

static LogicalResult processBuffer(
    MLIRContext &context, TimingScope &ts, llvm::SourceMgr &sourceMgr,
    std::optional<std::unique_ptr<llvm::ToolOutputFile>> &outputFile) {
  mlir::OwningOpRef<mlir::ModuleOp> module;
  {
    auto parserTimer = ts.nest("Parse MLIR input");
    module = parseSourceFile<ModuleOp>(sourceMgr, &context);
  }
  if (!module)
    return failure();

  // Lower HwModule to Arc model.
  PassManager pmArc(&context);
  pmArc.enableVerifier(verifyPasses);
  pmArc.enableTiming(ts);
  if (failed(applyPassManagerCLOptions(pmArc)))
    return failure();
  populateHwModuleToArcPipeline(pmArc);

  if (failed(pmArc.run(module.get())))
    return failure();

  // Output state info as JSON if requested.
  if (!stateFile.empty() && !untilReached(UntilStateLowering)) {
    std::error_code ec;
    llvm::ToolOutputFile outputFile(stateFile, ec,
                                    llvm::sys::fs::OpenFlags::OF_None);
    if (ec) {
      llvm::errs() << "unable to open state file: " << ec.message() << '\n';
      return failure();
    }
    if (failed(collectAndExportModelInfo(module.get(), outputFile.os()))) {
      llvm::errs() << "failed to collect model info\n";
      return failure();
    }

    outputFile.keep();
  }

  // Lower Arc model to LLVM IR.
  PassManager pmLlvm(&context);
  pmLlvm.enableVerifier(verifyPasses);
  pmLlvm.enableTiming(ts);
  if (failed(applyPassManagerCLOptions(pmLlvm)))
    return failure();
  if (verbosePassExecutions)
    pmLlvm.addInstrumentation(
        std::make_unique<VerbosePassInstrumentation<mlir::ModuleOp>>(
            "arcilator"));
  populateArcToLLVMPipeline(pmLlvm);

  if (printDebugInfo && outputFormat == OutputLLVM)
    pmLlvm.addPass(LLVM::createDIScopeForLLVMFuncOpPass());

  if (failed(pmLlvm.run(module.get())))
    return failure();

#ifdef ARCILATOR_ENABLE_JIT
  // Handle JIT execution.
  if (outputFormat == OutputRunJIT) {
    Operation *toCall = module->lookupSymbol(jitEntryPoint);
    if (!toCall) {
      llvm::errs() << "entry point not found: '" << jitEntryPoint << "'\n";
      return failure();
    }

    auto toCallFunc = llvm::dyn_cast<LLVM::LLVMFuncOp>(toCall);
    if (!toCallFunc) {
      llvm::errs() << "entry point '" << jitEntryPoint
                   << "' was found but on an operation of type '"
                   << toCall->getName()
                   << "' while an LLVM function was expected\n";
      return failure();
    }

    if (toCallFunc.getNumArguments() != 0) {
      llvm::errs() << "entry point '" << jitEntryPoint
                   << "' must have no arguments\n";
      return failure();
    }

<<<<<<< HEAD
    auto envInitResult = arc_jit_runtime_env_init();
    if (envInitResult != 0) {
      llvm::errs() << "Initialization of arcilator runtime library failed ("
                   << envInitResult << ").\n";
      return failure();
    }

    auto envDeinit =
        llvm::make_scope_exit([] { arc_jit_runtime_env_deinit(); });
=======
    SmallVector<StringRef, 4> sharedLibraries(sharedLibs.begin(),
                                              sharedLibs.end());
>>>>>>> 4c215e8a

    mlir::ExecutionEngineOptions engineOptions;
    engineOptions.jitCodeGenOptLevel = llvm::CodeGenOptLevel::Aggressive;
    engineOptions.transformer = mlir::makeOptimizingTransformer(
        /*optLevel=*/3, /*sizeLevel=*/0,
        /*targetMachine=*/nullptr);
    engineOptions.sharedLibPaths = sharedLibraries;

    auto executionEngine =
        mlir::ExecutionEngine::create(module.get(), engineOptions);
    if (!executionEngine) {
      llvm::handleAllErrors(
          executionEngine.takeError(), [](const llvm::ErrorInfoBase &info) {
            llvm::errs() << "failed to create execution engine: "
                         << info.message() << "\n";
          });
      return failure();
    }

    auto expectedFunc = (*executionEngine)->lookupPacked(jitEntryPoint);
    if (!expectedFunc) {
      llvm::handleAllErrors(
          expectedFunc.takeError(), [](const llvm::ErrorInfoBase &info) {
            llvm::errs() << "failed to run simulation: " << info.message()
                         << "\n";
          });
      return failure();
    }

    void (*simulationFunc)(void **) = *expectedFunc;
    (*simulationFunc)(nullptr);

    return success();
  }
#endif // ARCILATOR_ENABLE_JIT

  // Handle MLIR output.
  if (runUntilBefore != UntilEnd || runUntilAfter != UntilEnd ||
      outputFormat == OutputMLIR) {
    OpPrintingFlags printingFlags;
    // Only set the debug info flag to true in order to not overwrite MLIR
    // printer CLI flags when the custom debug info option is not set.
    if (printDebugInfo)
      printingFlags.enableDebugInfo(printDebugInfo);
    auto outputTimer = ts.nest("Print MLIR output");
    module->print(outputFile.value()->os(), printingFlags);
    return success();
  }

  // Handle LLVM output.
  if (outputFormat == OutputLLVM) {
    auto outputTimer = ts.nest("Print LLVM output");
    llvm::LLVMContext llvmContext;
    auto llvmModule = mlir::translateModuleToLLVMIR(module.get(), llvmContext);
    if (!llvmModule)
      return failure();
    llvmModule->print(outputFile.value()->os(), nullptr);
    return success();
  }

  return success();
}

/// Process a single split of the input. This allocates a source manager and
/// creates a regular or verifying diagnostic handler, depending on whether the
/// user set the verifyDiagnostics option.
static LogicalResult processInputSplit(
    MLIRContext &context, TimingScope &ts,
    std::unique_ptr<llvm::MemoryBuffer> buffer,
    std::optional<std::unique_ptr<llvm::ToolOutputFile>> &outputFile) {
  llvm::SourceMgr sourceMgr;
  sourceMgr.AddNewSourceBuffer(std::move(buffer), llvm::SMLoc());
  if (!verifyDiagnostics) {
    SourceMgrDiagnosticHandler sourceMgrHandler(sourceMgr, &context);
    return processBuffer(context, ts, sourceMgr, outputFile);
  }

  SourceMgrDiagnosticVerifierHandler sourceMgrHandler(sourceMgr, &context);
  context.printOpOnDiagnostic(false);
  (void)processBuffer(context, ts, sourceMgr, outputFile);
  return sourceMgrHandler.verify();
}

/// Process the entire input provided by the user, splitting it up if the
/// corresponding option was specified.
static LogicalResult
processInput(MLIRContext &context, TimingScope &ts,
             std::unique_ptr<llvm::MemoryBuffer> input,
             std::optional<std::unique_ptr<llvm::ToolOutputFile>> &outputFile) {
  if (!splitInputFile)
    return processInputSplit(context, ts, std::move(input), outputFile);

  return splitAndProcessBuffer(
      std::move(input),
      [&](std::unique_ptr<llvm::MemoryBuffer> buffer, raw_ostream &) {
        return processInputSplit(context, ts, std::move(buffer), outputFile);
      },
      llvm::outs());
}

static LogicalResult executeArcilator(MLIRContext &context) {
  // Create the timing manager we use to sample execution times.
  DefaultTimingManager tm;
  applyDefaultTimingManagerCLOptions(tm);
  auto ts = tm.getRootScope();

  // Set up the input file.
  std::string errorMessage;
  auto input = openInputFile(inputFilename, &errorMessage);
  if (!input) {
    llvm::errs() << errorMessage << "\n";
    return failure();
  }

  // Create the output directory or output file depending on our mode.
  std::optional<std::unique_ptr<llvm::ToolOutputFile>> outputFile;
  // Create an output file.
  outputFile.emplace(openOutputFile(outputFilename, &errorMessage));
  if (!outputFile.value()) {
    llvm::errs() << errorMessage << "\n";
    return failure();
  }

  // Register our dialects.
  DialectRegistry registry;
  // clang-format off
  registry.insert<
    arc::ArcDialect,
    comb::CombDialect,
    emit::EmitDialect,
    hw::HWDialect,
    mlir::DLTIDialect,
    mlir::LLVM::LLVMDialect,
    mlir::arith::ArithDialect,
    mlir::cf::ControlFlowDialect,
    mlir::func::FuncDialect,
    mlir::scf::SCFDialect,
    om::OMDialect,
    seq::SeqDialect,
    sim::SimDialect,
    sv::SVDialect
  >();
  // clang-format on

  arc::initAllExternalInterfaces(registry);

  mlir::func::registerInlinerExtension(registry);

  mlir::registerBuiltinDialectTranslation(registry);
  mlir::registerLLVMDialectTranslation(registry);
  context.appendDialectRegistry(registry);

  // Process the input.
  if (failed(processInput(context, ts, std::move(input), outputFile)))
    return failure();

  // If the result succeeded and we're emitting a file, close it.
  if (outputFile.has_value())
    outputFile.value()->keep();

  return success();
}

/// Main driver for the command. This sets up LLVM and MLIR, and parses command
/// line options before passing off to 'executeArcilator'. This is set up so we
/// can `exit(0)` at the end of the program to avoid teardown of the MLIRContext
/// and modules inside of it (reducing compile time).
int main(int argc, char **argv) {
  llvm::InitLLVM y(argc, argv);

  // Hide default LLVM options, other than for this tool.
  // MLIR options are added below.
  llvm::cl::HideUnrelatedOptions(mainCategory);

  // Register passes before parsing command-line options, so that they are
  // available for use with options like `--mlir-print-ir-before`.
  {
    // MLIR transforms:
    // Don't use registerTransformsPasses, pulls in too much.
    registerCSEPass();
    registerCanonicalizerPass();
    registerStripDebugInfoPass();

    // Dialect passes:
    arc::registerPasses();
  }

  // Register any pass manager command line options.
  registerMLIRContextCLOptions();
  registerPassManagerCLOptions();
  registerDefaultTimingManagerCLOptions();
  registerAsmPrinterCLOptions();
  llvm::cl::AddExtraVersionPrinter(
      [](raw_ostream &os) { os << getCirctVersion() << '\n'; });

  // Parse pass names in main to ensure static initialization completed.
  llvm::cl::ParseCommandLineOptions(argc, argv,
                                    "MLIR-based circuit simulator\n");

  if (outputFormat == OutputRunJIT) {
#ifdef ARCILATOR_ENABLE_JIT
    llvm::InitializeNativeTarget();
    llvm::InitializeNativeTargetAsmPrinter();
#else
    llvm::errs() << "This arcilator binary was not built with JIT support.\n";
    llvm::errs() << "To enable JIT features, build arcilator with MLIR's "
                    "execution engine.\n";
    llvm::errs() << "This can be achieved by building arcilator with the "
                    "host's LLVM target enabled.\n";
    exit(1);
#endif // ARCILATOR_ENABLE_JIT
  }

  MLIRContext context;
  auto result = executeArcilator(context);

  // Use "exit" instead of returning to signal completion. This avoids
  // invoking the MLIRContext destructor, which spends a bunch of time
  // deallocating memory etc which process exit will do for us.
  exit(failed(result));
}<|MERGE_RESOLUTION|>--- conflicted
+++ resolved
@@ -442,7 +442,6 @@
       return failure();
     }
 
-<<<<<<< HEAD
     auto envInitResult = arc_jit_runtime_env_init();
     if (envInitResult != 0) {
       llvm::errs() << "Initialization of arcilator runtime library failed ("
@@ -452,10 +451,9 @@
 
     auto envDeinit =
         llvm::make_scope_exit([] { arc_jit_runtime_env_deinit(); });
-=======
+
     SmallVector<StringRef, 4> sharedLibraries(sharedLibs.begin(),
                                               sharedLibs.end());
->>>>>>> 4c215e8a
 
     mlir::ExecutionEngineOptions engineOptions;
     engineOptions.jitCodeGenOptLevel = llvm::CodeGenOptLevel::Aggressive;
