--- conflicted
+++ resolved
@@ -2,10 +2,7 @@
 .vscode
 #*
 *~
-<<<<<<< HEAD
 .DS_Store
-=======
 
 # External software
-/ext
->>>>>>> e01f0b86
+/ext