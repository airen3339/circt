//===- ESIModule.cpp - ESI API pybind module ------------------------------===//
//
// Part of the LLVM Project, under the Apache License v2.0 with LLVM Exceptions.
// See https://llvm.org/LICENSE.txt for license information.
// SPDX-License-Identifier: Apache-2.0 WITH LLVM-exception
//
//===----------------------------------------------------------------------===//

#include "DialectModules.h"

#include "circt-c/Dialect/ESI.h"
#include "circt/Dialect/ESI/ESIDialect.h"
#include "circt/Dialect/ESI/ESITypes.h"
#include "circt/Support/LLVM.h"
#include "mlir-c/Bindings/Python/Interop.h"
#include "mlir-c/Diagnostics.h"

#include "mlir/CAPI/IR.h"
#include "mlir/CAPI/Support.h"
#include "mlir/IR/Builders.h"
#include "mlir/Parser.h"
#include "mlir/Support/FileUtilities.h"

#include "llvm/ADT/SmallVector.h"

#include "PybindUtils.h"
#include <pybind11/pybind11.h>
#include <pybind11/stl.h>
namespace py = pybind11;

using namespace circt;
using namespace circt::esi;

//===----------------------------------------------------------------------===//
// Functions that translate from something Pybind11 understands to MLIR C++.
//===----------------------------------------------------------------------===//

static MlirOperation pyWrapModule(MlirOperation cModOp,
                                  std::vector<std::string> portNames) {
  mlir::Operation *modOp = unwrap(cModOp);
  SmallVector<StringRef, 8> portNamesRefs;
  for (auto name : portNames)
    portNamesRefs.push_back(name);
  SmallVector<ESIPortValidReadyMapping, 8> portTriples;
  resolvePortNames(modOp, portNamesRefs, portTriples);
  OpBuilder b(modOp);
  Operation *wrapper = buildESIWrapper(b, modOp, portTriples);
  return wrap(wrapper);
}

<<<<<<< HEAD
// This function taken from npcomp.
// Register a diagnostic handler that will redirect output to `sys.stderr`
// instead of a C/C++-level file abstraction. This ensures, for example,
// that mlir diagnostics emitted are correctly routed in Jupyter notebooks.
static MlirDiagnosticHandlerID
registerPythonSysStderrDiagnosticHandler(MlirContext context) {
  auto diagnosticHandler = [](MlirDiagnostic diagnostic,
                              void *) -> MlirLogicalResult {
    std::stringstream ss;
    auto stringCallback = [](MlirStringRef s, void *stringCallbackUserData) {
      auto *ssp = static_cast<std::stringstream *>(stringCallbackUserData);
      ssp->write(s.data, s.length);
    };
    mlirDiagnosticPrint(diagnostic, stringCallback, static_cast<void *>(&ss));
    // Use pybind11's print:
    // https://pybind11.readthedocs.io/en/stable/advanced/pycpp/utilities.html
    using namespace pybind11::literals;
    py::print(ss.str(), "file"_a = py::module_::import("sys").attr("stderr"));
    return mlirLogicalResultSuccess();
  };
  MlirDiagnosticHandlerID id = mlirContextAttachDiagnosticHandler(
      context, diagnosticHandler, nullptr, [](void *) { return; });
  // Ignore the ID. We intend to keep this handler for the entire lifetime
  // of this context.
  return id;
=======
static MlirType channelType(MlirType cElem) {
  Type elemTy = unwrap(cElem);
  auto chanTy = ChannelPort::get(elemTy.getContext(), elemTy);
  return wrap(chanTy);
>>>>>>> 613cd010
}

//===----------------------------------------------------------------------===//
// The main entry point into the ESI Assembly API.
//===----------------------------------------------------------------------===//

class System {
public:
  System(MlirContext cCtxt) : ctxt(unwrap(cCtxt)) {
    registerPythonSysStderrDiagnosticHandler(cCtxt);
  }
  ~System() { mlirContextDetachDiagnosticHandler(wrap(ctxt), diagID); }

  MlirModule createModule() {
    assert(!module);
    auto loc = UnknownLoc::get(ctxt);
    module = ModuleOp::create(loc);
    return wrap(module);
  }

  void loadMlir(std::string filename) {
    assert(module && "Must call create_module first()!");
    auto loadedMod = mlir::parseSourceFile(filename, ctxt);
    Block *loadedBlock = loadedMod->getBody();
    assert(!module->getRegions().empty());
    if (module.body().empty()) {
      module.body().push_back(loadedBlock);
      return;
    }
    auto &ops = module.getBody()->getOperations();
    ops.splice(ops.end(), loadedBlock->getOperations());
  }

  MlirOperation lookup(std::string symbol) {
    Operation *found = SymbolTable::lookupSymbolIn(module, symbol);
    return wrap(found);
  }

private:
  MLIRContext *ctxt;
  ModuleOp module;
  MlirDiagnosticHandlerID diagID;
};

void circt::python::populateDialectESISubmodule(py::module &m) {
  m.doc() = "ESI Python Native Extension";
  ::registerESIPasses();

  m.def("buildWrapper", &pyWrapModule,
        "Construct an ESI wrapper around RTL module 'op' given a list of "
        "latency-insensitive ports.",
        py::arg("op"), py::arg("name_list"));
  m.def("channel_type", &channelType,
        "Create an ESI channel type which wraps the argument type");

  py::class_<System>(m, "CppSystem")
      .def(py::init<MlirContext>())
      .def("load_mlir", &System::loadMlir, "Load an MLIR assembly file.")
      .def("lookup", &System::lookup, "Lookup an RTL module and return it.")
      .def("create_module", &System::createModule, "");
}<|MERGE_RESOLUTION|>--- conflicted
+++ resolved
@@ -48,7 +48,6 @@
   return wrap(wrapper);
 }
 
-<<<<<<< HEAD
 // This function taken from npcomp.
 // Register a diagnostic handler that will redirect output to `sys.stderr`
 // instead of a C/C++-level file abstraction. This ensures, for example,
@@ -74,12 +73,12 @@
   // Ignore the ID. We intend to keep this handler for the entire lifetime
   // of this context.
   return id;
-=======
+}
+
 static MlirType channelType(MlirType cElem) {
   Type elemTy = unwrap(cElem);
   auto chanTy = ChannelPort::get(elemTy.getContext(), elemTy);
   return wrap(chanTy);
->>>>>>> 613cd010
 }
 
 //===----------------------------------------------------------------------===//
