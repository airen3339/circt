--- conflicted
+++ resolved
@@ -106,13 +106,8 @@
      OpOperandList or a OpResult and index into an OpResultList"""
 
   def __init__(self, value, builder, index):
-<<<<<<< HEAD
     super().__init__(builder.operation, index, value)
     self.builder = builder
-=======
-    self.value = value
-    self.builder = builder
-    self.index = index
 
 
 class NamedValueOpView:
@@ -144,5 +139,4 @@
   @property
   def operation(self):
     """Get the operation associated with this builder."""
-    return self.opview.operation
->>>>>>> 77766af3
+    return self.opview.operation