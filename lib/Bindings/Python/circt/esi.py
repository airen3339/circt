#  Part of the LLVM Project, under the Apache License v2.0 with LLVM Exceptions.
#  See https://llvm.org/LICENSE.txt for license information.
#  SPDX-License-Identifier: Apache-2.0 WITH LLVM-exception

from mlir.passmanager import PassManager
import mlir.ir

from mlir._mlir_libs._circt._esi import *
import circt
from circt.dialects import hw
from circt.dialects.esi import *

import typing
import sys


class System(CppSystem):

  mod = None
  passes = [
      "lower-esi-ports", "lower-esi-to-physical", "lower-esi-to-hw",
      "hw.module(hw-cleanup)"
  ]
  passed = False

  def __init__(self):
    self.ctxt = mlir.ir.Context()
    with self.ctxt, mlir.ir.Location.unknown():
      circt.register_dialects(self.ctxt)
      self.mod = mlir.ir.Module.create()
      super().__init__(self.mod)
      self.get_types()

      with mlir.ir.InsertionPoint(self.body):
        self.declare_externs()
        self.top_module()

  def declare_externs(self):
    pass

  def top_module(self):
    return hw.HWModuleOp(name='top',
                         input_ports=[('clk', self.i1), ('rst', self.i1)],
                         output_ports=[],
                         body_builder=self.build_top)

  def build_top(self, topMod):
    self.build(topMod)
    hw.OutputOp([])

  def get_types(self):
    self.i1 = mlir.ir.IntegerType.get_signless(1)
    self.byte = mlir.ir.IntegerType.get_signless(8)

  @property
  def body(self):
    return self.mod.body

  def print(self):
    self.mod.operation.print()

  def run_passes(self):
    if self.passed:
      return
    with self.ctxt:
      pm = PassManager.parse(",".join(self.passes))
      pm.run(self.mod)
      self.passed = True

  def print_verilog(self, out_stream: typing.TextIO = sys.stdout):
    self.run_passes()
    circt.export_verilog(self.mod, out_stream)

  def cosim(self, name, id, clk, rst, recv_type=None, send=None):
    if recv_type is None:
      recv_type = mlir.ir.IntegerType.get_signless(1)
    recv_type = ChannelType.get(recv_type)
    if send is None:
      send = NullSourceOp(ChannelType.get(
          mlir.ir.IntegerType.get_signless(1))).out
<<<<<<< HEAD
    ep = CosimEndpointOp(recv_type, clk, rstn, send,
                         mlir.ir.Attribute.parse(str(id)))
=======
    ep = CosimEndpoint(recv_type, clk, rst, send,
                       mlir.ir.Attribute.parse(str(id)))
>>>>>>> f45ba442
    ep.operation.attributes["name"] = mlir.ir.StringAttr.get(name)
    return ep


class Types:
  """Python syntactic sugar to get types"""

  @staticmethod
  def __getattr__(name: str) -> mlir.ir.Type:
    return mlir.ir.Type.parse(name)

  @staticmethod
  def array(inner: mlir.ir.Type, size: int) -> hw.ArrayType:
    return hw.ArrayType.get(inner, size)

  @staticmethod
  def chan(inner: mlir.ir.Type) -> mlir.ir.Type:
    return ChannelType.get(inner)


types = Types()<|MERGE_RESOLUTION|>--- conflicted
+++ resolved
@@ -78,13 +78,8 @@
     if send is None:
       send = NullSourceOp(ChannelType.get(
           mlir.ir.IntegerType.get_signless(1))).out
-<<<<<<< HEAD
-    ep = CosimEndpointOp(recv_type, clk, rstn, send,
+    ep = CosimEndpointOp(recv_type, clk, rst, send,
                          mlir.ir.Attribute.parse(str(id)))
-=======
-    ep = CosimEndpoint(recv_type, clk, rst, send,
-                       mlir.ir.Attribute.parse(str(id)))
->>>>>>> f45ba442
     ep.operation.attributes["name"] = mlir.ir.StringAttr.get(name)
     return ep
 
