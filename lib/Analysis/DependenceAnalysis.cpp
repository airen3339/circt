--- conflicted
+++ resolved
@@ -36,13 +36,10 @@
       if (results.count(destination) == 0)
         results[destination] = SmallVector<MemoryDependence>();
 
-<<<<<<< HEAD
-=======
       // Initialize the dependence list for this destination.
       if (results.count(destination) == 0)
         results[destination] = SmallVector<MemoryDependence>();
 
->>>>>>> 39bce998
       // Look for for inter-iteration dependences on the same memory location.
       MemRefAccess src(source);
       MemRefAccess dst(destination);
@@ -54,42 +51,6 @@
       results[destination].emplace_back(source, result.value, depComps);
 
       // Also consider intra-iteration dependences on the same memory location.
-<<<<<<< HEAD
-      if (src != dst)
-        continue;
-
-      // Look for the common loop body that src and dst share. If there is none,
-      // there is nothing more to do.
-      Block *commonBlock = source->getBlock();
-
-      while (!isa<AffineForOp>(commonBlock->getParentOp()) &&
-             commonBlock->getParentOp())
-        commonBlock = commonBlock->getParentOp()->getBlock();
-
-      if (!commonBlock)
-        continue;
-
-      // Find the src and dst ancestor in the common block, and check if the src
-      // ancestor is before the dst ancestor.
-      Operation *srcOrAncestor = commonBlock->findAncestorOpInBlock(*source);
-      Operation *dstOrAncestor =
-          commonBlock->findAncestorOpInBlock(*destination);
-
-      if (srcOrAncestor->isBeforeInBlock(dstOrAncestor)) {
-        SmallVector<DependenceComponent> intraDeps;
-        for (size_t i = 1; i <= depth; ++i) {
-          // TODO: for completeness, this should also find the for loop and
-          // initialize the Operation * in depComp, even though we won't use
-          // it.
-          DependenceComponent depComp;
-          depComp.lb = 0;
-          depComp.ub = 0;
-          intraDeps.emplace_back(depComp);
-        }
-
-        results[destination].emplace_back(
-            source, DependenceResult::HasDependence, intraDeps);
-=======
       // This currently does not consider aliasing.
       if (src != dst)
         continue;
@@ -154,7 +115,6 @@
           results[destination].emplace_back(
               source, DependenceResult::HasDependence, intraDeps);
         }
->>>>>>> 39bce998
       }
     }
   }
