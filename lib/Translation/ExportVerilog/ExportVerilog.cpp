//===- ExportVerilog.cpp - Verilog Emitter --------------------------------===//
//
// Part of the LLVM Project, under the Apache License v2.0 with LLVM Exceptions.
// See https://llvm.org/LICENSE.txt for license information.
// SPDX-License-Identifier: Apache-2.0 WITH LLVM-exception
//
//===----------------------------------------------------------------------===//
//
// This is the main Verilog emitter implementation.
//
//===----------------------------------------------------------------------===//

#include "circt/Translation/ExportVerilog.h"
#include "circt/Dialect/RTL/RTLOps.h"
#include "circt/Dialect/RTL/RTLTypes.h"
#include "circt/Dialect/RTL/RTLVisitors.h"
#include "circt/Dialect/SV/SVOps.h"
#include "circt/Dialect/SV/SVVisitors.h"
#include "circt/Support/LLVM.h"
#include "mlir/IR/BuiltinOps.h"
#include "mlir/Translation.h"
#include "llvm/ADT/STLExtras.h"
#include "llvm/ADT/StringSet.h"
#include "llvm/ADT/TypeSwitch.h"
#include "llvm/Support/raw_ostream.h"

using namespace circt;
using namespace mlir;
using namespace rtl;
using namespace sv;

/// Should we emit wire decls in a block at the top of a module, or inline?
static constexpr bool emitInlineWireDecls = true;

/// This is the preferred source width for the generated Verilog.
static constexpr size_t preferredSourceWidth = 120;

/// This is a set accessed through getReservedWords() that contains all of the
/// Verilog names and other identifiers we need to avoid because of name
/// conflicts.
static llvm::ManagedStatic<StringSet<>> reservedWordCache;

//===----------------------------------------------------------------------===//
// Helper routines
//===----------------------------------------------------------------------===//

static bool isVerilogExpression(Operation *op) {
  // Merge is an expression according to the RTL dialect, but we need it emitted
  // as a statement with its own wire declaration.
  if (isa<MergeOp>(op))
    return false;

  // All RTL combinatorial logic ops and SV expression ops are Verilog
  // expressions.
  return isCombinatorial(op) || isExpression(op);
}

/// Return the width of the specified type in bits or -1 if it isn't
/// supported.
static int getBitWidthOrSentinel(Type type) {
  return TypeSwitch<Type, int>(type)
      .Case<IntegerType>([](IntegerType integerType) {
        // Verilog doesn't support zero bit integers.  We only support them in
        // limited cases.
        return integerType.getWidth();
      })
      .Case<InOutType>([](InOutType inoutType) {
        return getBitWidthOrSentinel(inoutType.getElementType());
      })
      .Default([](Type) { return -1; });
}

/// Given an integer value, return the number of characters it will take to
/// print its base-10 value.
static unsigned getPrintedIntWidth(unsigned value) {
  // Fast path the common case.
  if (value < 10)
    return 1;
  if (value < 100)
    return 2;
  if (value < 1000)
    return 3;

  // Compute the size in the general case.
  unsigned size = 4;
  value /= 1000;
  while (value >= 10) {
    ++size;
    value /= 10;
  }
  return size;
}

/// Emit a type's packed dimensions, returning the number of characters
/// emitted.
static size_t emitTypeDims(Type type, Location loc, raw_ostream &os) {
  if (auto inout = type.dyn_cast<rtl::InOutType>())
    return emitTypeDims(inout.getElementType(), loc, os);
  if (auto uarray = type.dyn_cast<rtl::UnpackedArrayType>())
    return emitTypeDims(uarray.getElementType(), loc, os);
  if (type.isa<InterfaceType>())
    return 0;

  size_t emittedWidth = 0;
  int width;
  if (auto arrayType = type.dyn_cast<rtl::ArrayType>()) {
    width = arrayType.getSize();
  } else {
    width = getBitWidthOrSentinel(type);
  }

  switch (width) {
  case -1: // -1 is an invalid type.
    mlir::emitError(loc, "value has an unsupported verilog type ") << type;
    os << "<<invalid type>>";
    return 16;

  case 1: // Width 1 is implicit.
    break;

  case 0:
    os << "/*Zero Width*/";
    emittedWidth += 14;
    break;
  default:
    os << '[' << (width - 1) << ":0]";
    emittedWidth += getPrintedIntWidth(width - 1) + 4;
    break;
  }
  if (auto arrayType = type.dyn_cast<rtl::ArrayType>()) {
    emittedWidth += emitTypeDims(arrayType.getElementType(), loc, os);
  }
  return emittedWidth;
}

/// Emit the specified type dimensions and print out a trailing space if
/// anything is printed.
static void emitTypeDimWithSpaceIfNeeded(Type type, Location loc,
                                         raw_ostream &os) {
  auto size = emitTypeDims(type, loc, os);
  if (size)
    os << ' ';
}

/// Return true if this is a zero bit type, e.g. a zero bit integer or array
/// thereof.
static bool isZeroBitType(Type type) {
  if (auto intType = type.dyn_cast<IntegerType>())
    return intType.getWidth() == 0;
  if (auto inout = type.dyn_cast<rtl::InOutType>())
    return isZeroBitType(inout.getElementType());
  if (auto uarray = type.dyn_cast<rtl::UnpackedArrayType>())
    return isZeroBitType(uarray.getElementType());
  if (auto array = type.dyn_cast<rtl::ArrayType>())
    return isZeroBitType(array.getElementType());

  // We have an open type system, so assume it is ok.
  return false;
}

/// Return true if this is a noop cast that will emit with no syntax.
static bool isNoopCast(Operation *op) {
  // These are always noop casts.
  if (isa<ReadInOutOp>(op))
    return true;

  return false;
}

namespace {
/// This enum keeps track of the precedence level of various binary operators,
/// where a lower number binds tighter.
enum VerilogPrecedence {
  // Normal precedence levels.
  Symbol,          // Atomic symbol like "foo"
  Unary,           // Unary operators like ~foo
  Multiply,        // * , / , %
  Addition,        // + , -
  Shift,           // << , >>
  Comparison,      // > , >= , < , <=
  Equality,        // == , !=
  And,             // &
  Xor,             // ^ , ^~
  Or,              // |
  AndShortCircuit, // &&
  Conditional,     // ? :

  LowestPrecedence,  // Sentinel which is always the lowest precedence.
  ForceEmitMultiUse, // Sentinel saying to recursively emit a multi-used expr.
};
} // end anonymous namespace

/// Return a StringSet that contains all of the reserved names (e.g. Verilog
/// keywords) that we need to avoid for fear of name conflicts.
static const StringSet<> &getReservedWords() {
  auto &set = *reservedWordCache;
  if (set.empty()) {
    static const char *const reservedWords[] = {
#include "ReservedWords.def"
    };
    for (auto *word : reservedWords)
      set.insert(word);
  }
  return set;
}

//===----------------------------------------------------------------------===//
// VerilogEmitter
//===----------------------------------------------------------------------===//

namespace {
/// This class maintains the mutable state that cross-cuts and is shared by the
/// various emitters.
class VerilogEmitterState {
public:
  explicit VerilogEmitterState(raw_ostream &os) : os(os) {}

  /// The stream to emit to.
  raw_ostream &os;

  bool encounteredError = false;
  unsigned currentIndent = 0;

private:
  VerilogEmitterState(const VerilogEmitterState &) = delete;
  void operator=(const VerilogEmitterState &) = delete;
};
} // namespace

namespace {

/// This is the base class for all of the Verilog Emitter components.
class VerilogEmitterBase {
public:
  explicit VerilogEmitterBase(VerilogEmitterState &state)
      : state(state), os(state.os) {}

  InFlightDiagnostic emitError(Operation *op, const Twine &message) {
    state.encounteredError = true;
    return op->emitError(message);
  }

  InFlightDiagnostic emitOpError(Operation *op, const Twine &message) {
    state.encounteredError = true;
    return op->emitOpError(message);
  }

  raw_ostream &indent() { return os.indent(state.currentIndent); }

  void addIndent() { state.currentIndent += 2; }
  void reduceIndent() { state.currentIndent -= 2; }

  // All of the mutable state we are maintaining.
  VerilogEmitterState &state;

  /// The stream to emit to.
  raw_ostream &os;

private:
  VerilogEmitterBase(const VerilogEmitterBase &) = delete;
  void operator=(const VerilogEmitterBase &) = delete;
};

} // end anonymous namespace

//===----------------------------------------------------------------------===//
// ModuleEmitter
//===----------------------------------------------------------------------===//

namespace {

class ModuleEmitter : public VerilogEmitterBase,
                      public rtl::StmtVisitor<ModuleEmitter, LogicalResult>,
                      public sv::Visitor<ModuleEmitter, LogicalResult> {

public:
  explicit ModuleEmitter(VerilogEmitterState &state)
      : VerilogEmitterBase(state) {}

  void emitRTLModule(RTLModuleOp module);
  void emitRTLExternModule(RTLExternModuleOp module);
  void emitExpression(Value exp, SmallPtrSet<Operation *, 8> &emittedExprs,
                      bool forceRootExpr = false);

  /// Emit the specified expression and return it as a string.
  std::string
  emitExpressionToString(Value exp, SmallPtrSet<Operation *, 8> &emittedExprs,
                         VerilogPrecedence precedence = LowestPrecedence);

  // Statements.
  void emitStatementExpression(Operation *op);

  // Visitor methods.
  LogicalResult visitUnhandledStmt(Operation *op) { return failure(); }
  LogicalResult visitInvalidStmt(Operation *op) { return failure(); }
  LogicalResult visitUnhandledSV(Operation *op) { return failure(); }
  LogicalResult visitInvalidSV(Operation *op) { return failure(); }
  using StmtVisitor::visitStmt;
  using Visitor::visitSV;

  void visitMerge(MergeOp op);
  LogicalResult visitStmt(WireOp op) { return success(); }
  LogicalResult visitSV(RegOp op) { return success(); }
  LogicalResult visitSV(InterfaceInstanceOp op) { return success(); }
  LogicalResult visitStmt(ConnectOp op);
  LogicalResult visitSV(BPAssignOp op);
  LogicalResult visitSV(PAssignOp op);
  LogicalResult visitSV(AliasOp op);
  LogicalResult visitStmt(OutputOp op);
  LogicalResult visitStmt(InstanceOp op);
  LogicalResult visitSV(IfDefOp op);
  LogicalResult visitSV(IfOp op);
  LogicalResult visitSV(AlwaysOp op);
  LogicalResult visitSV(InitialOp op);
  LogicalResult visitSV(FWriteOp op);
  LogicalResult visitSV(FatalOp op);
  LogicalResult visitSV(FinishOp op);
  LogicalResult visitSV(VerbatimOp op);
  LogicalResult visitSV(AssertOp op);
  LogicalResult visitSV(AssumeOp op);
  LogicalResult visitSV(CoverOp op);
  LogicalResult visitSV(InterfaceOp op);
  LogicalResult visitSV(InterfaceSignalOp op);
  LogicalResult visitSV(InterfaceModportOp op);
  LogicalResult visitSV(AssignInterfaceSignalOp op);
  void emitOperation(Operation *op);

  void collectNamesEmitDecls(Block &block);
  StringRef addName(Value value, StringRef name);
  StringRef addName(Value value, StringAttr nameAttr) {
    return addName(value, nameAttr ? nameAttr.getValue() : "");
  }

  StringRef getName(Value value) {
    auto *entry = nameTable[value];
    assert(entry && "value expected a name but doesn't have one");
    return entry->getKey();
  }

  /// Return the location information as a (potentially empty) string.
  std::string getLocationInfoAsString(const SmallPtrSet<Operation *, 8> &ops);

  /// If we have location information for any of the specified operations,
  /// aggregate it together and print a pretty comment specifying where the
  /// operations came from.  In any case, print a newline.
  void emitLocationInfoAndNewLine(const SmallPtrSet<Operation *, 8> &ops);

  llvm::StringSet<> usedNames;
  llvm::DenseMap<Value, llvm::StringMapEntry<llvm::NoneType> *> nameTable;
  size_t nextGeneratedNameID = 0;

  /// This set keeps track of all of the expression nodes that need to be
  /// emitted as standalone wire declarations.  This can happen because they are
  /// multiply-used or because the user requires a name to reference.
  SmallPtrSet<Operation *, 16> outOfLineExpressions;
};

} // end anonymous namespace

/// Add the specified name to the name table, auto-uniquing the name if
/// required.  If the name is empty, then this creates a unique temp name.
StringRef ModuleEmitter::addName(Value value, StringRef name) {
  if (name.empty())
    name = "_T";

  // Check to see if this name is valid.  The first character cannot be a
  // number of other weird thing.  If it is, start with an underscore.
  if (!isalpha(name.front()) && name.front() != '_') {
    SmallString<16> tmpName("_");
    tmpName += name;
    return addName(value, tmpName);
  }

  auto isValidVerilogCharacter = [](char ch) -> bool {
    return isalpha(ch) || isdigit(ch) || ch == '_';
  };

  // Check to see if the name consists of all-valid identifiers.  If not, we
  // need to escape them.
  for (char ch : name) {
    if (isValidVerilogCharacter(ch))
      continue;

    // Otherwise, we need to escape it.
    SmallString<16> tmpName;
    for (char ch : name) {
      if (isValidVerilogCharacter(ch))
        tmpName += ch;
      else if (ch == ' ')
        tmpName += '_';
      else {
        tmpName += llvm::utohexstr((unsigned char)ch);
      }
    }
    return addName(value, tmpName);
  }

  // Get the list of reserved words we need to avoid.  We could prepopulate this
  // into the used words cache, but it is large and immutable, so we just query
  // it when needed.
  auto &reservedWords = getReservedWords();

  // Check to see if this name is available - if so, use it.
  if (!reservedWords.count(name)) {
    auto insertResult = usedNames.insert(name);
    if (insertResult.second) {
      nameTable[value] = &*insertResult.first;
      return insertResult.first->getKey();
    }
  }

  // If not, we need to auto-unique it.
  SmallVector<char, 16> nameBuffer(name.begin(), name.end());
  nameBuffer.push_back('_');
  auto baseSize = nameBuffer.size();

  // Try until we find something that works.
  while (1) {
    auto suffix = llvm::utostr(nextGeneratedNameID++);
    nameBuffer.append(suffix.begin(), suffix.end());
    name = StringRef(nameBuffer.data(), nameBuffer.size());

    if (!reservedWords.count(name)) {
      auto insertResult = usedNames.insert(name);
      if (insertResult.second) {
        nameTable[value] = &*insertResult.first;
        return insertResult.first->getKey();
      }
    }

    // Chop off the suffix and try again.
    nameBuffer.resize(baseSize);
  }
}

/// Return the location information as a (potentially empty) string.
std::string
ModuleEmitter::getLocationInfoAsString(const SmallPtrSet<Operation *, 8> &ops) {
  std::string resultStr;
  llvm::raw_string_ostream sstr(resultStr);

  // Multiple operations may come from the same location or may not have useful
  // location info.  Unique it now.
  SmallPtrSet<Attribute, 8> locations;
  for (auto *op : ops) {
    if (auto loc = op->getLoc().dyn_cast<FileLineColLoc>())
      locations.insert(loc);
  }

  auto printLoc = [&](FileLineColLoc loc) {
    sstr << loc.getFilename();
    if (auto line = loc.getLine()) {
      sstr << ':' << line;
      if (auto col = loc.getColumn())
        sstr << ':' << col;
    }
  };

  switch (locations.size()) {
  case 1:
    printLoc((*locations.begin()).cast<FileLineColLoc>());
    LLVM_FALLTHROUGH;
  case 0:
    return sstr.str();
  default:
    break;
  }

  // Sort the entries.
  SmallVector<FileLineColLoc, 8> locVector;
  locVector.reserve(locations.size());
  for (auto loc : locations)
    locVector.push_back(loc.cast<FileLineColLoc>());

  llvm::array_pod_sort(
      locVector.begin(), locVector.end(),
      [](const FileLineColLoc *lhs, const FileLineColLoc *rhs) -> int {
        if (auto fn = lhs->getFilename().compare(rhs->getFilename()))
          return fn;
        if (lhs->getLine() != rhs->getLine())
          return lhs->getLine() < rhs->getLine() ? -1 : 1;
        return lhs->getColumn() < rhs->getColumn() ? -1 : 1;
      });

  // The entries are sorted by filename, line, col.  Try to merge together
  // entries to reduce verbosity on the column info.
  StringRef lastFileName;
  for (size_t i = 0, e = locVector.size(); i != e;) {
    if (i != 0)
      sstr << ", ";

    // Print the filename if it changed.
    auto first = locVector[i];
    if (first.getFilename() != lastFileName) {
      lastFileName = first.getFilename();
      sstr << lastFileName;
    }

    // Scan for entires with the same file/line.
    size_t end = i + 1;
    while (end != e && first.getFilename() == locVector[end].getFilename() &&
           first.getLine() == locVector[end].getLine())
      ++end;

    // If we have one entry, print it normally.
    if (end == i + 1) {
      if (auto line = first.getLine()) {
        sstr << ':' << line;
        if (auto col = first.getColumn())
          sstr << ':' << col;
      }
      ++i;
      continue;
    }

    // Otherwise print a brace enclosed list.
    sstr << ':' << first.getLine() << ":{";
    while (i != end) {
      sstr << locVector[i++].getColumn();

      if (i != end)
        sstr << ',';
    }
    sstr << '}';
  }

  return sstr.str();
}

/// If we have location information for any of the specified operations,
/// aggregate it together and print a pretty comment specifying where the
/// operations came from.  In any case, print a newline.
void ModuleEmitter::emitLocationInfoAndNewLine(
    const SmallPtrSet<Operation *, 8> &ops) {
  auto locInfo = getLocationInfoAsString(ops);
  if (!locInfo.empty())
    os << "\t// " << locInfo;
  os << '\n';
}

//===----------------------------------------------------------------------===//
// Expression Emission
//===----------------------------------------------------------------------===//

namespace {

/// This enum keeps track of whether the emitted subexpression is signed or
/// unsigned as seen from the Verilog language perspective.
enum SubExprSignResult { IsSigned, IsUnsigned };

/// This is information precomputed about each subexpression in the tree we
/// are emitting as a unit.
struct SubExprInfo {
  /// The precedence of this expression.
  VerilogPrecedence precedence;

  /// The signedness of the expression.
  SubExprSignResult signedness;

  SubExprInfo(VerilogPrecedence precedence, SubExprSignResult signedness)
      : precedence(precedence), signedness(signedness) {}
};

enum SubExprSignRequirement { NoRequirement, RequireSigned, RequireUnsigned };

} // namespace

namespace {
/// This builds a recursively nested expression from an SSA use-def graph.  This
/// uses a post-order walk, but it needs to obey precedence and signedness
/// constraints that depend on the behavior of the child nodes.  To handle this,
/// we emit the characters to a SmallVector which allows us to emit a bunch of
/// stuff, then pre-insert parentheses and other things if we find out that it
/// was needed later.
class ExprEmitter : public CombinatorialVisitor<ExprEmitter, SubExprInfo>,
                    public Visitor<ExprEmitter, SubExprInfo> {
public:
  /// Create an ExprEmitter for the specified module emitter, and keeping track
  /// of any emitted expressions in the specified set.
  ExprEmitter(ModuleEmitter &emitter, SmallPtrSet<Operation *, 8> &emittedExprs)
      : emitter(emitter), emittedExprs(emittedExprs), os(resultBuffer) {}

  void emitExpression(Value exp, bool forceRootExpr, raw_ostream &os);

  /// Emit the specified expression and return it as a string.
  std::string emitExpressionToString(Value exp, VerilogPrecedence precedence);

  /// Do a best-effort job of looking through noop cast operations.
  Value lookThroughNoopCasts(Value value) {
    if (auto *op = value.getDefiningOp())
      if (isNoopCast(op) && !emitter.outOfLineExpressions.count(op))
        return lookThroughNoopCasts(op->getOperand(0));
    return value;
  }

  ModuleEmitter &emitter;

private:
  friend class CombinatorialVisitor<ExprEmitter, SubExprInfo>;
  friend class Visitor<ExprEmitter, SubExprInfo>;

  /// Emit the specified value as a subexpression to the stream.
  SubExprInfo emitSubExpr(Value exp, VerilogPrecedence parenthesizeIfLooserThan,
                          SubExprSignRequirement signReq = NoRequirement);

  SubExprInfo visitUnhandledExpr(Operation *op);
  SubExprInfo visitInvalidComb(Operation *op) { return dispatchSVVisitor(op); }
  SubExprInfo visitUnhandledComb(Operation *op) {
    return visitUnhandledExpr(op);
  }
  SubExprInfo visitUnhandledSV(Operation *op) { return visitUnhandledExpr(op); }

  using Visitor::visitSV;

  SubExprInfo emitBinary(Operation *op, VerilogPrecedence prec,
                         const char *syntax,
                         SubExprSignRequirement operandSignReq = NoRequirement);

  SubExprInfo emitVariadic(Operation *op, VerilogPrecedence prec,
                           const char *syntax);

  SubExprInfo emitUnary(Operation *op, const char *syntax,
                        bool resultAlwaysUnsigned = false);

  SubExprInfo emitNoopCast(Operation *op) {
    return emitSubExpr(op->getOperand(0), LowestPrecedence);
  }

  SubExprInfo visitSV(GetModportOp op);
  SubExprInfo visitSV(ReadInterfaceSignalOp op);
  SubExprInfo visitSV(TextualValueOp op);

  // Noop cast operators.
  SubExprInfo visitComb(ReadInOutOp op) { return emitNoopCast(op); }

  // Other
  SubExprInfo visitComb(ArraySliceOp op);
  SubExprInfo visitComb(ArrayIndexOp op);
  SubExprInfo visitComb(MuxOp op);

  // RTL Dialect Operations
  using CombinatorialVisitor::visitComb;
  SubExprInfo visitComb(ConstantOp op);
  SubExprInfo visitComb(AddOp op) { return emitVariadic(op, Addition, "+"); }
  SubExprInfo visitComb(SubOp op) { return emitBinary(op, Addition, "-"); }
  SubExprInfo visitComb(MulOp op) { return emitVariadic(op, Multiply, "*"); }
  SubExprInfo visitComb(DivUOp op) {
    return emitBinary(op, Multiply, "/", RequireUnsigned);
  }
  SubExprInfo visitComb(DivSOp op) {
    return emitBinary(op, Multiply, "/", RequireSigned);
  }
  SubExprInfo visitComb(ModUOp op) {
    return emitBinary(op, Multiply, "%", RequireUnsigned);
  }
  SubExprInfo visitComb(ModSOp op) {
    return emitBinary(op, Multiply, "%", RequireSigned);
  }
  SubExprInfo visitComb(ShlOp op) { return emitBinary(op, Shift, "<<"); }
  SubExprInfo visitComb(ShrUOp op) {
    // >> in Verilog is always an unsigned right shift.
    return emitBinary(op, Shift, ">>");
  }
  SubExprInfo visitComb(ShrSOp op) {
    // >>> is only an arithmetic shift right when both operands are signed.
    // Otherwise it does a logical shift.
    return emitBinary(op, Shift, ">>>", RequireSigned);
  }
  SubExprInfo visitComb(AndOp op) { return emitVariadic(op, And, "&"); }
  SubExprInfo visitComb(OrOp op) { return emitVariadic(op, Or, "|"); }
  SubExprInfo visitComb(XorOp op) {
    if (op.getNumOperands() == 2)
      if (auto cst =
              dyn_cast_or_null<ConstantOp>(op.getOperand(1).getDefiningOp()))
        if (cst.getValue().isAllOnesValue())
          return emitUnary(op, "~");

    return emitVariadic(op, Xor, "^");
  }

  // SystemVerilog spec 11.8.1: "Reduction operator results are unsigned,
  // regardless of the operands."
  SubExprInfo visitComb(AndROp op) { return emitUnary(op, "&", true); }
  SubExprInfo visitComb(OrROp op) { return emitUnary(op, "|", true); }
  SubExprInfo visitComb(XorROp op) { return emitUnary(op, "^", true); }

  SubExprInfo visitComb(SExtOp op);
  SubExprInfo visitComb(ConcatOp op);
  SubExprInfo visitComb(ExtractOp op);
  SubExprInfo visitComb(ICmpOp op);

private:
  /// This is set (before a visit method is called) if emitSubExpr would
  /// prefer to get an output of a specific sign.  This is a hint to cause the
  /// visitor to change its emission strategy, but the visit method can ignore
  /// it without a correctness problem.
  SubExprSignRequirement signPreference = NoRequirement;

  SmallPtrSet<Operation *, 8> &emittedExprs;
  SmallString<128> resultBuffer;
  llvm::raw_svector_ostream os;
};
} // end anonymous namespace

/// Emit the specified value as an expression.  If this is an inline-emitted
/// expression, we emit that expression, otherwise we emit a reference to the
/// already computed name.  If 'forceRootExpr' is true, then this emits an
/// expression even if we typically don't do it inline.
///
void ExprEmitter::emitExpression(Value exp, bool forceRootExpr,
                                 raw_ostream &os) {
  // Emit the expression.
  emitSubExpr(exp, forceRootExpr ? ForceEmitMultiUse : LowestPrecedence);

  // Once the expression is done, we can emit the result to the stream.
  os << resultBuffer;
}

/// Emit the specified expression and return it as a string.
std::string ExprEmitter::emitExpressionToString(Value exp,
                                                VerilogPrecedence precedence) {
  emitSubExpr(exp, precedence);
  return std::string(resultBuffer.begin(), resultBuffer.end());
}

SubExprInfo ExprEmitter::emitBinary(Operation *op, VerilogPrecedence prec,
                                    const char *syntax,
                                    SubExprSignRequirement operandSignReq) {
  auto lhsInfo = emitSubExpr(op->getOperand(0), prec, operandSignReq);
  os << ' ' << syntax << ' ';

  // The precedence of the RHS operand must be tighter than this operator if
  // they have a different opcode in order to handle things like "x-(a+b)".
  // This isn't needed on the LHS, because the relevant Verilog operators are
  // left-associative.
  //
  auto *rhsOperandOp = lookThroughNoopCasts(op->getOperand(1)).getDefiningOp();
  auto rhsPrec = VerilogPrecedence(prec - 1);
  if (rhsOperandOp && op->getName() == rhsOperandOp->getName())
    rhsPrec = prec;

  auto rhsInfo = emitSubExpr(op->getOperand(1), rhsPrec, operandSignReq);

  // SystemVerilog 11.8.1 says that the result of a binary expression is signed
  // only if both operands are signed.
  SubExprSignResult signedness = IsUnsigned;
  if (lhsInfo.signedness == IsSigned && rhsInfo.signedness == IsSigned)
    signedness = IsSigned;

  return {prec, signedness};
}

SubExprInfo ExprEmitter::emitVariadic(Operation *op, VerilogPrecedence prec,
                                      const char *syntax) {
  // The result is signed if all the subexpressions are signed.
  SubExprSignResult sign = IsSigned;
  interleave(
      op->getOperands().begin(), op->getOperands().end(),
      [&](Value v1) {
        if (emitSubExpr(v1, prec).signedness != IsSigned)
          sign = IsUnsigned;
      },
      [&] { os << ' ' << syntax << ' '; });

  return {prec, sign};
}

SubExprInfo ExprEmitter::emitUnary(Operation *op, const char *syntax,
                                   bool resultAlwaysUnsigned) {
  os << syntax;
  auto signedness = emitSubExpr(op->getOperand(0), Unary).signedness;
  return {Unary, resultAlwaysUnsigned ? IsUnsigned : signedness};
}

/// Emit the specified value as a subexpression to the stream.
SubExprInfo ExprEmitter::emitSubExpr(Value exp,
                                     VerilogPrecedence parenthesizeIfLooserThan,
                                     SubExprSignRequirement signRequirement) {
  auto *op = exp.getDefiningOp();
  bool shouldEmitInlineExpr = op && isVerilogExpression(op);

  // Don't emit this expression inline if it has multiple uses.
  if (shouldEmitInlineExpr && parenthesizeIfLooserThan != ForceEmitMultiUse &&
      emitter.outOfLineExpressions.count(op))
    shouldEmitInlineExpr = false;

  // If this is a non-expr or shouldn't be done inline, just refer to its name.
  if (!shouldEmitInlineExpr) {
    // All wires are declared as unsigned, so if the client needed it signed,
    // emit a conversion.
    if (signRequirement == RequireSigned) {
      os << "$signed(" << emitter.getName(exp) << ')';
      return {Symbol, IsSigned};
    }

    os << emitter.getName(exp);
    return {Symbol, IsUnsigned};
  }

  unsigned subExprStartIndex = resultBuffer.size();

  // Inform the visit method about the preferred sign we want from the result.
  // It may choose to ignore this, but some emitters can change behavior based
  // on contextual desired sign.
  signPreference = signRequirement;

  // Okay, this is an expression we should emit inline.  Do this through our
  // visitor.
  auto expInfo = dispatchCombinatorialVisitor(exp.getDefiningOp());

  // Check cases where we have to insert things before the expression now that
  // we know things about it.
  auto addPrefix = [&](StringRef prefix) {
    resultBuffer.insert(resultBuffer.begin() + subExprStartIndex,
                        prefix.begin(), prefix.end());
  };
  if (signRequirement == RequireSigned && expInfo.signedness == IsUnsigned) {
    addPrefix("$signed(");
    os << ')';
    expInfo.signedness = IsSigned;
  } else if (signRequirement == RequireUnsigned &&
             expInfo.signedness == IsSigned) {
    addPrefix("$unsigned(");
    os << ')';
    expInfo.signedness = IsUnsigned;
  } else if (expInfo.precedence > parenthesizeIfLooserThan) {
    // If this subexpression would bind looser than the expression it is bound
    // into, then we need to parenthesize it.  Insert the parentheses
    // retroactively.
    addPrefix("(");
    os << ')';
  }

  // Remember that we emitted this.
  emittedExprs.insert(exp.getDefiningOp());
  return expInfo;
}

SubExprInfo ExprEmitter::visitComb(SExtOp op) {
  auto inWidth = op.getOperand().getType().getIntOrFloatBitWidth();
  auto destWidth = op.getType().getIntOrFloatBitWidth();

  // Handle sign extend from a single bit in a pretty way.
  if (inWidth == 1) {
    os << '{' << destWidth << '{';
    emitSubExpr(op.getOperand(), LowestPrecedence);
    os << "}}";
    return {Unary, IsUnsigned};
  }

  // Otherwise, this is a sign extension of a general expression.
  os << "{{" << (destWidth - inWidth) << '{';
  emitSubExpr(op.getOperand(), Unary);
  os << '[' << (inWidth - 1) << "]}}, ";
  emitSubExpr(op.getOperand(), LowestPrecedence);
  os << '}';
  return {Unary, IsUnsigned};
}

SubExprInfo ExprEmitter::visitComb(ConcatOp op) {
  // If all of the operands are the same, we emit this as a SystemVerilog
  // replicate operation, ala SV Spec 11.4.12.1.
  auto firstOperand = op.getOperand(0);
  bool allSame = true;
  for (size_t i = 1, e = op.getNumOperands(); i != e; ++i) {
    if (op.getOperand(i) != firstOperand) {
      allSame = false;
      break;
    }
  }
  if (allSame) {
    os << '{' << op.getNumOperands() << '{';
    emitSubExpr(firstOperand, LowestPrecedence);
    os << "}}";
    return {Unary, IsUnsigned};
  }

  os << '{';
  llvm::interleaveComma(op.getOperands(), os,
                        [&](Value v) { emitSubExpr(v, LowestPrecedence); });

  os << '}';
  return {Unary, IsUnsigned};
}

SubExprInfo ExprEmitter::visitComb(ICmpOp op) {
  const char *symop[] = {"==", "!=", "<",  "<=", ">",
                         ">=", "<",  "<=", ">",  ">="};
  SubExprSignRequirement signop[] = {
      // Equality
      NoRequirement, NoRequirement,
      // Signed Comparisons
      RequireSigned, RequireSigned, RequireSigned, RequireSigned,
      // Unsigned Comparisons
      RequireUnsigned, RequireUnsigned, RequireUnsigned, RequireUnsigned};

  auto pred = static_cast<uint64_t>(op.predicate());
  assert(pred < sizeof(symop) / sizeof(symop[0]));
  auto result = emitBinary(op, Comparison, symop[pred], signop[pred]);

  // SystemVerilog 11.8.1: "Comparison... operator results are unsigned,
  // regardless of the operands".
  result.signedness = IsUnsigned;
  return result;
}

SubExprInfo ExprEmitter::visitComb(ExtractOp op) {
  unsigned loBit = op.lowBit();
  unsigned hiBit = loBit + op.getType().getWidth() - 1;

  auto x = emitSubExpr(op.input(), LowestPrecedence);
  assert(x.precedence == Symbol &&
         "should be handled by isExpressionUnableToInline");

  // If we're extracting the whole input, just return it.  This is valid but
  // non-canonical IR, and we don't want to generate invalid Verilog.
  if (loBit == 0 && op.input().getType().getIntOrFloatBitWidth() == hiBit + 1)
    return x;

  os << '[' << hiBit;
  if (hiBit != loBit) // Emit x[4] instead of x[4:4].
    os << ':' << loBit;
  os << ']';
  return {Unary, IsUnsigned};
}

SubExprInfo ExprEmitter::visitSV(GetModportOp op) {
  os << emitter.getName(op.iface()) + "." + op.field();
  return {Unary, IsUnsigned};
}

SubExprInfo ExprEmitter::visitSV(ReadInterfaceSignalOp op) {
  os << emitter.getName(op.iface()) + "." + op.signalName();
  return {Unary, IsUnsigned};
}

SubExprInfo ExprEmitter::visitSV(TextualValueOp op) {
  os << op.string();
  return {Unary, IsUnsigned};
}

SubExprInfo ExprEmitter::visitComb(ConstantOp op) {
  bool isNegated = false;
  const APInt &value = op.getValue();
  // If this is a negative signed number and not MININT (e.g. -128), then print
  // it as a negated positive number.
  if (signPreference == RequireSigned && value.isNegative() &&
      !value.isMinSignedValue()) {
    os << '-';
    isNegated = true;
  }

  os << op.getType().getWidth() << '\'';

  // Emit this as a signed constant if the caller would prefer that.
  if (signPreference == RequireSigned)
    os << 's';
  os << 'h';

  // Print negated if required.
  SmallString<32> valueStr;
  if (isNegated) {
    (-value).toStringUnsigned(valueStr, 16);
  } else {
    value.toStringUnsigned(valueStr, 16);
  }
  os << valueStr;
  return {Unary, signPreference == RequireSigned ? IsSigned : IsUnsigned};
}

// 11.5.1 "Vector bit-select and part-select addressing" allows a '+:' syntax
// for slicing operations.
SubExprInfo ExprEmitter::visitComb(ArraySliceOp op) {
  auto arrayPrec = emitSubExpr(op.input(), Symbol);

  unsigned dstWidth = op.getType().getSize();
  os << '[';
  emitSubExpr(op.lowIndex(), LowestPrecedence);
  os << "+:" << dstWidth << ']';
  return {Unary, arrayPrec.signedness};
}

SubExprInfo ExprEmitter::visitComb(ArrayIndexOp op) {
  auto arrayPrec = emitSubExpr(op.input(), Symbol);
  os << '[';
  emitSubExpr(op.index(), LowestPrecedence);
  os << ']';
  return {Symbol, arrayPrec.signedness};
}

SubExprInfo ExprEmitter::visitComb(MuxOp op) {
  // The ?: operator is right associative.
  emitSubExpr(op.cond(), VerilogPrecedence(Conditional - 1));
  os << " ? ";
  auto lhsInfo =
      emitSubExpr(op.trueValue(), VerilogPrecedence(Conditional - 1));
  os << " : ";
  auto rhsInfo = emitSubExpr(op.falseValue(), Conditional);

  SubExprSignResult signedness = IsUnsigned;
  if (lhsInfo.signedness == IsSigned && rhsInfo.signedness == IsSigned)
    signedness = IsSigned;

  return {Conditional, signedness};
}

SubExprInfo ExprEmitter::visitUnhandledExpr(Operation *op) {
  emitter.emitOpError(op, "cannot emit this expression to Verilog");
  os << "<<unsupported expr: " << op->getName().getStringRef() << ">>";
  return {Symbol, IsUnsigned};
}

//===----------------------------------------------------------------------===//
// Statements
//===----------------------------------------------------------------------===//

/// Emit the specified value as an expression.  If this is an inline-emitted
/// expression, we emit that expression, otherwise we emit a reference to the
/// already computed name.  If 'forceRootExpr' is true, then this emits an
/// expression even if we typically don't do it inline.
///
void ModuleEmitter::emitExpression(Value exp,
                                   SmallPtrSet<Operation *, 8> &emittedExprs,
                                   bool forceRootExpr) {
  ExprEmitter(*this, emittedExprs).emitExpression(exp, forceRootExpr, os);
}

/// Emit the specified expression and return it as a string.
std::string
ModuleEmitter::emitExpressionToString(Value exp,
                                      SmallPtrSet<Operation *, 8> &emittedExprs,
                                      VerilogPrecedence precedence) {
  return ExprEmitter(*this, emittedExprs)
      .emitExpressionToString(exp, precedence);
}

void ModuleEmitter::emitStatementExpression(Operation *op) {
  // This is invoked for expressions that have a non-single use.  This could
  // either be because they are dead or because they have multiple uses.
  if (op->getResult(0).use_empty()) {
    indent() << "// Unused: ";
  } else if (isZeroBitType(op->getResult(0).getType())) {
    indent() << "// Zero width: ";
  } else if (emitInlineWireDecls) {
    indent() << "wire ";
    emitTypeDimWithSpaceIfNeeded(op->getResult(0).getType(), op->getLoc(), os);
    os << getName(op->getResult(0)) << " = ";
  } else {
    indent() << "assign " << getName(op->getResult(0)) << " = ";
  }
  SmallPtrSet<Operation *, 8> emittedExprs;
  emitExpression(op->getResult(0), emittedExprs, /*forceRootExpr=*/true);
  os << ';';
  emitLocationInfoAndNewLine(emittedExprs);
}

void ModuleEmitter::visitMerge(MergeOp op) {
  SmallPtrSet<Operation *, 8> ops;

  // Emit "a = rtl.merge x, y, z" as:
  //   assign a = x;
  //   assign a = y;
  //   assign a = z;
  for (auto operand : op.getOperands()) {
    ops.insert(op);
    indent() << "assign " << getName(op) << " = ";
    emitExpression(operand, ops);
    os << ';';
    emitLocationInfoAndNewLine(ops);
    ops.clear();
  }
}

LogicalResult ModuleEmitter::visitStmt(ConnectOp op) {
  SmallPtrSet<Operation *, 8> ops;
  ops.insert(op);

  indent() << "assign ";
  emitExpression(op.dest(), ops);
  os << " = ";
  emitExpression(op.src(), ops);
  os << ';';
  emitLocationInfoAndNewLine(ops);
  return success();
}

LogicalResult ModuleEmitter::visitSV(BPAssignOp op) {
  SmallPtrSet<Operation *, 8> ops;
  ops.insert(op);

  indent();
  emitExpression(op.dest(), ops);
  os << " = ";
  emitExpression(op.src(), ops);
  os << ';';
  emitLocationInfoAndNewLine(ops);
  return success();
}

LogicalResult ModuleEmitter::visitSV(PAssignOp op) {
  SmallPtrSet<Operation *, 8> ops;
  ops.insert(op);

  indent();
  emitExpression(op.dest(), ops);
  os << " <= ";
  emitExpression(op.src(), ops);
  os << ';';
  emitLocationInfoAndNewLine(ops);
  return success();
}

LogicalResult ModuleEmitter::visitSV(AliasOp op) {
  SmallPtrSet<Operation *, 8> ops;
  ops.insert(op);

  indent() << "alias ";
  llvm::interleave(
      op.getOperands(), os, [&](Value v) { emitExpression(v, ops); }, " = ");
  os << ';';
  emitLocationInfoAndNewLine(ops);
  return success();
}

/// For OutputOp we put "assign" statements at the end of the Verilog module to
/// assign the module outputs to intermediate wires.
LogicalResult ModuleEmitter::visitStmt(OutputOp op) {
  SmallPtrSet<Operation *, 8> ops;

  SmallVector<ModulePortInfo, 8> ports;
  RTLModuleOp parent = op->getParentOfType<RTLModuleOp>();
  parent.getPortInfo(ports);
  size_t operandIndex = 0;
  for (ModulePortInfo port : ports) {
    if (!port.isOutput())
      continue;
    ops.clear();
    ops.insert(op);
    indent();
    if (isZeroBitType(port.type))
      os << "// Zero width: ";
    os << "assign " << port.getName() << " = ";
    emitExpression(op.getOperand(operandIndex), ops);
    os << ';';
    emitLocationInfoAndNewLine(ops);
    ++operandIndex;
  }
  return success();
}

LogicalResult ModuleEmitter::visitSV(FWriteOp op) {
  SmallPtrSet<Operation *, 8> ops;
  ops.insert(op);

  indent() << "$fwrite(32'h80000002, \"";
  os.write_escaped(op.string());
  os << '"';

  for (auto operand : op.operands()) {
    os << ", " << emitExpressionToString(operand, ops);
  }
  os << ");";
  emitLocationInfoAndNewLine(ops);
  return success();
}

LogicalResult ModuleEmitter::visitSV(FatalOp op) {
  SmallPtrSet<Operation *, 8> ops;
  ops.insert(op);
  indent() << "$fatal;";
  emitLocationInfoAndNewLine(ops);
  return success();
}

LogicalResult ModuleEmitter::visitSV(VerbatimOp op) {
  SmallPtrSet<Operation *, 8> ops;
  ops.insert(op);

  // Drop an extraneous \n off the end of the string if present.
  StringRef string = op.string();
  if (string.endswith("\n"))
    string = string.drop_back();

  // Emit each \n separated piece of the string with each piece properly
  // indented.  The convention is to not emit the \n so
  // emitLocationInfoAndNewLine can do that for the last line.
  bool isFirst = true;
  indent();

  // Emit each line of the string at a time.
  while (!string.empty()) {
    auto lhsRhs = string.split('\n');
    if (isFirst)
      isFirst = false;
    else {
      os << '\n';
      indent();
    }

    StringRef line = lhsRhs.first;

    // Perform operand substitions as we emit the line string.  We turn {{42}}
    // into the value of operand 42.

    // Scan 'line' for a substitution, emitting any non-substitution prefix,
    // then the mentioned operand, chopping the relevant text off 'line' and
    // returning true.  This returns false if no substitution is found.
    auto emitUntilSubstitution = [&](size_t next = 0) -> bool {
      size_t start = 0;
      while (1) {
        next = line.find("{{", next);
        if (next == StringRef::npos)
          return false;

        // Check to make sure we have a number followed by }}.  If not, we
        // ignore the {{ sequence as something that could happen in Verilog.
        next += 2;
        start = next;
        while (next < line.size() && isdigit(line[next]))
          ++next;
        // We need at least one digit.
        if (start == next)
          continue;

        // We must have a }} right after the digits.
        if (!line.substr(next).startswith("}}"))
          continue;

        // We must be able to decode the integer into an unsigned.
        unsigned operandNo = 0;
        if (line.drop_front(start)
                .take_front(next - start)
                .getAsInteger(10, operandNo)) {
          op.emitError("operand substitution too large");
          continue;
        }
        next += 2;

        if (operandNo >= op.operands().size()) {
          op.emitError("operand " + llvm::utostr(operandNo) + " isn't valid");
          continue;
        }

        // Emit any text before the substitution.
        os << line.take_front(start - 2);

        // Emit the operand.
        os << emitExpressionToString(op.operands()[operandNo], ops);

        // Forget about the part we emitted.
        line = line.drop_front(next);
        return true;
      }
    };

    // Emit all the substitutions.
    while (emitUntilSubstitution())
      ;

    // Emit any text after the last substitution.
    os << line;
    string = lhsRhs.second;
  }

  emitLocationInfoAndNewLine(ops);
  return success();
}

LogicalResult ModuleEmitter::visitSV(FinishOp op) {
  SmallPtrSet<Operation *, 8> ops;
  ops.insert(op);
  indent() << "$finish;";
  emitLocationInfoAndNewLine(ops);
  return success();
}

LogicalResult ModuleEmitter::visitSV(AssertOp op) {
  SmallPtrSet<Operation *, 8> ops;
  ops.insert(op);
  indent() << "assert(" << emitExpressionToString(op.predicate(), ops) << ");";
  emitLocationInfoAndNewLine(ops);
  return success();
}

LogicalResult ModuleEmitter::visitSV(AssumeOp op) {
  SmallPtrSet<Operation *, 8> ops;
  ops.insert(op);
  indent() << "assume(" << emitExpressionToString(op.property(), ops) << ");";
  emitLocationInfoAndNewLine(ops);
  return success();
}

LogicalResult ModuleEmitter::visitSV(CoverOp op) {
  SmallPtrSet<Operation *, 8> ops;
  ops.insert(op);
  indent() << "cover(" << emitExpressionToString(op.property(), ops) << ");";
  emitLocationInfoAndNewLine(ops);
  return success();
}

LogicalResult ModuleEmitter::visitSV(IfDefOp op) {
  auto cond = op.cond();

  if (cond.startswith("!"))
    indent() << "`ifndef " << cond.drop_front(1);
  else
    indent() << "`ifdef " << cond;

  SmallPtrSet<Operation *, 8> ops;
  ops.insert(op);
  emitLocationInfoAndNewLine(ops);

  addIndent();
  for (auto &op : op.getThenBlock()->without_terminator())
    emitOperation(&op);
  reduceIndent();

  if (op.hasElse()) {
    indent() << "`else\n";
    addIndent();
    for (auto &op : op.getElseBlock()->without_terminator())
      emitOperation(&op);
    reduceIndent();
  }

  indent() << "`endif\n";
  return success();
}

/// Emit the body of a control flow statement that is surrounded by begin/end
/// markers if non-singular.  If the control flow construct is multi-line and
/// if multiLineComment is non-null, the string is included in a comment after
/// the 'end' to make it easier to associate.
static void emitBeginEndRegion(Block *block,
                               SmallPtrSet<Operation *, 8> &locationOps,
                               ModuleEmitter &emitter,
                               StringRef multiLineComment = StringRef()) {
  auto isSingleVerilogStatement = [&](Operation &op) {
    // Not all expressions and statements are guaranteed to emit a single
    // Verilog statement (for the purposes of if statements).  Just do a simple
    // check here for now.  This can be improved over time.
    return isa<FWriteOp>(op) || isa<FinishOp>(op) || isa<FatalOp>(op) ||
           isa<AssertOp>(op) || isa<AssumeOp>(op) || isa<CoverOp>(op) ||
           isa<BPAssignOp>(op) || isa<PAssignOp>(op) || isa<ConnectOp>(op);
  };

  // Determine if we can omit the begin/end keywords.
  bool hasOneStmt = llvm::hasSingleElement(block->without_terminator()) &&
                    isSingleVerilogStatement(block->front());
  if (!hasOneStmt)
    emitter.os << " begin";
  emitter.emitLocationInfoAndNewLine(locationOps);

  emitter.addIndent();
  for (auto &op : block->without_terminator())
    emitter.emitOperation(&op);
  emitter.reduceIndent();

  if (!hasOneStmt) {
    emitter.indent() << "end";
    if (!multiLineComment.empty())
      emitter.os << " // " << multiLineComment;
    emitter.os << '\n';
  }
}

LogicalResult ModuleEmitter::visitSV(IfOp op) {
  SmallPtrSet<Operation *, 8> ops;
  ops.insert(op);

  indent() << "if (" << emitExpressionToString(op.cond(), ops) << ')';
  emitBeginEndRegion(op.getThenBlock(), ops, *this);
  if (op.hasElse()) {
    indent() << "else";
    emitBeginEndRegion(op.getElseBlock(), ops, *this);
  }
  return success();
}

LogicalResult ModuleEmitter::visitSV(AlwaysOp op) {
  SmallPtrSet<Operation *, 8> ops;
  ops.insert(op);

  auto printEvent = [&](AlwaysOp::Condition cond) {
    os << stringifyEventControl(cond.event) << ' '
       << emitExpressionToString(cond.value, ops);
  };

  switch (op.getNumConditions()) {
  case 0:
    indent() << "always @*";
    break;
  case 1:
    indent() << "always @(";
    printEvent(op.getCondition(0));
    os << ')';
    break;
  default:
    indent() << "always @(";
    printEvent(op.getCondition(0));
    for (size_t i = 1, e = op.getNumConditions(); i != e; ++i) {
      os << " or ";
      printEvent(op.getCondition(i));
    }
    os << ')';
    break;
  }

  // Build the comment string, leave out the signal expressions (since they
  // can be large).
  std::string comment;
  if (op.getNumConditions() == 0) {
    comment = "always @*";
  } else {
    comment = "always @(";
    llvm::interleave(
        op.events(),
        [&](Attribute eventAttr) {
          auto event = EventControl(eventAttr.cast<IntegerAttr>().getInt());
          comment += stringifyEventControl(event);
        },
        [&]() { comment += ", "; });
    comment += ')';
  }

  emitBeginEndRegion(op.getBodyBlock(), ops, *this, comment);
  return success();
}

LogicalResult ModuleEmitter::visitSV(InitialOp op) {
  SmallPtrSet<Operation *, 8> ops;
  ops.insert(op);

  indent() << "initial";
  emitBeginEndRegion(op.getBodyBlock(), ops, *this, "initial");
  return success();
}

LogicalResult ModuleEmitter::visitStmt(InstanceOp op) {
  SmallPtrSet<Operation *, 8> ops;
  ops.insert(op);

  auto *moduleOp = op.getReferencedModule();
  assert(moduleOp && "Invalid IR");

  // If this is a reference to an external module with a hard coded Verilog
  // name, then use it here.  This is a hack because we lack proper support for
  // parameterized modules in the RTL dialect.
  if (auto extMod = dyn_cast<RTLExternModuleOp>(moduleOp)) {
    indent() << extMod.getVerilogModuleName();
  } else {
    indent() << op.moduleName();
  }

  // Helper that prints a parameter constant value in a Verilog compatible way.
  auto printParmValue = [&](Attribute value) {
    if (auto intAttr = value.dyn_cast<IntegerAttr>()) {
      os << intAttr.getValue();
    } else if (auto strAttr = value.dyn_cast<StringAttr>()) {
      os << '"';
      os.write_escaped(strAttr.getValue());
      os << '"';
    } else if (auto fpAttr = value.dyn_cast<FloatAttr>()) {
      // TODO: relying on float printing to be precise is not a good idea.
      os << fpAttr.getValueAsDouble();
    } else {
      os << "<<UNKNOWN MLIRATTR: " << value << ">>";
      emitOpError(op, "unknown extmodule parameter value");
    }
  };

  // If this is a parameterized module, then emit the parameters.
  if (auto paramDictOpt = op.parameters()) {
    DictionaryAttr paramDict = paramDictOpt.getValue();
    if (!paramDict.empty()) {
      os << " #(";
      llvm::interleaveComma(paramDict, os, [&](NamedAttribute elt) {
        os << '.' << elt.first << '(';
        printParmValue(elt.second);
        os << ')';
      });
      os << ')';
    }
  }

  os << ' ' << op.instanceName() << " (";
  emitLocationInfoAndNewLine(ops);

  SmallVector<ModulePortInfo, 8> portInfo;
  getModulePortInfo(moduleOp, portInfo);

  // Emit the argument and result ports.
  auto opArgs = op.inputs();
  auto opResults = op.getResults();
  for (auto &elt : portInfo) {
    // Figure out which value we are emitting.
    bool isLast = &elt == &portInfo.back();
    Value portVal = elt.isOutput() ? opResults[elt.argNum] : opArgs[elt.argNum];

    // Emit the port's name.
    indent() << "  ";
    bool isZeroWidth = isZeroBitType(elt.type);
    if (isZeroWidth)
      os << "/*";

    os << '.' << StringRef(elt.getName()) << " (";

    // Emit the value as an expression.
    ops.clear();
    emitExpression(portVal, ops);
    if (isZeroWidth)
      os << "*/";

    os << (isLast ? ")" : "),");
    emitLocationInfoAndNewLine(ops);
  }
  indent() << ");\n";
  return success();
}

LogicalResult ModuleEmitter::visitSV(InterfaceOp op) {
  os << "interface " << op.sym_name() << ";\n";

  addIndent();
  for (auto &op : op.getBodyBlock()->without_terminator())
    emitOperation(&op);
  reduceIndent();

  os << "endinterface\n\n";
  return success();
}

LogicalResult ModuleEmitter::visitSV(InterfaceSignalOp op) {
  if (!isZeroBitType(op.type()))
    indent() << "logic ";
  else
    indent() << "// Zero width: logic ";

  emitTypeDimWithSpaceIfNeeded(op.type(), op.getLoc(), os);
  os << op.sym_name() << ";\n";
  return success();
}

LogicalResult ModuleEmitter::visitSV(InterfaceModportOp op) {
  indent() << "modport " << op.sym_name() << '(';

  llvm::interleaveComma(op.ports(), os, [&](const Attribute &portAttr) {
    auto port = portAttr.cast<ModportStructAttr>();
    os << port.direction().getValue() << ' ' << port.signal().getValue();
  });

  os << ");\n";
  return success();
}

LogicalResult ModuleEmitter::visitSV(AssignInterfaceSignalOp op) {
  SmallPtrSet<Operation *, 8> emitted;
  indent() << "assign ";
  emitExpression(op.iface(), emitted, /*forceRootExpr=*/true);
  os << "." << op.signalName() << " = ";
  emitExpression(op.rhs(), emitted, /*forceRootExpr=*/true);
  os << ";\n";
  return success();
}
//===----------------------------------------------------------------------===//
// Module Driver
//===----------------------------------------------------------------------===//

/// Most expressions are invalid to bit-select from in Verilog, but some things
/// are ok.  Return true if it is ok to inline bitselect from the result of this
/// expression.  It is conservatively correct to return false.
static bool isOkToBitSelectFrom(Value v) {
  // Module ports are always ok to bit select from.
  if (v.getDefiningOp())
    // TODO: We could handle concat and other operators here.
    return false;

  return true;
}

/// Return true if we are unable to ever inline the specified operation.  This
/// happens because not all Verilog expressions are composable, notably you can
/// only use bit selects like x[4:6] on simple expressions.
static bool isExpressionUnableToInline(Operation *op) {
  // Scan the users of the operation to see if any of them need this to be
  // emitted out-of-line.
  for (auto user : op->getUsers()) {
    // Verilog bit selection is required by the standard to be:
    // "a vector, packed array, packed structure, parameter or concatenation".
    // It cannot be an arbitrary expression.
    if (isa<ExtractOp>(user))
      if (!isOkToBitSelectFrom(op->getResult(0)))
        return true;

    // Sign extend (when the operand isn't a single bit) requires a bitselect
    // syntactically.
    if (auto sext = dyn_cast<SExtOp>(user)) {
      auto sextOperandType = sext.getOperand().getType().cast<IntegerType>();
      if (sextOperandType.getWidth() != 1 &&
          !isOkToBitSelectFrom(op->getResult(0)))
        return true;
    }
    // ArraySliceOp uses its operand twice, so we want to assign it first then
    // use that variable in the ArraySliceOp expression.
    if (isa<ArraySliceOp>(user))
      return true;
  }
  return false;
}

/// Return true for operations that are always inlined.
static bool isExpressionAlwaysInline(Operation *op) {
  if (isa<ConstantOp>(op) || isa<ArrayIndexOp>(op))
    return true;

  // An SV interface modport is a symbolic name that is always inlined.
  if (isa<GetModportOp>(op) || isa<ReadInterfaceSignalOp>(op))
    return true;

  // If this is a noop cast and the operand is always inlined, then the noop
  // cast is always inlined.
  if (isNoopCast(op))
    if (auto *operandOp = op->getOperand(0).getDefiningOp())
      return isExpressionAlwaysInline(operandOp);

  return false;
}

/// Return true if this expression should be emitted inline into any statement
/// that uses it.
static bool isExpressionEmittedInline(Operation *op) {
  // If it isn't structurally possible to inline this expression, emit it out of
  // line.
  if (isExpressionUnableToInline(op))
    return false;

  // These are always emitted inline even if multiply referenced.
  if (isExpressionAlwaysInline(op))
    return true;

  // Otherwise, if it has multiple uses, emit it out of line.
  return op->getResult(0).hasOneUse();
}

// Print out the array subscripts after a wire/port declaration.
static void printArraySubscripts(Type type, raw_ostream &os) {
  if (auto inout = type.dyn_cast<InOutType>())
    return printArraySubscripts(inout.getElementType(), os);

  if (auto array = type.dyn_cast<UnpackedArrayType>()) {
    printArraySubscripts(array.getElementType(), os);
    os << '[' << (array.getSize() - 1) << ":0]";
  }
}

void ModuleEmitter::collectNamesEmitDecls(Block &block) {
  // In the first pass, we fill in the symbol table, calculate the max width
  // of the declaration words and the max type width.
  size_t maxDeclNameWidth = 0, maxTypeWidth = 0;

  // Return the word (e.g. "wire") in Verilog to declare the specified thing.
  auto getVerilogDeclWord = [](Operation *op) -> StringRef {
    if (isa<RegOp>(op))
      return "reg";

    // Interfaces instances use the name of the declared interface.
    if (auto interface = dyn_cast<InterfaceInstanceOp>(op))
      return interface.getInterfaceType().getInterface().getValue();

    // Note: MemOp is handled as "wire" here because each of its subcomponents
    // are wires.  The corresponding 'reg' decl is handled specially below.
    return "wire";
  };

  // This is information we keep track of for each wire/reg/interface
  // declaration we're going to emit.
  struct ValuesToEmitRecord {
    Value value;
    SmallString<8> typeString;
  };
  SmallVector<ValuesToEmitRecord, 16> valuesToEmit;

  SmallString<32> nameTmp;

  // Loop over all of the results of all of the ops.  Anything that defines a
  // value needs to be noticed.
  for (auto &op : block) {
    bool isExpr = isVerilogExpression(&op);

    for (auto result : op.getResults()) {
      // If this is an expression emitted inline or unused, it doesn't need a
      // name.
      if (isExpr) {
        // If this expression is dead, or can be emitted inline, ignore it.
        if (result.use_empty() || isExpressionEmittedInline(&op))
          continue;

        // Remember that this expression should be emitted out of line.
        outOfLineExpressions.insert(&op);
      }

      // Otherwise, it must be an expression or a declaration like a
      // RegOp/WireOp.  Remember and unique the name for this operation.
      if (auto instance = dyn_cast<InstanceOp>(&op)) {
        // The name for an instance result is custom.
        nameTmp = instance.instanceName().str() + "_";
        unsigned resultNumber = result.getResultNumber();
        auto resultName = instance.getResultName(resultNumber);
        if (resultName)
          nameTmp += resultName.getValue().str();
        else
          nameTmp += std::to_string(resultNumber);
        addName(result, nameTmp);
      } else {
        addName(result, op.getAttrOfType<StringAttr>("name"));
      }

      // If we are emitting out-of-line expressions using inline wire decls,
      // don't measure or emit this wire, it will be emitted inline.
      if (isExpr && emitInlineWireDecls)
        continue;

      // Emit this value.
      valuesToEmit.push_back(ValuesToEmitRecord{result, {}});
      auto &typeString = valuesToEmit.back().typeString;

      maxDeclNameWidth =
          std::max(getVerilogDeclWord(&op).size(), maxDeclNameWidth);

      // Convert the port's type to a string and measure it.
      {
        llvm::raw_svector_ostream stringStream(typeString);
        emitTypeDimWithSpaceIfNeeded(result.getType(), op.getLoc(),
                                     stringStream);
      }
      maxTypeWidth = std::max(typeString.size(), maxTypeWidth);
    }
  }

  SmallPtrSet<Operation *, 8> ops;

  // Okay, now that we have measured the things to emit, emit the things.
  for (const auto &record : valuesToEmit) {
    auto *decl = record.value.getDefiningOp();
    ops.clear();
    ops.insert(decl);

    // Emit the leading word, like 'wire' or 'reg'.
    auto type = record.value.getType();
    auto word = getVerilogDeclWord(decl);
    if (!isZeroBitType(type)) {
      indent() << word;
      os.indent(maxDeclNameWidth - word.size() + 1);
    } else {
      indent() << "// Zero width: " << word << ' ';
    }

    // Emit the type.
    os << record.typeString;
    if (record.typeString.size() < maxTypeWidth)
      os.indent(maxTypeWidth - record.typeString.size());

    // Emit the name.
    os << getName(record.value);

    // Interface instantiations have parentheses like a module with no ports.
    if (type.isa<InterfaceType>()) {
      os << "()";
    } else {
      // Print out any array subscripts.
      printArraySubscripts(type, os);
    }

    os << ';';
    emitLocationInfoAndNewLine(ops);
  }

  if (!valuesToEmit.empty())
    os << '\n';
}

<<<<<<< HEAD
bool ModuleEmitter::collectNamesEmitWires(InstanceOp instance) {
  SmallString<32> nameTmp;

  for (size_t i = 0, e = instance.getNumResults(); i < e; ++i) {
    nameTmp = instance.instanceName().str();
    nameTmp += '_';

    auto resultName = instance.getResultName(i);
    if (resultName)
      nameTmp += resultName.getValue().str();
    else
      nameTmp += std::to_string(i);

    auto result = instance.getResult(i);
    StringRef wireName = addName(result, nameTmp);

    Type resultType = result.getType();
    indent() << "wire ";
    emitTypeDims(resultType, instance, os);
    os << wireName << ";\n";
  }
  return instance.getNumResults() != 0;
}

=======
>>>>>>> ce05aca1
void ModuleEmitter::emitOperation(Operation *op) {
  // Expressions may either be ignored or emitted as an expression statements.
  if (isVerilogExpression(op)) {
    if (outOfLineExpressions.count(op))
      emitStatementExpression(op);
    return;
  }

  // Handle RTL statements.
  if (succeeded(dispatchStmtVisitor(op)))
    return;

  // Handle SV Statements.
  if (succeeded(dispatchSVVisitor(op)))
    return;

  if (auto merge = dyn_cast<MergeOp>(op))
    return visitMerge(merge);

  emitOpError(op, "cannot emit this operation to Verilog");
  indent() << "unknown MLIR operation " << op->getName().getStringRef() << "\n";
}

void ModuleEmitter::emitRTLExternModule(RTLExternModuleOp module) {
  os << "// external module " << module.getName() << "\n\n";
}

void ModuleEmitter::emitRTLModule(RTLModuleOp module) {
  // Add all the ports to the name table.
  SmallVector<ModulePortInfo, 8> portInfo;
  module.getPortInfo(portInfo);

  for (auto &port : portInfo) {
    StringRef name = port.getName();
    if (name.empty()) {
      module.emitOpError(
          "Found port without a name. Port names are required for "
          "Verilog synthesis.\n");
      name = "<<NO-NAME-FOUND>>";
    }
    if (port.isOutput())
      usedNames.insert(name);
    else
      addName(module.getArgument(port.argNum), name);
  }

  os << "module " << module.getName() << '(';
  if (!portInfo.empty())
    os << '\n';

  // Determine the width of the widest type we have to print so everything
  // lines up nicely.
  bool hasOutputs = false, hasZeroWidth = false;
  size_t maxTypeWidth = 0;
  SmallVector<SmallString<8>, 16> portTypeStrings;

  for (auto &port : portInfo) {
    hasOutputs |= port.isOutput();
    hasZeroWidth |= isZeroBitType(port.type);

    // Convert the port's type to a string and measure it.
    portTypeStrings.push_back({});
    {
      llvm::raw_svector_ostream stringStream(portTypeStrings.back());
      emitTypeDimWithSpaceIfNeeded(port.type, module.getLoc(), stringStream);
    }

    maxTypeWidth = std::max(portTypeStrings.back().size(), maxTypeWidth);
  }

  addIndent();

  for (size_t portIdx = 0, e = portInfo.size(); portIdx != e;) {
    size_t startOfLinePos = os.tell();

    indent();
    // Emit the arguments.
    auto portType = portInfo[portIdx].type;
    bool isZeroWidth = false;
    if (hasZeroWidth) {
      isZeroWidth = isZeroBitType(portType);
      os << (isZeroWidth ? "// " : "   ");
    }

    PortDirection thisPortDirection = portInfo[portIdx].direction;
    switch (thisPortDirection) {
    case PortDirection::OUTPUT:
      os << "output ";
      break;
    case PortDirection::INPUT:
      os << (hasOutputs ? "input  " : "input ");
      break;
    case PortDirection::INOUT:
      os << (hasOutputs ? "inout  " : "inout ");
      break;
    }

    // Emit the type.
    os << portTypeStrings[portIdx];
    if (portTypeStrings[portIdx].size() < maxTypeWidth)
      os.indent(maxTypeWidth - portTypeStrings[portIdx].size());

    // Emit the name.
    os << portInfo[portIdx].getName();
    printArraySubscripts(portType, os);
    ++portIdx;

    // If we have any more ports with the same types and the same direction,
    // emit them in a list on the same line.
    while (portIdx != e && portInfo[portIdx].direction == thisPortDirection &&
           portType == portInfo[portIdx].type) {
      // Don't exceed our preferred line length.
      StringRef name = portInfo[portIdx].getName();
      if (os.tell() + 2 + name.size() - startOfLinePos >
          // We use "-2" here because we need a trailing comma or ); for the
          // decl.
          preferredSourceWidth - 2)
        break;

      // Append this to the running port decl.
      os << ", " << name;
      printArraySubscripts(portType, os);
      ++portIdx;
    }

    if (portIdx != e)
      os << ',';
    else if (isZeroWidth)
      os << "\n   );\n";
    else
      os << ");\n";
    os << '\n';
  }

  if (portInfo.empty())
    os << ");\n";

  // Build up the symbol table for all of the values that need names in the
  // module.
  collectNamesEmitDecls(*module.getBodyBlock());

  // Emit the body.
  for (auto &op : *module.getBodyBlock()) {
    emitOperation(&op);
  }

  reduceIndent();
  os << "endmodule\n\n";
}

//===----------------------------------------------------------------------===//
// MLIRModuleEmitter
//===----------------------------------------------------------------------===//

namespace {
class MLIRModuleEmitter : public VerilogEmitterBase {
public:
  explicit MLIRModuleEmitter(VerilogEmitterState &state)
      : VerilogEmitterBase(state) {}

  void emit(ModuleOp module);
};

} // end anonymous namespace

void MLIRModuleEmitter::emit(ModuleOp module) {
  for (auto &op : *module.getBody()) {
    if (auto module = dyn_cast<RTLModuleOp>(op))
      ModuleEmitter(state).emitRTLModule(module);
    else if (auto module = dyn_cast<RTLExternModuleOp>(op))
      ModuleEmitter(state).emitRTLExternModule(module);
    else if (isa<InterfaceOp>(op) || isa<VerbatimOp>(op) || isa<IfDefOp>(op))
      ModuleEmitter(state).emitOperation(&op);
    else if (!isa<ModuleTerminatorOp>(op))
      op.emitError("unknown operation");
  }
}

LogicalResult circt::exportVerilog(ModuleOp module, llvm::raw_ostream &os) {
  VerilogEmitterState state(os);
  MLIRModuleEmitter(state).emit(module);
  return failure(state.encounteredError);
}

void circt::registerToVerilogTranslation() {
  TranslateFromMLIRRegistration toVerilog(
      "emit-verilog", exportVerilog, [](DialectRegistry &registry) {
        registry.insert<RTLDialect, SVDialect>();
      });
}<|MERGE_RESOLUTION|>--- conflicted
+++ resolved
@@ -1779,33 +1779,6 @@
     os << '\n';
 }
 
-<<<<<<< HEAD
-bool ModuleEmitter::collectNamesEmitWires(InstanceOp instance) {
-  SmallString<32> nameTmp;
-
-  for (size_t i = 0, e = instance.getNumResults(); i < e; ++i) {
-    nameTmp = instance.instanceName().str();
-    nameTmp += '_';
-
-    auto resultName = instance.getResultName(i);
-    if (resultName)
-      nameTmp += resultName.getValue().str();
-    else
-      nameTmp += std::to_string(i);
-
-    auto result = instance.getResult(i);
-    StringRef wireName = addName(result, nameTmp);
-
-    Type resultType = result.getType();
-    indent() << "wire ";
-    emitTypeDims(resultType, instance, os);
-    os << wireName << ";\n";
-  }
-  return instance.getNumResults() != 0;
-}
-
-=======
->>>>>>> ce05aca1
 void ModuleEmitter::emitOperation(Operation *op) {
   // Expressions may either be ignored or emitted as an expression statements.
   if (isVerilogExpression(op)) {
