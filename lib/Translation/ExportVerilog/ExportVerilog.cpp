//===- ExportVerilog.cpp - Verilog Emitter --------------------------------===//
//
// Part of the LLVM Project, under the Apache License v2.0 with LLVM Exceptions.
// See https://llvm.org/LICENSE.txt for license information.
// SPDX-License-Identifier: Apache-2.0 WITH LLVM-exception
//
//===----------------------------------------------------------------------===//
//
// This is the main Verilog emitter implementation.
//
//===----------------------------------------------------------------------===//

#include "circt/Translation/ExportVerilog.h"
#include "circt/Dialect/Comb/CombDialect.h"
#include "circt/Dialect/Comb/CombVisitors.h"
#include "circt/Dialect/RTL/RTLOps.h"
#include "circt/Dialect/RTL/RTLTypes.h"
#include "circt/Dialect/RTL/RTLVisitors.h"
#include "circt/Dialect/SV/SVOps.h"
#include "circt/Dialect/SV/SVVisitors.h"
#include "circt/Support/LLVM.h"
#include "mlir/IR/BuiltinOps.h"
#include "mlir/Translation.h"
#include "llvm/ADT/STLExtras.h"
#include "llvm/ADT/StringSet.h"
#include "llvm/ADT/TypeSwitch.h"
#include "llvm/Support/raw_ostream.h"

using namespace circt;

using namespace comb;
using namespace rtl;
using namespace sv;

/// Should we emit 'logic' decls in a block at the top of a module, or inline?
static constexpr bool emitInlineLogicDecls = true;

/// This is the preferred source width for the generated Verilog.
static constexpr size_t preferredSourceWidth = 120;

/// This is a set accessed through getReservedWords() that contains all of the
/// Verilog names and other identifiers we need to avoid because of name
/// conflicts.
static llvm::ManagedStatic<StringSet<>> reservedWordCache;

//===----------------------------------------------------------------------===//
// Helper routines
//===----------------------------------------------------------------------===//

static bool isVerilogExpression(Operation *op) {
  // Merge is an expression according to the RTL dialect, but we need it emitted
  // as a statement with its own wire declaration.
  if (isa<MergeOp>(op))
    return false;

  // These are SV dialect expressions.
  if (isa<ReadInOutOp>(op) || isa<ArrayIndexInOutOp>(op))
    return true;

  // All RTL combinatorial logic ops and SV expression ops are Verilog
  // expressions.
  return isCombinatorial(op) || isExpression(op);
}

/// Return the width of the specified type in bits or -1 if it isn't
/// supported.
static int getBitWidthOrSentinel(Type type) {
  return TypeSwitch<Type, int>(type)
      .Case<IntegerType>([](IntegerType integerType) {
        // Verilog doesn't support zero bit integers.  We only support them in
        // limited cases.
        return integerType.getWidth();
      })
      .Case<InOutType>([](InOutType inoutType) {
        return getBitWidthOrSentinel(inoutType.getElementType());
      })
      .Default([](Type) { return -1; });
}

/// Push this type's dimension into a vector.
static void getTypeDims(SmallVectorImpl<int64_t> &dims, Type type,
                        Location loc) {
  if (auto inout = type.dyn_cast<rtl::InOutType>())
    return getTypeDims(dims, inout.getElementType(), loc);
  if (auto uarray = type.dyn_cast<rtl::UnpackedArrayType>())
    return getTypeDims(dims, uarray.getElementType(), loc);
  if (type.isa<InterfaceType>())
    return;
  if (type.isa<StructType>())
    return;

  int width;
  if (auto arrayType = type.dyn_cast<rtl::ArrayType>()) {
    width = arrayType.getSize();
  } else {
    width = getBitWidthOrSentinel(type);
  }
  if (width == -1)
    mlir::emitError(loc, "value has an unsupported verilog type ") << type;

  if (width != 1) // Width 1 is implicit.
    dims.push_back(width);

  if (auto arrayType = type.dyn_cast<rtl::ArrayType>()) {
    getTypeDims(dims, arrayType.getElementType(), loc);
  }
}

/// Emit a type's packed dimensions, returning whether or not text was emitted.
static bool emitTypeDims(Type type, Location loc, raw_ostream &os) {
  SmallVector<int64_t, 4> dims;
  getTypeDims(dims, type, loc);

  bool emitted = false;
  for (int64_t width : dims)
    switch (width) {
    case -1: // -1 is an invalid type.
      os << "<<invalid type>>";
      emitted = true;
      return true;
    case 1: // Width 1 is implicit.
      assert(false && "Width 1 shouldn't be in the dim vector");
      break;
    case 0:
      os << "/*Zero Width*/";
      emitted = true;
      break;
    default:
      os << '[' << (width - 1) << ":0]";
      emitted = true;
      break;
    }
  return emitted;
}

/// True iff 'a' and 'b' have the same wire dims.
static bool haveMatchingDims(Type a, Type b, Location loc) {
  SmallVector<int64_t, 4> aDims;
  getTypeDims(aDims, a, loc);

  SmallVector<int64_t, 4> bDims;
  getTypeDims(bDims, b, loc);

  return aDims == bDims;
}

/// Emit the specified type dimensions and print out a trailing space if
/// anything is printed.
static void emitTypeDimWithSpaceIfNeeded(Type type, Location loc,
                                         raw_ostream &os) {
  if (emitTypeDims(type, loc, os))
    os << ' ';
}

/// Return true if this is a zero bit type, e.g. a zero bit integer or array
/// thereof.
static bool isZeroBitType(Type type) {
  if (auto intType = type.dyn_cast<IntegerType>())
    return intType.getWidth() == 0;
  if (auto inout = type.dyn_cast<rtl::InOutType>())
    return isZeroBitType(inout.getElementType());
  if (auto uarray = type.dyn_cast<rtl::UnpackedArrayType>())
    return isZeroBitType(uarray.getElementType());
  if (auto array = type.dyn_cast<rtl::ArrayType>())
    return isZeroBitType(array.getElementType());

  // We have an open type system, so assume it is ok.
  return false;
}

/// Given a set of known nested types (those supported by this pass), strip off
/// leading unpacked types.  This strips off portions of the type that are
/// printed to the right of the name in verilog.
static Type stripUnpackedTypes(Type type) {
  return TypeSwitch<Type, Type>(type)
      .Case<InOutType>([](InOutType inoutType) {
        return stripUnpackedTypes(inoutType.getElementType());
      })
      .Case<UnpackedArrayType>([](UnpackedArrayType arrayType) {
        return stripUnpackedTypes(arrayType.getElementType());
      })
      .Default([](Type type) { return type; });
}

/// Output the basic type that consists of packed and primitive types.  This is
/// those to the left of the name in verilog. implicitIntType controls whether
/// to print a base type for (logic) for inteters or whether the caller will
/// have handled this (with logic, wire, reg, etc).  structFieldSep is a
/// character to be printed between struct fields.  Pretty printed structs will
/// likely use newline, while inline structs will use spaces
static void printPackedTypeImpl(Type type, raw_ostream &os, Location loc,
                                SmallVectorImpl<size_t> &dims,
                                bool implicitIntType, char structFieldSep) {
  return TypeSwitch<Type, void>(type)
      .Case<IntegerType>([&](IntegerType integerType) {
        if (!implicitIntType)
          os << "logic";
        if (integerType.getWidth() != 1)
          dims.push_back(integerType.getWidth());
        if (!dims.empty() && !implicitIntType)
          os << ' ';

        for (auto dim : dims)
          if (dim)
            os << '[' << (dim - 1) << ":0]";
          else
            os << "/*Zero Width*/";
      })
      .Case<InOutType>([&](InOutType inoutType) {
        printPackedTypeImpl(inoutType.getElementType(), os, loc, dims,
                            implicitIntType, structFieldSep);
      })
      .Case<StructType>([&](StructType structType) {
        os << "struct packed {";
        for (auto &element : structType.getElements()) {
          SmallVector<size_t, 8> structDims;
          printPackedTypeImpl(stripUnpackedTypes(element.type), os, loc,
                              structDims, /*implicitIntType=*/false,
                              structFieldSep);
          os << ' ' << element.name << ';' << structFieldSep;
        }
        os << '}';
      })
      .Case<ArrayType>([&](ArrayType arrayType) {
        dims.push_back(arrayType.getSize());
        printPackedTypeImpl(arrayType.getElementType(), os, loc, dims,
                            implicitIntType, structFieldSep);
      })
      .Case<InterfaceType>([](InterfaceType ifaceType) {
        // Noop
      })
      .Case<UnpackedArrayType>([&](UnpackedArrayType arrayType) {
        os << "<<unexpected unpacked array>>";
        emitError(loc, "Unexpected unpacked array in packed type ")
            << arrayType;
      })
      .Default([&](Type type) {
        os << "<<invalid type>>";
        emitError(loc, "value has an unsupported verilog type ") << type;
      });
}

static void printPackedType(Type type, raw_ostream &os, Location loc,
                            bool implicitIntType = true,
                            char structFieldSep = ' ') {
  SmallVector<size_t, 8> packedDimensions;
  printPackedTypeImpl(type, os, loc, packedDimensions, implicitIntType,
                      structFieldSep);
}

/// Output the unpacked array dimensions.  This is the part of the type that is
/// to the right of the name.
static void printUnpackedTypePostfix(Type type, raw_ostream &os) {
  TypeSwitch<Type, void>(type)
      .Case<InOutType>([&](InOutType inoutType) {
        printUnpackedTypePostfix(inoutType.getElementType(), os);
      })
      .Case<UnpackedArrayType>([&](UnpackedArrayType arrayType) {
        printUnpackedTypePostfix(arrayType.getElementType(), os);
        os << '[' << (arrayType.getSize() - 1) << ":0]";
      });
}

/// Return true if this is a noop cast that will emit with no syntax.
static bool isNoopCast(Operation *op) {
  // These are always noop casts.
  if (isa<ReadInOutOp>(op))
    return true;

  return false;
}

/// Return the word (e.g. "reg") in Verilog to declare the specified thing.
static StringRef getVerilogDeclWord(Operation *op) {
  if (isa<RegOp>(op))
    return "reg";
  if (isa<WireOp>(op) || isa<MergeOp>(op))
    return "wire";

  // Interfaces instances use the name of the declared interface.
  if (auto interface = dyn_cast<InterfaceInstanceOp>(op))
    return interface.getInterfaceType().getInterface().getValue();

  // If 'op' is in a module, output 'wire'. If 'op' is in a procedural block,
  // fall through to default.
  Operation *parent = op;
  do {
    parent = parent->getParentOp();
    if (isa<RTLModuleOp>(parent))
      return "wire";
  } while (parent != nullptr && !parent->hasTrait<ProceduralRegion>());

  return "logic";
};

namespace {
/// This enum keeps track of the precedence level of various binary operators,
/// where a lower number binds tighter.
enum VerilogPrecedence {
  // Normal precedence levels.
  Symbol,          // Atomic symbol like "foo"
  Selection,       // () , [] , :: , .
  Unary,           // Unary operators like ~foo
  Multiply,        // * , / , %
  Addition,        // + , -
  Shift,           // << , >>
  Comparison,      // > , >= , < , <=
  Equality,        // == , !=
  And,             // &
  Xor,             // ^ , ^~
  Or,              // |
  AndShortCircuit, // &&
  Conditional,     // ? :

  LowestPrecedence,  // Sentinel which is always the lowest precedence.
  ForceEmitMultiUse, // Sentinel saying to recursively emit a multi-used expr.
};
} // end anonymous namespace

/// Return a StringSet that contains all of the reserved names (e.g. Verilog
/// keywords) that we need to avoid for fear of name conflicts.
static const StringSet<> &getReservedWords() {
  auto &set = *reservedWordCache;
  if (set.empty()) {
    static const char *const reservedWords[] = {
#include "ReservedWords.def"
    };
    for (auto *word : reservedWords)
      set.insert(word);
  }
  return set;
}

//===----------------------------------------------------------------------===//
// VerilogEmitter
//===----------------------------------------------------------------------===//

namespace {
/// This class maintains the mutable state that cross-cuts and is shared by the
/// various emitters.
class VerilogEmitterState {
public:
  explicit VerilogEmitterState(raw_ostream &os) : os(os) {}

  /// The stream to emit to.
  raw_ostream &os;

  bool encounteredError = false;
  unsigned currentIndent = 0;

private:
  VerilogEmitterState(const VerilogEmitterState &) = delete;
  void operator=(const VerilogEmitterState &) = delete;
};
} // namespace

namespace {

/// This is the base class for all of the Verilog Emitter components.
class VerilogEmitterBase {
public:
  explicit VerilogEmitterBase(VerilogEmitterState &state)
      : state(state), os(state.os) {}

  InFlightDiagnostic emitError(Operation *op, const Twine &message) {
    state.encounteredError = true;
    return op->emitError(message);
  }

  InFlightDiagnostic emitOpError(Operation *op, const Twine &message) {
    state.encounteredError = true;
    return op->emitOpError(message);
  }

  raw_ostream &indent() { return os.indent(state.currentIndent); }

  void addIndent() { state.currentIndent += 2; }
  void reduceIndent() { state.currentIndent -= 2; }

  // All of the mutable state we are maintaining.
  VerilogEmitterState &state;

  /// The stream to emit to.
  raw_ostream &os;

private:
  VerilogEmitterBase(const VerilogEmitterBase &) = delete;
  void operator=(const VerilogEmitterBase &) = delete;
};

} // end anonymous namespace

//===----------------------------------------------------------------------===//
// ModuleEmitter
//===----------------------------------------------------------------------===//

namespace {

class ModuleEmitter : public VerilogEmitterBase,
                      public rtl::StmtVisitor<ModuleEmitter, LogicalResult>,
                      public sv::Visitor<ModuleEmitter, LogicalResult> {

public:
  explicit ModuleEmitter(VerilogEmitterState &state)
      : VerilogEmitterBase(state) {}

  void emitMLIRModule(ModuleOp module);
  void emitRTLModule(RTLModuleOp module);
  void emitRTLExternModule(RTLModuleExternOp module);
  void emitExpression(Value exp, SmallPtrSet<Operation *, 8> &emittedExprs,
                      bool forceRootExpr = false);

  /// Emit the specified expression and return it as a string.
  std::string
  emitExpressionToString(Value exp, SmallPtrSet<Operation *, 8> &emittedExprs,
                         VerilogPrecedence precedence = LowestPrecedence);

  // Statements.
  void emitStatementExpression(Operation *op);

  // Visitor methods.
  LogicalResult visitUnhandledStmt(Operation *op) { return failure(); }
  LogicalResult visitInvalidStmt(Operation *op) { return failure(); }
  LogicalResult visitUnhandledSV(Operation *op) { return failure(); }
  LogicalResult visitInvalidSV(Operation *op) { return failure(); }
  using StmtVisitor::visitStmt;
  using Visitor::visitSV;

  void visitMerge(MergeOp op);
  LogicalResult visitSV(WireOp op) { return success(); }
  LogicalResult visitSV(RegOp op) { return success(); }
  LogicalResult visitSV(TypeDefOp op);
  LogicalResult visitSV(InterfaceInstanceOp op) { return success(); }
  LogicalResult visitSV(ConnectOp op);
  LogicalResult visitSV(BPAssignOp op);
  LogicalResult visitSV(PAssignOp op);
  LogicalResult visitSV(AliasOp op);
  LogicalResult visitStmt(OutputOp op);
  LogicalResult visitStmt(InstanceOp op);
  LogicalResult visitSV(IfDefOp op);
  LogicalResult visitSV(IfOp op);
  LogicalResult visitSV(AlwaysOp op);
  LogicalResult visitSV(AlwaysFFOp op);
  LogicalResult visitSV(InitialOp op);
  LogicalResult visitSV(FWriteOp op);
  LogicalResult visitSV(FatalOp op);
  LogicalResult visitSV(FinishOp op);
  LogicalResult visitSV(VerbatimOp op);
  LogicalResult visitSV(AssertOp op);
  LogicalResult visitSV(AssumeOp op);
  LogicalResult visitSV(CoverOp op);
  LogicalResult visitSV(InterfaceOp op);
  LogicalResult visitSV(InterfaceSignalOp op);
  LogicalResult visitSV(InterfaceModportOp op);
  LogicalResult visitSV(AssignInterfaceSignalOp op);
  void emitOperation(Operation *op);

  using ValueOrOp = PointerUnion<Value, Operation *>;

  void collectNamesEmitDecls(Block &block);
  StringRef addName(ValueOrOp valueOrOp, StringRef name);
  StringRef addName(ValueOrOp valueOrOp, StringAttr nameAttr) {
    return addName(valueOrOp, nameAttr ? nameAttr.getValue() : "");
  }

  StringRef getName(Value value) { return getName(ValueOrOp(value)); }
  StringRef getName(ValueOrOp valueOrOp) {
    auto *entry = nameTable[valueOrOp];
    assert(entry && "value expected a name but doesn't have one");
    return entry->getKey();
  }

  /// Return the location information as a (potentially empty) string.
  std::string getLocationInfoAsString(const SmallPtrSet<Operation *, 8> &ops);

  /// If we have location information for any of the specified operations,
  /// aggregate it together and print a pretty comment specifying where the
  /// operations came from.  In any case, print a newline.
  void emitLocationInfoAndNewLine(const SmallPtrSet<Operation *, 8> &ops);

  /// nameTable keeps track of mappings from Value's and operations (for
  /// instances) to their string table entry.
  llvm::DenseMap<ValueOrOp, llvm::StringMapEntry<llvm::NoneType> *> nameTable;

  /// outputNames tracks the uniquified names for output ports, which don't have
  /// a Value or Op representation.
  SmallVector<StringRef> outputNames;

  llvm::StringSet<> usedNames;
  size_t nextGeneratedNameID = 0;

  /// This set keeps track of all of the expression nodes that need to be
  /// emitted as standalone wire declarations.  This can happen because they are
  /// multiply-used or because the user requires a name to reference.
  SmallPtrSet<Operation *, 16> outOfLineExpressions;

  /// This set keeps track of expressions that need an explicit logic decl at
  /// the top of the module to avoid "use before def" issues in the generated
  /// verilog.  This can happen for cyclic modules.
  SmallPtrSet<Operation *, 16> outOfLineExpresssionDecls;
};

} // end anonymous namespace

/// Add the specified name to the name table, auto-uniquing the name if
/// required.  If the name is empty, then this creates a unique temp name.
///
/// "valueOrOp" is typically the Value for an intermediate wire etc, but it can
/// also be an op for an instance, since we want the instances op uniqued and
/// tracked.  It can also be null for things like outputs which are not tracked
/// in the nameTable.
StringRef ModuleEmitter::addName(ValueOrOp valueOrOp, StringRef name) {
  if (name.empty())
    name = "_T";

  // Check to see if this name is valid.  The first character cannot be a
  // number of other weird thing.  If it is, start with an underscore.
  if (!isalpha(name.front()) && name.front() != '_') {
    SmallString<16> tmpName("_");
    tmpName += name;
    return addName(valueOrOp, tmpName);
  }

  auto isValidVerilogCharacter = [](char ch) -> bool {
    return isalpha(ch) || isdigit(ch) || ch == '_';
  };

  // Check to see if the name consists of all-valid identifiers.  If not, we
  // need to escape them.
  for (char ch : name) {
    if (isValidVerilogCharacter(ch))
      continue;

    // Otherwise, we need to escape it.
    SmallString<16> tmpName;
    for (char ch : name) {
      if (isValidVerilogCharacter(ch))
        tmpName += ch;
      else if (ch == ' ')
        tmpName += '_';
      else {
        tmpName += llvm::utohexstr((unsigned char)ch);
      }
    }
    return addName(valueOrOp, tmpName);
  }

  // Get the list of reserved words we need to avoid.  We could prepopulate this
  // into the used words cache, but it is large and immutable, so we just query
  // it when needed.
  auto &reservedWords = getReservedWords();

  // Check to see if this name is available - if so, use it.
  if (!reservedWords.count(name)) {
    auto insertResult = usedNames.insert(name);
    if (insertResult.second) {
      if (valueOrOp)
        nameTable[valueOrOp] = &*insertResult.first;
      return insertResult.first->getKey();
    }
  }

  // If not, we need to auto-unique it.
  SmallVector<char, 16> nameBuffer(name.begin(), name.end());
  nameBuffer.push_back('_');
  auto baseSize = nameBuffer.size();

  // Try until we find something that works.
  while (1) {
    auto suffix = llvm::utostr(nextGeneratedNameID++);
    nameBuffer.append(suffix.begin(), suffix.end());
    name = StringRef(nameBuffer.data(), nameBuffer.size());

    if (!reservedWords.count(name)) {
      auto insertResult = usedNames.insert(name);
      if (insertResult.second) {
        if (valueOrOp)
          nameTable[valueOrOp] = &*insertResult.first;
        return insertResult.first->getKey();
      }
    }

    // Chop off the suffix and try again.
    nameBuffer.resize(baseSize);
  }
}

/// Return the location information as a (potentially empty) string.
std::string
ModuleEmitter::getLocationInfoAsString(const SmallPtrSet<Operation *, 8> &ops) {
  std::string resultStr;
  llvm::raw_string_ostream sstr(resultStr);

  // Multiple operations may come from the same location or may not have useful
  // location info.  Unique it now.
  SmallPtrSet<Attribute, 8> locations;
  for (auto *op : ops) {
    if (auto loc = op->getLoc().dyn_cast<FileLineColLoc>())
      locations.insert(loc);
  }

  auto printLoc = [&](FileLineColLoc loc) {
    sstr << loc.getFilename();
    if (auto line = loc.getLine()) {
      sstr << ':' << line;
      if (auto col = loc.getColumn())
        sstr << ':' << col;
    }
  };

  switch (locations.size()) {
  case 1:
    printLoc((*locations.begin()).cast<FileLineColLoc>());
    LLVM_FALLTHROUGH;
  case 0:
    return sstr.str();
  default:
    break;
  }

  // Sort the entries.
  SmallVector<FileLineColLoc, 8> locVector;
  locVector.reserve(locations.size());
  for (auto loc : locations)
    locVector.push_back(loc.cast<FileLineColLoc>());

  llvm::array_pod_sort(
      locVector.begin(), locVector.end(),
      [](const FileLineColLoc *lhs, const FileLineColLoc *rhs) -> int {
        if (auto fn = lhs->getFilename().compare(rhs->getFilename()))
          return fn;
        if (lhs->getLine() != rhs->getLine())
          return lhs->getLine() < rhs->getLine() ? -1 : 1;
        return lhs->getColumn() < rhs->getColumn() ? -1 : 1;
      });

  // The entries are sorted by filename, line, col.  Try to merge together
  // entries to reduce verbosity on the column info.
  StringRef lastFileName;
  for (size_t i = 0, e = locVector.size(); i != e;) {
    if (i != 0)
      sstr << ", ";

    // Print the filename if it changed.
    auto first = locVector[i];
    if (first.getFilename() != lastFileName) {
      lastFileName = first.getFilename();
      sstr << lastFileName;
    }

    // Scan for entires with the same file/line.
    size_t end = i + 1;
    while (end != e && first.getFilename() == locVector[end].getFilename() &&
           first.getLine() == locVector[end].getLine())
      ++end;

    // If we have one entry, print it normally.
    if (end == i + 1) {
      if (auto line = first.getLine()) {
        sstr << ':' << line;
        if (auto col = first.getColumn())
          sstr << ':' << col;
      }
      ++i;
      continue;
    }

    // Otherwise print a brace enclosed list.
    sstr << ':' << first.getLine() << ":{";
    while (i != end) {
      sstr << locVector[i++].getColumn();

      if (i != end)
        sstr << ',';
    }
    sstr << '}';
  }

  return sstr.str();
}

/// If we have location information for any of the specified operations,
/// aggregate it together and print a pretty comment specifying where the
/// operations came from.  In any case, print a newline.
void ModuleEmitter::emitLocationInfoAndNewLine(
    const SmallPtrSet<Operation *, 8> &ops) {
  auto locInfo = getLocationInfoAsString(ops);
  if (!locInfo.empty())
    os << "\t// " << locInfo;
  os << '\n';
}

//===----------------------------------------------------------------------===//
// Expression Emission
//===----------------------------------------------------------------------===//

namespace {

/// This enum keeps track of whether the emitted subexpression is signed or
/// unsigned as seen from the Verilog language perspective.
enum SubExprSignResult { IsSigned, IsUnsigned };

/// This is information precomputed about each subexpression in the tree we
/// are emitting as a unit.
struct SubExprInfo {
  /// The precedence of this expression.
  VerilogPrecedence precedence;

  /// The signedness of the expression.
  SubExprSignResult signedness;

  SubExprInfo(VerilogPrecedence precedence, SubExprSignResult signedness)
      : precedence(precedence), signedness(signedness) {}
};

enum SubExprSignRequirement { NoRequirement, RequireSigned, RequireUnsigned };

} // namespace

namespace {
/// This builds a recursively nested expression from an SSA use-def graph.  This
/// uses a post-order walk, but it needs to obey precedence and signedness
/// constraints that depend on the behavior of the child nodes.  To handle this,
/// we emit the characters to a SmallVector which allows us to emit a bunch of
/// stuff, then pre-insert parentheses and other things if we find out that it
/// was needed later.
class ExprEmitter : public TypeOpVisitor<ExprEmitter, SubExprInfo>,
                    public CombinationalVisitor<ExprEmitter, SubExprInfo>,
                    public Visitor<ExprEmitter, SubExprInfo> {
public:
  /// Create an ExprEmitter for the specified module emitter, and keeping track
  /// of any emitted expressions in the specified set.
  ExprEmitter(ModuleEmitter &emitter, SmallPtrSet<Operation *, 8> &emittedExprs)
      : emitter(emitter), emittedExprs(emittedExprs), os(resultBuffer) {}

  void emitExpression(Value exp, bool forceRootExpr, raw_ostream &os);

  /// Emit the specified expression and return it as a string.
  std::string emitExpressionToString(Value exp, VerilogPrecedence precedence);

  /// Do a best-effort job of looking through noop cast operations.
  Value lookThroughNoopCasts(Value value) {
    if (auto *op = value.getDefiningOp())
      if (isNoopCast(op) && !emitter.outOfLineExpressions.count(op))
        return lookThroughNoopCasts(op->getOperand(0));
    return value;
  }

  ModuleEmitter &emitter;

private:
  friend class TypeOpVisitor<ExprEmitter, SubExprInfo>;
  friend class CombinationalVisitor<ExprEmitter, SubExprInfo>;
  friend class Visitor<ExprEmitter, SubExprInfo>;

  /// Emit the specified value as a subexpression to the stream.
  SubExprInfo emitSubExpr(Value exp, VerilogPrecedence parenthesizeIfLooserThan,
                          SubExprSignRequirement signReq = NoRequirement);

  SubExprInfo visitUnhandledExpr(Operation *op);
  SubExprInfo visitInvalidComb(Operation *op) {
    return dispatchTypeOpVisitor(op);
  }
  SubExprInfo visitUnhandledComb(Operation *op) {
    return visitUnhandledExpr(op);
  }
  SubExprInfo visitInvalidTypeOp(Operation *op) {
    return dispatchSVVisitor(op);
  }
  SubExprInfo visitUnhandledTypeOp(Operation *op) {
    return visitUnhandledExpr(op);
  }
  SubExprInfo visitUnhandledSV(Operation *op) { return visitUnhandledExpr(op); }

  using Visitor::visitSV;

  SubExprInfo emitBinary(Operation *op, VerilogPrecedence prec,
                         const char *syntax,
                         SubExprSignRequirement operandSignReq = NoRequirement);

  SubExprInfo emitVariadic(Operation *op, VerilogPrecedence prec,
                           const char *syntax);

  SubExprInfo emitUnary(Operation *op, const char *syntax,
                        bool resultAlwaysUnsigned = false);

  SubExprInfo emitNoopCast(Operation *op) {
    return emitSubExpr(op->getOperand(0), LowestPrecedence);
  }

  SubExprInfo visitSV(GetModportOp op);
  SubExprInfo visitSV(ReadInterfaceSignalOp op);
  SubExprInfo visitSV(TextualValueOp op);

  // Noop cast operators.
  SubExprInfo visitSV(ReadInOutOp op) { return emitNoopCast(op); }
  SubExprInfo visitSV(ArrayIndexInOutOp op);

  // Other
  using TypeOpVisitor::visitTypeOp;
  SubExprInfo visitTypeOp(ArraySliceOp op);
  SubExprInfo visitTypeOp(ArrayGetOp op);
  SubExprInfo visitTypeOp(ArrayCreateOp op);
  SubExprInfo visitTypeOp(ArrayConcatOp op);
  SubExprInfo visitTypeOp(StructCreateOp op);
  SubExprInfo visitTypeOp(StructExtractOp op);
  SubExprInfo visitTypeOp(StructInjectOp op);

  // Comb Dialect Operations
  using CombinationalVisitor::visitComb;
  SubExprInfo visitComb(MuxOp op);
  SubExprInfo visitComb(ConstantOp op);
  SubExprInfo visitComb(AddOp op) { return emitVariadic(op, Addition, "+"); }
  SubExprInfo visitComb(SubOp op) { return emitBinary(op, Addition, "-"); }
  SubExprInfo visitComb(MulOp op) { return emitVariadic(op, Multiply, "*"); }
  SubExprInfo visitComb(DivUOp op) {
    return emitBinary(op, Multiply, "/", RequireUnsigned);
  }
  SubExprInfo visitComb(DivSOp op) {
    return emitBinary(op, Multiply, "/", RequireSigned);
  }
  SubExprInfo visitComb(ModUOp op) {
    return emitBinary(op, Multiply, "%", RequireUnsigned);
  }
  SubExprInfo visitComb(ModSOp op) {
    return emitBinary(op, Multiply, "%", RequireSigned);
  }
  SubExprInfo visitComb(ShlOp op) { return emitBinary(op, Shift, "<<"); }
  SubExprInfo visitComb(ShrUOp op) {
    // >> in Verilog is always an unsigned right shift.
    return emitBinary(op, Shift, ">>");
  }
  SubExprInfo visitComb(ShrSOp op) {
    // >>> is only an arithmetic shift right when both operands are signed.
    // Otherwise it does a logical shift.
    return emitBinary(op, Shift, ">>>", RequireSigned);
  }
  SubExprInfo visitComb(AndOp op) { return emitVariadic(op, And, "&"); }
  SubExprInfo visitComb(OrOp op) { return emitVariadic(op, Or, "|"); }
  SubExprInfo visitComb(XorOp op) {
    if (op.getNumOperands() == 2)
      if (auto cst =
              dyn_cast_or_null<ConstantOp>(op.getOperand(1).getDefiningOp()))
        if (cst.getValue().isAllOnesValue())
          return emitUnary(op, "~");

    return emitVariadic(op, Xor, "^");
  }

  // SystemVerilog spec 11.8.1: "Reduction operator results are unsigned,
  // regardless of the operands."
  SubExprInfo visitComb(AndROp op) { return emitUnary(op, "&", true); }
  SubExprInfo visitComb(OrROp op) { return emitUnary(op, "|", true); }
  SubExprInfo visitComb(XorROp op) { return emitUnary(op, "^", true); }

  SubExprInfo visitComb(SExtOp op);
  SubExprInfo visitComb(ConcatOp op);
  SubExprInfo visitComb(ExtractOp op);
  SubExprInfo visitComb(ICmpOp op);

  SubExprInfo visitComb(BitcastOp op);

private:
  /// This is set (before a visit method is called) if emitSubExpr would
  /// prefer to get an output of a specific sign.  This is a hint to cause the
  /// visitor to change its emission strategy, but the visit method can ignore
  /// it without a correctness problem.
  SubExprSignRequirement signPreference = NoRequirement;

  SmallPtrSet<Operation *, 8> &emittedExprs;
  SmallString<128> resultBuffer;
  llvm::raw_svector_ostream os;
};
} // end anonymous namespace

/// Emit the specified value as an expression.  If this is an inline-emitted
/// expression, we emit that expression, otherwise we emit a reference to the
/// already computed name.  If 'forceRootExpr' is true, then this emits an
/// expression even if we typically don't do it inline.
///
void ExprEmitter::emitExpression(Value exp, bool forceRootExpr,
                                 raw_ostream &os) {
  // Emit the expression.
  emitSubExpr(exp, forceRootExpr ? ForceEmitMultiUse : LowestPrecedence);

  // Once the expression is done, we can emit the result to the stream.
  os << resultBuffer;
}

/// Emit the specified expression and return it as a string.
std::string ExprEmitter::emitExpressionToString(Value exp,
                                                VerilogPrecedence precedence) {
  emitSubExpr(exp, precedence);
  return std::string(resultBuffer.begin(), resultBuffer.end());
}

SubExprInfo ExprEmitter::emitBinary(Operation *op, VerilogPrecedence prec,
                                    const char *syntax,
                                    SubExprSignRequirement operandSignReq) {
  auto lhsInfo = emitSubExpr(op->getOperand(0), prec, operandSignReq);
  os << ' ' << syntax << ' ';

  // The precedence of the RHS operand must be tighter than this operator if
  // they have a different opcode in order to handle things like "x-(a+b)".
  // This isn't needed on the LHS, because the relevant Verilog operators are
  // left-associative.
  //
  auto *rhsOperandOp = lookThroughNoopCasts(op->getOperand(1)).getDefiningOp();
  auto rhsPrec = VerilogPrecedence(prec - 1);
  if (rhsOperandOp && op->getName() == rhsOperandOp->getName())
    rhsPrec = prec;

  auto rhsInfo = emitSubExpr(op->getOperand(1), rhsPrec, operandSignReq);

  // SystemVerilog 11.8.1 says that the result of a binary expression is signed
  // only if both operands are signed.
  SubExprSignResult signedness = IsUnsigned;
  if (lhsInfo.signedness == IsSigned && rhsInfo.signedness == IsSigned)
    signedness = IsSigned;

  return {prec, signedness};
}

SubExprInfo ExprEmitter::emitVariadic(Operation *op, VerilogPrecedence prec,
                                      const char *syntax) {
  // The result is signed if all the subexpressions are signed.
  SubExprSignResult sign = IsSigned;
  interleave(
      op->getOperands().begin(), op->getOperands().end(),
      [&](Value v1) {
        if (emitSubExpr(v1, prec).signedness != IsSigned)
          sign = IsUnsigned;
      },
      [&] { os << ' ' << syntax << ' '; });

  return {prec, sign};
}

SubExprInfo ExprEmitter::emitUnary(Operation *op, const char *syntax,
                                   bool resultAlwaysUnsigned) {
  os << syntax;
  auto signedness = emitSubExpr(op->getOperand(0), Unary).signedness;
  return {Unary, resultAlwaysUnsigned ? IsUnsigned : signedness};
}

/// Emit the specified value as a subexpression to the stream.
SubExprInfo ExprEmitter::emitSubExpr(Value exp,
                                     VerilogPrecedence parenthesizeIfLooserThan,
                                     SubExprSignRequirement signRequirement) {
  auto *op = exp.getDefiningOp();
  bool shouldEmitInlineExpr = op && isVerilogExpression(op);

  // Don't emit this expression inline if it has multiple uses.
  if (shouldEmitInlineExpr && parenthesizeIfLooserThan != ForceEmitMultiUse &&
      emitter.outOfLineExpressions.count(op))
    shouldEmitInlineExpr = false;

  // If this is a non-expr or shouldn't be done inline, just refer to its name.
  if (!shouldEmitInlineExpr) {
    // All wires are declared as unsigned, so if the client needed it signed,
    // emit a conversion.
    if (signRequirement == RequireSigned) {
      os << "$signed(" << emitter.getName(exp) << ')';
      return {Symbol, IsSigned};
    }

    os << emitter.getName(exp);
    return {Symbol, IsUnsigned};
  }

  unsigned subExprStartIndex = resultBuffer.size();

  // Inform the visit method about the preferred sign we want from the result.
  // It may choose to ignore this, but some emitters can change behavior based
  // on contextual desired sign.
  signPreference = signRequirement;

  // Okay, this is an expression we should emit inline.  Do this through our
  // visitor.
  auto expInfo = dispatchCombinationalVisitor(exp.getDefiningOp());

  // Check cases where we have to insert things before the expression now that
  // we know things about it.
  auto addPrefix = [&](StringRef prefix) {
    resultBuffer.insert(resultBuffer.begin() + subExprStartIndex,
                        prefix.begin(), prefix.end());
  };
  if (signRequirement == RequireSigned && expInfo.signedness == IsUnsigned) {
    addPrefix("$signed(");
    os << ')';
    expInfo.signedness = IsSigned;
  } else if (signRequirement == RequireUnsigned &&
             expInfo.signedness == IsSigned) {
    addPrefix("$unsigned(");
    os << ')';
    expInfo.signedness = IsUnsigned;
  } else if (expInfo.precedence > parenthesizeIfLooserThan) {
    // If this subexpression would bind looser than the expression it is bound
    // into, then we need to parenthesize it.  Insert the parentheses
    // retroactively.
    addPrefix("(");
    os << ')';
    // Reset the precedence to the () level.
    expInfo.precedence = Selection;
  }

  // Remember that we emitted this.
  emittedExprs.insert(exp.getDefiningOp());
  return expInfo;
}

SubExprInfo ExprEmitter::visitComb(SExtOp op) {
  auto inWidth = op.getOperand().getType().getIntOrFloatBitWidth();
  auto destWidth = op.getType().getIntOrFloatBitWidth();

  // Handle sign extend from a single bit in a pretty way.
  if (inWidth == 1) {
    os << '{' << destWidth << '{';
    emitSubExpr(op.getOperand(), LowestPrecedence);
    os << "}}";
    return {Unary, IsUnsigned};
  }

  // Otherwise, this is a sign extension of a general expression.
  os << "{{" << (destWidth - inWidth) << '{';
  emitSubExpr(op.getOperand(), Unary);
  os << '[' << (inWidth - 1) << "]}}, ";
  emitSubExpr(op.getOperand(), LowestPrecedence);
  os << '}';
  return {Unary, IsUnsigned};
}

SubExprInfo ExprEmitter::visitComb(ConcatOp op) {
  // If all of the operands are the same, we emit this as a SystemVerilog
  // replicate operation, ala SV Spec 11.4.12.1.
  auto firstOperand = op.getOperand(0);
  bool allSame = llvm::all_of(op.getOperands(), [&firstOperand](auto operand) {
    return operand == firstOperand;
  });

  if (allSame) {
    os << '{' << op.getNumOperands() << '{';
    emitSubExpr(firstOperand, LowestPrecedence);
    os << "}}";
    return {Unary, IsUnsigned};
  }

  os << '{';
  llvm::interleaveComma(op.getOperands(), os,
                        [&](Value v) { emitSubExpr(v, LowestPrecedence); });

  os << '}';
  return {Unary, IsUnsigned};
}

SubExprInfo ExprEmitter::visitComb(BitcastOp op) {
  // NOTE: Bitcasts are always emitted out-of-line with their own wire
  // declaration. SystemVerilog uses the wire declaration to know what type this
  // value is being casted to.
  Type toType = op.getType();
  if (!haveMatchingDims(toType, op.input().getType(), op.getLoc())) {
    os << "/*cast(bit";
    emitTypeDims(toType, op.getLoc(), os);
    os << ")*/";
  }
  return emitSubExpr(op.input(), LowestPrecedence);
}

SubExprInfo ExprEmitter::visitComb(ICmpOp op) {
  const char *symop[] = {"==", "!=", "<",  "<=", ">",
                         ">=", "<",  "<=", ">",  ">="};
  SubExprSignRequirement signop[] = {
      // Equality
      NoRequirement, NoRequirement,
      // Signed Comparisons
      RequireSigned, RequireSigned, RequireSigned, RequireSigned,
      // Unsigned Comparisons
      RequireUnsigned, RequireUnsigned, RequireUnsigned, RequireUnsigned};

  auto pred = static_cast<uint64_t>(op.predicate());
  assert(pred < sizeof(symop) / sizeof(symop[0]));
  auto result = emitBinary(op, Comparison, symop[pred], signop[pred]);

  // SystemVerilog 11.8.1: "Comparison... operator results are unsigned,
  // regardless of the operands".
  result.signedness = IsUnsigned;
  return result;
}

SubExprInfo ExprEmitter::visitComb(ExtractOp op) {
  unsigned loBit = op.lowBit();
  unsigned hiBit = loBit + op.getType().getWidth() - 1;

  auto x = emitSubExpr(op.input(), LowestPrecedence);
  assert(x.precedence == Symbol &&
         "should be handled by isExpressionUnableToInline");

  // If we're extracting the whole input, just return it.  This is valid but
  // non-canonical IR, and we don't want to generate invalid Verilog.
  if (loBit == 0 && op.input().getType().getIntOrFloatBitWidth() == hiBit + 1)
    return x;

  os << '[' << hiBit;
  if (hiBit != loBit) // Emit x[4] instead of x[4:4].
    os << ':' << loBit;
  os << ']';
  return {Unary, IsUnsigned};
}

SubExprInfo ExprEmitter::visitSV(GetModportOp op) {
  os << emitter.getName(op.iface()) + "." + op.field();
  return {Unary, IsUnsigned};
}

SubExprInfo ExprEmitter::visitSV(ReadInterfaceSignalOp op) {
  os << emitter.getName(op.iface()) + "." + op.signalName();
  return {Unary, IsUnsigned};
}

SubExprInfo ExprEmitter::visitSV(TextualValueOp op) {
  os << op.string();
  return {Unary, IsUnsigned};
}

SubExprInfo ExprEmitter::visitComb(ConstantOp op) {
  bool isNegated = false;
  const APInt &value = op.getValue();
  // If this is a negative signed number and not MININT (e.g. -128), then print
  // it as a negated positive number.
  if (signPreference == RequireSigned && value.isNegative() &&
      !value.isMinSignedValue()) {
    os << '-';
    isNegated = true;
  }

  os << op.getType().getWidth() << '\'';

  // Emit this as a signed constant if the caller would prefer that.
  if (signPreference == RequireSigned)
    os << 's';
  os << 'h';

  // Print negated if required.
  SmallString<32> valueStr;
  if (isNegated) {
    (-value).toStringUnsigned(valueStr, 16);
  } else {
    value.toStringUnsigned(valueStr, 16);
  }
  os << valueStr;
  return {Unary, signPreference == RequireSigned ? IsSigned : IsUnsigned};
}

// 11.5.1 "Vector bit-select and part-select addressing" allows a '+:' syntax
// for slicing operations.
SubExprInfo ExprEmitter::visitTypeOp(ArraySliceOp op) {
  auto arrayPrec = emitSubExpr(op.input(), Selection);

  unsigned dstWidth = op.getType().getSize();
  os << '[';
  emitSubExpr(op.lowIndex(), LowestPrecedence);
  os << "+:" << dstWidth << ']';
  return {Selection, arrayPrec.signedness};
}

SubExprInfo ExprEmitter::visitTypeOp(ArrayGetOp op) {
  emitSubExpr(op.input(), Selection);
  os << '[';
  emitSubExpr(op.index(), LowestPrecedence);
  os << ']';
  return {Selection, IsUnsigned};
}

// Syntax from: section 5.11 "Array literals".
SubExprInfo ExprEmitter::visitTypeOp(ArrayCreateOp op) {
  os << '{';
  llvm::interleaveComma(op.inputs(), os, [&](Value operand) {
    os << "{";
    emitSubExpr(operand, LowestPrecedence);
    os << "}";
  });
  os << '}';
  return {Unary, IsUnsigned};
}

SubExprInfo ExprEmitter::visitTypeOp(ArrayConcatOp op) {
  os << '{';
  llvm::interleaveComma(op.getOperands(), os,
                        [&](Value v) { emitSubExpr(v, LowestPrecedence); });
  os << '}';
  return {Unary, IsUnsigned};
}

SubExprInfo ExprEmitter::visitSV(ArrayIndexInOutOp op) {
  auto arrayPrec = emitSubExpr(op.input(), Selection);
  os << '[';
  emitSubExpr(op.index(), LowestPrecedence);
  os << ']';
  return {Selection, arrayPrec.signedness};
}

SubExprInfo ExprEmitter::visitComb(MuxOp op) {
  // The ?: operator is right associative.
  emitSubExpr(op.cond(), VerilogPrecedence(Conditional - 1));
  os << " ? ";
  auto lhsInfo =
      emitSubExpr(op.trueValue(), VerilogPrecedence(Conditional - 1));
  os << " : ";
  auto rhsInfo = emitSubExpr(op.falseValue(), Conditional);

  SubExprSignResult signedness = IsUnsigned;
  if (lhsInfo.signedness == IsSigned && rhsInfo.signedness == IsSigned)
    signedness = IsSigned;

  return {Conditional, signedness};
}

SubExprInfo ExprEmitter::visitTypeOp(StructCreateOp op) {
  StructType stype = op.getType().cast<StructType>();
  os << "'{";
  size_t i = 0;
  llvm::interleaveComma(stype.getElements(), os,
                        [&](const StructType::FieldInfo &field) {
                          os << field.name << ": ";
                          emitSubExpr(op.getOperand(i++), Selection);
                        });
  os << '}';
  return {Unary, IsUnsigned};
}

SubExprInfo ExprEmitter::visitTypeOp(StructExtractOp op) {
  emitSubExpr(op.input(), Selection);
  os << '.' << op.field();
  return {Selection, IsUnsigned};
}

SubExprInfo ExprEmitter::visitTypeOp(StructInjectOp op) {
  StructType stype = op.getType().cast<StructType>();
  os << "'{";
  llvm::interleaveComma(stype.getElements(), os,
                        [&](const StructType::FieldInfo &field) {
                          os << field.name << ": ";
                          if (field.name == op.field()) {
                            emitSubExpr(op.newValue(), Selection);
                          } else {
                            emitSubExpr(op.input(), Selection);
                            os << '.' << field.name;
                          }
                        });
  os << '}';
  return {Selection, IsUnsigned};
}

SubExprInfo ExprEmitter::visitUnhandledExpr(Operation *op) {
  emitter.emitOpError(op, "cannot emit this expression to Verilog");
  os << "<<unsupported expr: " << op->getName().getStringRef() << ">>";
  return {Symbol, IsUnsigned};
}

//===----------------------------------------------------------------------===//
// Statements
//===----------------------------------------------------------------------===//

/// Emit the specified value as an expression.  If this is an inline-emitted
/// expression, we emit that expression, otherwise we emit a reference to the
/// already computed name.  If 'forceRootExpr' is true, then this emits an
/// expression even if we typically don't do it inline.
///
void ModuleEmitter::emitExpression(Value exp,
                                   SmallPtrSet<Operation *, 8> &emittedExprs,
                                   bool forceRootExpr) {
  ExprEmitter(*this, emittedExprs).emitExpression(exp, forceRootExpr, os);
}

/// Emit the specified expression and return it as a string.
std::string
ModuleEmitter::emitExpressionToString(Value exp,
                                      SmallPtrSet<Operation *, 8> &emittedExprs,
                                      VerilogPrecedence precedence) {
  return ExprEmitter(*this, emittedExprs)
      .emitExpressionToString(exp, precedence);
}

void ModuleEmitter::emitStatementExpression(Operation *op) {
  // This is invoked for expressions that have a non-single use.  This could
  // either be because they are dead or because they have multiple uses.
  if (op->getResult(0).use_empty()) {
    indent() << "// Unused: ";
  } else if (isZeroBitType(op->getResult(0).getType())) {
    indent() << "// Zero width: ";
  } else if (emitInlineLogicDecls && !outOfLineExpresssionDecls.count(op)) {
    indent() << getVerilogDeclWord(op) << " ";
    emitTypeDimWithSpaceIfNeeded(op->getResult(0).getType(), op->getLoc(), os);
    os << getName(op->getResult(0)) << " = ";
  } else {
    indent() << "assign " << getName(op->getResult(0)) << " = ";
  }
  SmallPtrSet<Operation *, 8> emittedExprs;
  emitExpression(op->getResult(0), emittedExprs, /*forceRootExpr=*/true);
  os << ';';
  emitLocationInfoAndNewLine(emittedExprs);
}

void ModuleEmitter::visitMerge(MergeOp op) {
  SmallPtrSet<Operation *, 8> ops;

  // Emit "a = rtl.merge x, y, z" as:
  //   assign a = x;
  //   assign a = y;
  //   assign a = z;
  for (auto operand : op.getOperands()) {
    ops.insert(op);
    indent() << "assign " << getName(op) << " = ";
    emitExpression(operand, ops);
    os << ';';
    emitLocationInfoAndNewLine(ops);
    ops.clear();
  }
}

LogicalResult ModuleEmitter::visitSV(TypeDefOp op) {
  indent() << "typedef ";
  ::printPackedType(op.type(), os, op.getLoc(), false, '\n');
  os << ' ' << op.sym_name() << ";\n";
  return success();
}

LogicalResult ModuleEmitter::visitSV(ConnectOp op) {
  SmallPtrSet<Operation *, 8> ops;
  ops.insert(op);

  indent() << "assign ";
  emitExpression(op.dest(), ops);
  os << " = ";
  emitExpression(op.src(), ops);
  os << ';';
  emitLocationInfoAndNewLine(ops);
  return success();
}

LogicalResult ModuleEmitter::visitSV(BPAssignOp op) {
  SmallPtrSet<Operation *, 8> ops;
  ops.insert(op);

  indent();
  emitExpression(op.dest(), ops);
  os << " = ";
  emitExpression(op.src(), ops);
  os << ';';
  emitLocationInfoAndNewLine(ops);
  return success();
}

LogicalResult ModuleEmitter::visitSV(PAssignOp op) {
  SmallPtrSet<Operation *, 8> ops;
  ops.insert(op);

  indent();
  emitExpression(op.dest(), ops);
  os << " <= ";
  emitExpression(op.src(), ops);
  os << ';';
  emitLocationInfoAndNewLine(ops);
  return success();
}

LogicalResult ModuleEmitter::visitSV(AliasOp op) {
  SmallPtrSet<Operation *, 8> ops;
  ops.insert(op);

  indent() << "alias ";
  llvm::interleave(
      op.getOperands(), os, [&](Value v) { emitExpression(v, ops); }, " = ");
  os << ';';
  emitLocationInfoAndNewLine(ops);
  return success();
}

/// For OutputOp we put "assign" statements at the end of the Verilog module to
/// assign the module outputs to intermediate wires.
LogicalResult ModuleEmitter::visitStmt(OutputOp op) {
  SmallPtrSet<Operation *, 8> ops;

  SmallVector<ModulePortInfo, 8> ports;
  RTLModuleOp parent = op->getParentOfType<RTLModuleOp>();
  parent.getPortInfo(ports);
  size_t operandIndex = 0;
  for (ModulePortInfo port : ports) {
    if (!port.isOutput())
      continue;
    ops.clear();
    ops.insert(op);
    indent();
    if (isZeroBitType(port.type))
      os << "// Zero width: ";
    os << "assign " << outputNames[port.argNum] << " = ";
    emitExpression(op.getOperand(operandIndex), ops);
    os << ';';
    emitLocationInfoAndNewLine(ops);
    ++operandIndex;
  }
  return success();
}

LogicalResult ModuleEmitter::visitSV(FWriteOp op) {
  SmallPtrSet<Operation *, 8> ops;
  ops.insert(op);

  indent() << "$fwrite(32'h80000002, \"";
  os.write_escaped(op.string());
  os << '"';

  for (auto operand : op.operands()) {
    os << ", " << emitExpressionToString(operand, ops);
  }
  os << ");";
  emitLocationInfoAndNewLine(ops);
  return success();
}

LogicalResult ModuleEmitter::visitSV(FatalOp op) {
  SmallPtrSet<Operation *, 8> ops;
  ops.insert(op);
  indent() << "$fatal;";
  emitLocationInfoAndNewLine(ops);
  return success();
}

LogicalResult ModuleEmitter::visitSV(VerbatimOp op) {
  SmallPtrSet<Operation *, 8> ops;
  ops.insert(op);

  // Drop an extraneous \n off the end of the string if present.
  StringRef string = op.string();
  if (string.endswith("\n"))
    string = string.drop_back();

  // Emit each \n separated piece of the string with each piece properly
  // indented.  The convention is to not emit the \n so
  // emitLocationInfoAndNewLine can do that for the last line.
  bool isFirst = true;
  indent();

  // Emit each line of the string at a time.
  while (!string.empty()) {
    auto lhsRhs = string.split('\n');
    if (isFirst)
      isFirst = false;
    else {
      os << '\n';
      indent();
    }

    StringRef line = lhsRhs.first;

    // Perform operand substitions as we emit the line string.  We turn {{42}}
    // into the value of operand 42.

    // Scan 'line' for a substitution, emitting any non-substitution prefix,
    // then the mentioned operand, chopping the relevant text off 'line' and
    // returning true.  This returns false if no substitution is found.
    auto emitUntilSubstitution = [&](size_t next = 0) -> bool {
      size_t start = 0;
      while (1) {
        next = line.find("{{", next);
        if (next == StringRef::npos)
          return false;

        // Check to make sure we have a number followed by }}.  If not, we
        // ignore the {{ sequence as something that could happen in Verilog.
        next += 2;
        start = next;
        while (next < line.size() && isdigit(line[next]))
          ++next;
        // We need at least one digit.
        if (start == next)
          continue;

        // We must have a }} right after the digits.
        if (!line.substr(next).startswith("}}"))
          continue;

        // We must be able to decode the integer into an unsigned.
        unsigned operandNo = 0;
        if (line.drop_front(start)
                .take_front(next - start)
                .getAsInteger(10, operandNo)) {
          op.emitError("operand substitution too large");
          continue;
        }
        next += 2;

        if (operandNo >= op.operands().size()) {
          op.emitError("operand " + llvm::utostr(operandNo) + " isn't valid");
          continue;
        }

        // Emit any text before the substitution.
        os << line.take_front(start - 2);

        // Emit the operand.
        os << emitExpressionToString(op.operands()[operandNo], ops);

        // Forget about the part we emitted.
        line = line.drop_front(next);
        return true;
      }
    };

    // Emit all the substitutions.
    while (emitUntilSubstitution())
      ;

    // Emit any text after the last substitution.
    os << line;
    string = lhsRhs.second;
  }

  emitLocationInfoAndNewLine(ops);
  return success();
}

LogicalResult ModuleEmitter::visitSV(FinishOp op) {
  SmallPtrSet<Operation *, 8> ops;
  ops.insert(op);
  indent() << "$finish;";
  emitLocationInfoAndNewLine(ops);
  return success();
}

LogicalResult ModuleEmitter::visitSV(AssertOp op) {
  SmallPtrSet<Operation *, 8> ops;
  ops.insert(op);
  indent() << "assert(" << emitExpressionToString(op.predicate(), ops) << ");";
  emitLocationInfoAndNewLine(ops);
  return success();
}

LogicalResult ModuleEmitter::visitSV(AssumeOp op) {
  SmallPtrSet<Operation *, 8> ops;
  ops.insert(op);
  indent() << "assume(" << emitExpressionToString(op.property(), ops) << ");";
  emitLocationInfoAndNewLine(ops);
  return success();
}

LogicalResult ModuleEmitter::visitSV(CoverOp op) {
  SmallPtrSet<Operation *, 8> ops;
  ops.insert(op);
  indent() << "cover(" << emitExpressionToString(op.property(), ops) << ");";
  emitLocationInfoAndNewLine(ops);
  return success();
}

LogicalResult ModuleEmitter::visitSV(IfDefOp op) {
  auto cond = op.cond();

  if (cond.startswith("!"))
    indent() << "`ifndef " << cond.drop_front(1);
  else
    indent() << "`ifdef " << cond;

  SmallPtrSet<Operation *, 8> ops;
  ops.insert(op);
  emitLocationInfoAndNewLine(ops);

  addIndent();
  for (auto &o : op.getThenBlock()->without_terminator())
    emitOperation(&o);
  reduceIndent();

  if (op.hasElse()) {
    indent() << "`else\n";
    addIndent();
    for (auto &o : op.getElseBlock()->without_terminator())
      emitOperation(&o);
    reduceIndent();
  }

  indent() << "`endif\n";
  return success();
}

/// Emit the body of a control flow statement that is surrounded by begin/end
/// markers if non-singular.  If the control flow construct is multi-line and
/// if multiLineComment is non-null, the string is included in a comment after
/// the 'end' to make it easier to associate.
static void emitBeginEndRegion(Block *block,
                               SmallPtrSet<Operation *, 8> &locationOps,
                               ModuleEmitter &emitter,
                               StringRef multiLineComment = StringRef()) {
  auto isSingleVerilogStatement = [&](Operation &op) {
    // Not all expressions and statements are guaranteed to emit a single
    // Verilog statement (for the purposes of if statements).  Just do a simple
    // check here for now.  This can be improved over time.
    return isa<FWriteOp>(op) || isa<FinishOp>(op) || isa<FatalOp>(op) ||
           isa<AssertOp>(op) || isa<AssumeOp>(op) || isa<CoverOp>(op) ||
           isa<BPAssignOp>(op) || isa<PAssignOp>(op) || isa<ConnectOp>(op);
  };

  // Determine if we can omit the begin/end keywords.
  bool hasOneStmt = llvm::hasSingleElement(block->without_terminator()) &&
                    isSingleVerilogStatement(block->front());
  if (!hasOneStmt)
    emitter.os << " begin";
  emitter.emitLocationInfoAndNewLine(locationOps);

  emitter.addIndent();
  for (auto &op : block->without_terminator())
    emitter.emitOperation(&op);
  emitter.reduceIndent();

  if (!hasOneStmt) {
    emitter.indent() << "end";
    if (!multiLineComment.empty())
      emitter.os << " // " << multiLineComment;
    emitter.os << '\n';
  }
}

LogicalResult ModuleEmitter::visitSV(IfOp op) {
  SmallPtrSet<Operation *, 8> ops;
  ops.insert(op);

  indent() << "if (" << emitExpressionToString(op.cond(), ops) << ')';
  emitBeginEndRegion(op.getThenBlock(), ops, *this);
  if (op.hasElse()) {
    indent() << "else";
    emitBeginEndRegion(op.getElseBlock(), ops, *this);
  }
  return success();
}

LogicalResult ModuleEmitter::visitSV(AlwaysOp op) {
  SmallPtrSet<Operation *, 8> ops;
  ops.insert(op);

  auto printEvent = [&](AlwaysOp::Condition cond) {
    os << stringifyEventControl(cond.event) << ' '
       << emitExpressionToString(cond.value, ops);
  };

  switch (op.getNumConditions()) {
  case 0:
    indent() << "always @*";
    break;
  case 1:
    indent() << "always @(";
    printEvent(op.getCondition(0));
    os << ')';
    break;
  default:
    indent() << "always @(";
    printEvent(op.getCondition(0));
    for (size_t i = 1, e = op.getNumConditions(); i != e; ++i) {
      os << " or ";
      printEvent(op.getCondition(i));
    }
    os << ')';
    break;
  }

  // Build the comment string, leave out the signal expressions (since they
  // can be large).
  std::string comment;
  if (op.getNumConditions() == 0) {
    comment = "always @*";
  } else {
    comment = "always @(";
    llvm::interleave(
        op.events(),
        [&](Attribute eventAttr) {
          auto event = EventControl(eventAttr.cast<IntegerAttr>().getInt());
          comment += stringifyEventControl(event);
        },
        [&]() { comment += ", "; });
    comment += ')';
  }

  emitBeginEndRegion(op.getBodyBlock(), ops, *this, comment);
  return success();
}

LogicalResult ModuleEmitter::visitSV(AlwaysFFOp op) {
  SmallPtrSet<Operation *, 8> ops;
  ops.insert(op);

  indent() << "always_ff @(" << stringifyEventControl(op.clockEdge()) << " "
           << emitExpressionToString(op.clock(), ops);
  if (op.resetStyle() == ResetType::AsyncReset) {
    os << " or " << stringifyEventControl(*op.resetEdge()) << " "
       << emitExpressionToString(op.reset(), ops);
  }
  os << ')';

  // Build the comment string, leave out the signal expressions (since they
  // can be large).
  std::string comment;
  comment = "always_ff @(";
  comment += stringifyEventControl(op.clockEdge());
  if (op.resetStyle() == ResetType::AsyncReset) {
    comment += " or ";
    comment += stringifyEventControl(*op.resetEdge());
  }
  comment += ')';

  if (op.resetStyle() == ResetType::NoReset)
    emitBeginEndRegion(op.getBodyBlock(), ops, *this, comment);
  else {
    os << " begin";
    emitLocationInfoAndNewLine(ops);
    addIndent();

    indent() << "if (";
    // Negative edge async resets need to invert the reset condition.  This is
    // noted in the op description.
    if (op.resetStyle() == ResetType::AsyncReset &&
        *op.resetEdge() == EventControl::AtNegEdge)
      os << "!";
    os << emitExpressionToString(op.reset(), ops) << ')';
    emitBeginEndRegion(op.getResetBlock(), ops, *this);
    indent() << "else";
    emitBeginEndRegion(op.getBodyBlock(), ops, *this);

    reduceIndent();

    indent() << "end";
    os << " // " << comment;
    os << '\n';
  }
  return success();
}

LogicalResult ModuleEmitter::visitSV(InitialOp op) {
  SmallPtrSet<Operation *, 8> ops;
  ops.insert(op);

  indent() << "initial";
  emitBeginEndRegion(op.getBodyBlock(), ops, *this, "initial");
  return success();
}

LogicalResult ModuleEmitter::visitStmt(InstanceOp op) {
  SmallPtrSet<Operation *, 8> ops;
  ops.insert(op);

  auto *moduleOp = op.getReferencedModule();
  assert(moduleOp && "Invalid IR");

  // If this is a reference to an external module with a hard coded Verilog
  // name, then use it here.  This is a hack because we lack proper support for
  // parameterized modules in the RTL dialect.
  if (auto extMod = dyn_cast<RTLModuleExternOp>(moduleOp)) {
    indent() << extMod.getVerilogModuleName();
  } else {
    indent() << op.moduleName();
  }

  // Helper that prints a parameter constant value in a Verilog compatible way.
  auto printParmValue = [&](Attribute value) {
    if (auto intAttr = value.dyn_cast<IntegerAttr>()) {
      IntegerType intTy = intAttr.getType().cast<IntegerType>();
      SmallString<20> numToPrint;
      intAttr.getValue().toString(numToPrint, 10, intTy.isSigned());
      os << intTy.getWidth() << "'d" << numToPrint;
    } else if (auto strAttr = value.dyn_cast<StringAttr>()) {
      os << '"';
      os.write_escaped(strAttr.getValue());
      os << '"';
    } else if (auto fpAttr = value.dyn_cast<FloatAttr>()) {
      // TODO: relying on float printing to be precise is not a good idea.
      os << fpAttr.getValueAsDouble();
    } else {
      os << "<<UNKNOWN MLIRATTR: " << value << ">>";
      emitOpError(op, "unknown extmodule parameter value");
    }
  };

  // If this is a parameterized module, then emit the parameters.
  if (auto paramDictOpt = op.parameters()) {
    DictionaryAttr paramDict = paramDictOpt.getValue();
    if (!paramDict.empty()) {
      os << " #(\n";
      llvm::interleave(
          paramDict, os,
          [&](NamedAttribute elt) {
            os.indent(state.currentIndent + 2) << '.' << elt.first << '(';
            printParmValue(elt.second);
            os << ')';
          },
          ",\n");
      os << '\n';
      indent() << ')';
    }
  }

  os << ' ' << getName(ValueOrOp(op)) << " (";

  SmallVector<ModulePortInfo, 8> portInfo;
  getModulePortInfo(moduleOp, portInfo);

  // Get the max port name length so we can align the '('.
  size_t maxNameLength = 0;
  for (auto &elt : portInfo) {
    maxNameLength = std::max(maxNameLength, elt.getName().size());
  }

  // Emit the argument and result ports.
  auto opArgs = op.inputs();
  auto opResults = op.getResults();
  bool isFirst = true; // True until we print a port.
  for (auto &elt : portInfo) {
    // Figure out which value we are emitting.
    Value portVal = elt.isOutput() ? opResults[elt.argNum] : opArgs[elt.argNum];
    bool isZeroWidth = isZeroBitType(elt.type);

    // Decide if we should print a comma.  We can't do this if we're the first
    // port or if all the subsequent ports are zero width.
    if (!isFirst) {
      bool shouldPrintComma = true;
      if (isZeroWidth) {
        shouldPrintComma = false;
        for (size_t i = (&elt - portInfo.data()) + 1, e = portInfo.size();
             i != e; ++i)
          if (!isZeroBitType(portInfo[i].type)) {
            shouldPrintComma = true;
            break;
          }
      }

      if (shouldPrintComma)
        os << ',';
    }
    emitLocationInfoAndNewLine(ops);

    // Emit the port's name.
    indent();
    if (!isZeroWidth) {
      // If this is a real port we're printing, then it isn't the first one. Any
      // subsequent ones will need a comma.
      isFirst = false;
      os << "  ";
    } else {
      // We comment out zero width ports, so their presence and initializer
      // expressions are still emitted textually.
      os << "//";
    }

    os << '.' << elt.getName();
    os.indent(maxNameLength - elt.getName().size()) << " (";

    // Emit the value as an expression.
    ops.clear();
    emitExpression(portVal, ops);
    os << ')';
  }
  if (!isFirst) {
    emitLocationInfoAndNewLine(ops);
    ops.clear();
    indent();
  }
  os << ");";
  emitLocationInfoAndNewLine(ops);
  return success();
}

LogicalResult ModuleEmitter::visitSV(InterfaceOp op) {
  os << "interface " << op.sym_name() << ";\n";

  addIndent();
  for (auto &o : op.getBodyBlock()->without_terminator())
    emitOperation(&o);
  reduceIndent();

  os << "endinterface\n\n";
  return success();
}

LogicalResult ModuleEmitter::visitSV(InterfaceSignalOp op) {
  if (!isZeroBitType(op.type()))
    indent() << "logic ";
  else
    indent() << "// Zero width: logic ";

  emitTypeDimWithSpaceIfNeeded(op.type(), op.getLoc(), os);
  os << op.sym_name() << ";\n";
  return success();
}

LogicalResult ModuleEmitter::visitSV(InterfaceModportOp op) {
  indent() << "modport " << op.sym_name() << '(';

  llvm::interleaveComma(op.ports(), os, [&](const Attribute &portAttr) {
    auto port = portAttr.cast<ModportStructAttr>();
    os << port.direction().getValue() << ' ' << port.signal().getValue();
  });

  os << ");\n";
  return success();
}

LogicalResult ModuleEmitter::visitSV(AssignInterfaceSignalOp op) {
  SmallPtrSet<Operation *, 8> emitted;
  indent() << "assign ";
  emitExpression(op.iface(), emitted, /*forceRootExpr=*/true);
  os << "." << op.signalName() << " = ";
  emitExpression(op.rhs(), emitted, /*forceRootExpr=*/true);
  os << ";\n";
  return success();
}
//===----------------------------------------------------------------------===//
// Module Driver
//===----------------------------------------------------------------------===//

/// Most expressions are invalid to bit-select from in Verilog, but some things
/// are ok.  Return true if it is ok to inline bitselect from the result of this
/// expression.  It is conservatively correct to return false.
static bool isOkToBitSelectFrom(Value v) {
  // Module ports are always ok to bit select from.
  if (v.getDefiningOp())
    // TODO: We could handle concat and other operators here.
    return false;

  return true;
}

/// Return true if we are unable to ever inline the specified operation.  This
/// happens because not all Verilog expressions are composable, notably you can
/// only use bit selects like x[4:6] on simple expressions, you cannot use
/// expressions in the sensitivity list of always blocks, etc.
static bool isExpressionUnableToInline(Operation *op) {
  if (auto cast = dyn_cast<BitcastOp>(op))
    if (!haveMatchingDims(cast.input().getType(), cast.result().getType(),
                          op->getLoc()))
      // Bitcasts rely on the type being assigned to, so we cannot inline.
      return true;

  // Scan the users of the operation to see if any of them need this to be
  // emitted out-of-line.
  for (auto user : op->getUsers()) {
    // Verilog bit selection is required by the standard to be:
    // "a vector, packed array, packed structure, parameter or concatenation".
    // It cannot be an arbitrary expression.
    if (isa<ExtractOp>(user))
      if (!isOkToBitSelectFrom(op->getResult(0)))
        return true;

    // Sign extend (when the operand isn't a single bit) requires a bitselect
    // syntactically.
    if (auto sext = dyn_cast<SExtOp>(user)) {
      auto sextOperandType = sext.getOperand().getType().cast<IntegerType>();
      if (sextOperandType.getWidth() != 1 &&
          !isOkToBitSelectFrom(op->getResult(0)))
        return true;
    }
    // ArraySliceOp uses its operand twice, so we want to assign it first then
    // use that variable in the ArraySliceOp expression.
    if (isa<ArraySliceOp>(user) && !isa<ConstantOp>(op))
      return true;

    // Always blocks must have a name in their sensitivity list, not an expr.
    if (isa<AlwaysOp>(user) || isa<AlwaysFFOp>(user))
      return true;
  }
  return false;
}

/// Return true for operations that are always inlined.
static bool isExpressionAlwaysInline(Operation *op) {
  if (isa<ConstantOp>(op) || isa<ArrayIndexInOutOp>(op))
    return true;

  // An SV interface modport is a symbolic name that is always inlined.
  if (isa<GetModportOp>(op) || isa<ReadInterfaceSignalOp>(op))
    return true;

  // If this is a noop cast and the operand is always inlined, then the noop
  // cast is always inlined.
  if (isNoopCast(op))
    if (auto *operandOp = op->getOperand(0).getDefiningOp())
      return isExpressionAlwaysInline(operandOp);

  return false;
}

/// Return true if this expression should be emitted inline into any statement
/// that uses it.
static bool isExpressionEmittedInline(Operation *op) {
  // If it isn't structurally possible to inline this expression, emit it out of
  // line.
  if (isExpressionUnableToInline(op))
    return false;

  // These are always emitted inline even if multiply referenced.
  if (isExpressionAlwaysInline(op))
    return true;

  // Otherwise, if it has multiple uses, emit it out of line.
  return op->getResult(0).hasOneUse();
}

namespace {
class NameCollector {
public:
  // This is information we keep track of for each wire/reg/interface
  // declaration we're going to emit.
  struct ValuesToEmitRecord {
    Value value;
    SmallString<8> typeString;
  };

  NameCollector(ModuleEmitter &moduleEmitter) : moduleEmitter(moduleEmitter) {}

  // Scan operations in the specified block, collecting information about those
  // that need to be emitted out of line.
  void collectNames(Block &block);

  size_t getMaxDeclNameWidth() const { return maxDeclNameWidth; }
  size_t getMaxTypeWidth() const { return maxTypeWidth; }
  const SmallVectorImpl<ValuesToEmitRecord> &getValuesToEmit() const {
    return valuesToEmit;
  }

private:
  size_t maxDeclNameWidth = 0, maxTypeWidth = 0;
  SmallVector<ValuesToEmitRecord, 16> valuesToEmit;
  ModuleEmitter &moduleEmitter;
};
} // namespace

void NameCollector::collectNames(Block &block) {
  SmallString<32> nameTmp;

  using ValueOrOp = ModuleEmitter::ValueOrOp;

  // Loop over all of the results of all of the ops.  Anything that defines a
  // value needs to be noticed.
  for (auto &op : block) {
    bool isExpr = isVerilogExpression(&op);

    // If the op is an instance, add its name to the name table as an op.
    auto instance = dyn_cast<InstanceOp>(&op);
    if (instance)
      moduleEmitter.addName(ValueOrOp(instance), instance.instanceName());

    for (auto result : op.getResults()) {
      // If this is an expression emitted inline or unused, it doesn't need a
      // name.
      if (isExpr) {
        // If this expression is dead, or can be emitted inline, ignore it.
        if (result.use_empty() || isExpressionEmittedInline(&op))
          continue;

        // Remember that this expression should be emitted out of line.
        moduleEmitter.outOfLineExpressions.insert(&op);
      }

      // Otherwise, it must be an expression or a declaration like a
      // RegOp/WireOp.  Remember and unique the name for this result.
      if (instance) {
        // The name for an instance result is custom.
        nameTmp = moduleEmitter.getName(ValueOrOp(instance)).str() + "_";
        unsigned resultNumber = result.getResultNumber();
        auto resultName = instance.getResultName(resultNumber);
        if (resultName)
          nameTmp += resultName.getValue().str();
        else
          nameTmp += std::to_string(resultNumber);
        moduleEmitter.addName(result, nameTmp);
      } else {
        moduleEmitter.addName(result, op.getAttrOfType<StringAttr>("name"));
      }

      // If we are emitting out-of-line expressions using inline wire decls,
      // don't measure or emit this wire, it will be emitted inline.
      if (isExpr && emitInlineLogicDecls) {
        // We can only emit inline logic decls if the generated Verilog will
        // see the declaration before all the uses.  However, rtl.module allows
        // cyclic graphs in its body.  We check to make sure that no uses of
        // this expression are lexically above this expression.  If they are,
        // we have to emit the declaration at the top of the block.
        bool haveAnyOutOfOrderUses = false;
        for (auto *userOp : result.getUsers()) {
          // If the user is in a suboperation like an always block, then zip up
          // to the operation that uses it.
          while (&block != &userOp->getParentRegion()->front())
            userOp = userOp->getParentOp();

          // Check to see if this is lexically before its users.
          if (!op.isBeforeInBlock(userOp)) {
            haveAnyOutOfOrderUses = true;
            break;
          }
        }

        // If we have no out of order uses, we can emit an inline declaration.
        if (!haveAnyOutOfOrderUses)
          continue;
        // Otherwise keep track of this unusual case and declare it like normal.
        moduleEmitter.outOfLineExpresssionDecls.insert(&op);
      }

      // Emit this value.
      valuesToEmit.push_back(ValuesToEmitRecord{result, {}});
      auto &typeString = valuesToEmit.back().typeString;

      maxDeclNameWidth =
          std::max(getVerilogDeclWord(&op).size(), maxDeclNameWidth);

      // Convert the port's type to a string and measure it.
      {
        llvm::raw_svector_ostream stringStream(typeString);
        printPackedType(stripUnpackedTypes(result.getType()), stringStream,
                        op.getLoc());
      }
      maxTypeWidth = std::max(typeString.size(), maxTypeWidth);
    }

    // Recursively process any regions under the op.
    for (auto &region : op.getRegions()) {
      if (!region.empty())
        collectNames(region.front());
    }
  }
}

void ModuleEmitter::collectNamesEmitDecls(Block &block) {
  // In the first pass, we fill in the symbol table, calculate the max width
  // of the declaration words and the max type width.
  NameCollector collector(*this);
  collector.collectNames(block);

  auto &valuesToEmit = collector.getValuesToEmit();
  size_t maxDeclNameWidth = collector.getMaxDeclNameWidth();
  size_t maxTypeWidth = collector.getMaxTypeWidth();

  if (maxTypeWidth > 0) // add a space if any type exists
    maxTypeWidth += 1;

  SmallPtrSet<Operation *, 8> ops;

  // Okay, now that we have measured the things to emit, emit the things.
  for (const auto &record : valuesToEmit) {
    auto *decl = record.value.getDefiningOp();
    ops.clear();
    ops.insert(decl);

    // Emit the leading word, like 'wire' or 'reg'.
    auto type = record.value.getType();
    auto word = getVerilogDeclWord(decl);
    if (!isZeroBitType(type)) {
      indent() << word;
      os.indent(maxDeclNameWidth - word.size() + 1);
    } else {
      indent() << "// Zero width: " << word << ' ';
    }

    // Emit the type.
    os << record.typeString;
    if (record.typeString.size() < maxTypeWidth)
      os.indent(maxTypeWidth - record.typeString.size());

    // Emit the name.
    os << getName(record.value);

    // Interface instantiations have parentheses like a module with no ports.
    if (type.isa<InterfaceType>()) {
      os << "()";
    } else {
      // Print out any array subscripts.
      printUnpackedTypePostfix(type, os);
    }

    os << ';';
    emitLocationInfoAndNewLine(ops);
  }

  if (!valuesToEmit.empty())
    os << '\n';
}

void ModuleEmitter::emitOperation(Operation *op) {
  // Expressions may either be ignored or emitted as an expression statements.
  if (isVerilogExpression(op)) {
    if (outOfLineExpressions.count(op))
      emitStatementExpression(op);
    return;
  }

  // Handle RTL statements.
  if (succeeded(dispatchStmtVisitor(op)))
    return;

  // Handle SV Statements.
  if (succeeded(dispatchSVVisitor(op)))
    return;

  if (auto merge = dyn_cast<MergeOp>(op))
    return visitMerge(merge);

  emitOpError(op, "cannot emit this operation to Verilog");
  indent() << "unknown MLIR operation " << op->getName().getStringRef() << "\n";
}

void ModuleEmitter::emitMLIRModule(ModuleOp module) {
  for (auto &op : *module.getBody()) {
    if (auto module = dyn_cast<RTLModuleOp>(op))
      ModuleEmitter(state).emitRTLModule(module);
    else if (auto module = dyn_cast<RTLModuleExternOp>(op))
      ModuleEmitter(state).emitRTLExternModule(module);
    else if (isa<InterfaceOp>(op) || isa<VerbatimOp>(op) || isa<IfDefOp>(op))
      ModuleEmitter(state).emitOperation(&op);
    else if (!isa<ModuleTerminatorOp>(op))
      op.emitError("unknown operation");
  }
}

void ModuleEmitter::emitRTLExternModule(RTLModuleExternOp module) {
  os << "// external module " << module.getName() << "\n\n";
}

void ModuleEmitter::emitRTLModule(RTLModuleOp module) {
  // Add all the ports to the name table.
  SmallVector<ModulePortInfo, 8> portInfo;
  module.getPortInfo(portInfo);

  for (auto &port : portInfo) {
    StringRef name = port.getName();
    if (name.empty()) {
      module.emitOpError(
          "Found port without a name. Port names are required for "
          "Verilog synthesis.\n");
      name = "<<NO-NAME-FOUND>>";
    }
    if (port.isOutput())
      outputNames.push_back(addName(ValueOrOp(), name));
    else
      addName(module.getArgument(port.argNum), name);
  }

  os << "module " << module.getName() << '(';
  if (!portInfo.empty())
    os << '\n';

  // Determine the width of the widest type we have to print so everything
  // lines up nicely.
  bool hasOutputs = false, hasZeroWidth = false;
  size_t maxTypeWidth = 0;
  SmallVector<SmallString<8>, 16> portTypeStrings;

  for (auto &port : portInfo) {
    hasOutputs |= port.isOutput();
    hasZeroWidth |= isZeroBitType(port.type);

    // Convert the port's type to a string and measure it.
    portTypeStrings.push_back({});
    {
      llvm::raw_svector_ostream stringStream(portTypeStrings.back());
      printPackedType(stripUnpackedTypes(port.type), stringStream,
                      module.getLoc());
    }

    maxTypeWidth = std::max(portTypeStrings.back().size(), maxTypeWidth);
  }

  if (maxTypeWidth > 0) // add a space if any type exists
    maxTypeWidth += 1;

  addIndent();

  for (size_t portIdx = 0, e = portInfo.size(); portIdx != e;) {
    size_t startOfLinePos = os.tell();

    indent();
    // Emit the arguments.
    auto portType = portInfo[portIdx].type;
    bool isZeroWidth = false;
    if (hasZeroWidth) {
      isZeroWidth = isZeroBitType(portType);
      os << (isZeroWidth ? "// " : "   ");
    }

    PortDirection thisPortDirection = portInfo[portIdx].direction;
    switch (thisPortDirection) {
    case PortDirection::OUTPUT:
      os << "output ";
      break;
    case PortDirection::INPUT:
      os << (hasOutputs ? "input  " : "input ");
      break;
    case PortDirection::INOUT:
      os << (hasOutputs ? "inout  " : "inout ");
      break;
    }

    // Emit the type.
    os << portTypeStrings[portIdx];
    if (portTypeStrings[portIdx].size() < maxTypeWidth)
      os.indent(maxTypeWidth - portTypeStrings[portIdx].size());

    auto getPortName = [&](size_t portIdx) -> StringRef {
      if (portInfo[portIdx].isOutput())
        return outputNames[portInfo[portIdx].argNum];
      else
        return getName(module.getArgument(portInfo[portIdx].argNum));
    };

    // Emit the name.
    os << getPortName(portIdx);
    printUnpackedTypePostfix(portType, os);
    ++portIdx;

    // If we have any more ports with the same types and the same direction,
    // emit them in a list on the same line.
    while (portIdx != e && portInfo[portIdx].direction == thisPortDirection &&
           stripUnpackedTypes(portType) ==
               stripUnpackedTypes(portInfo[portIdx].type)) {
      // Don't exceed our preferred line length.
      StringRef name = getPortName(portIdx);
      if (os.tell() + 2 + name.size() - startOfLinePos >
          // We use "-2" here because we need a trailing comma or ); for the
          // decl.
          preferredSourceWidth - 2)
        break;

      // Append this to the running port decl.
      os << ", " << name;
      printUnpackedTypePostfix(portInfo[portIdx].type, os);
      ++portIdx;
    }

    if (portIdx != e)
      os << ',';
    else if (isZeroWidth)
      os << "\n   );\n";
    else
      os << ");\n";
    os << '\n';
  }

  if (portInfo.empty())
    os << ");\n";

  // Build up the symbol table for all of the values that need names in the
  // module.
  collectNamesEmitDecls(*module.getBodyBlock());

  // Emit the body.
  for (auto &op : *module.getBodyBlock()) {
    emitOperation(&op);
  }

  reduceIndent();
  os << "endmodule\n\n";
}

//===----------------------------------------------------------------------===//
// MLIRModuleEmitter
//===----------------------------------------------------------------------===//

<<<<<<< HEAD
namespace {
class MLIRModuleEmitter : public VerilogEmitterBase {
public:
  explicit MLIRModuleEmitter(VerilogEmitterState &state)
      : VerilogEmitterBase(state) {}

  void emit(ModuleOp module);
};

} // end anonymous namespace

void MLIRModuleEmitter::emit(ModuleOp module) {
  for (auto &op : *module.getBody()) {
    if (auto module = dyn_cast<RTLModuleOp>(op))
      ModuleEmitter(state).emitRTLModule(module);
    else if (auto module = dyn_cast<RTLModuleExternOp>(op))
      ModuleEmitter(state).emitRTLExternModule(module);
    else if (isa<InterfaceOp>(op) || isa<VerbatimOp>(op) || isa<IfDefOp>(op) ||
             isa<TypeDefOp>(op))
      ModuleEmitter(state).emitOperation(&op);
    else if (!isa<ModuleTerminatorOp>(op))
      op.emitError("unknown operation");
  }
}

=======
>>>>>>> 5ad5992b
LogicalResult circt::exportVerilog(ModuleOp module, llvm::raw_ostream &os) {
  VerilogEmitterState state(os);
  ModuleEmitter(state).emitMLIRModule(module);
  return failure(state.encounteredError);
}

void circt::registerToVerilogTranslation() {
  mlir::TranslateFromMLIRRegistration toVerilog(
      "export-verilog", exportVerilog, [](DialectRegistry &registry) {
        registry.insert<CombDialect, RTLDialect, SVDialect>();
      });
}<|MERGE_RESOLUTION|>--- conflicted
+++ resolved
@@ -2208,7 +2208,8 @@
       ModuleEmitter(state).emitRTLModule(module);
     else if (auto module = dyn_cast<RTLModuleExternOp>(op))
       ModuleEmitter(state).emitRTLExternModule(module);
-    else if (isa<InterfaceOp>(op) || isa<VerbatimOp>(op) || isa<IfDefOp>(op))
+    else if (isa<InterfaceOp>(op) || isa<VerbatimOp>(op) || isa<IfDefOp>(op) ||
+             isa<TypeDefOp>(op))
       ModuleEmitter(state).emitOperation(&op);
     else if (!isa<ModuleTerminatorOp>(op))
       op.emitError("unknown operation");
@@ -2358,34 +2359,6 @@
 // MLIRModuleEmitter
 //===----------------------------------------------------------------------===//
 
-<<<<<<< HEAD
-namespace {
-class MLIRModuleEmitter : public VerilogEmitterBase {
-public:
-  explicit MLIRModuleEmitter(VerilogEmitterState &state)
-      : VerilogEmitterBase(state) {}
-
-  void emit(ModuleOp module);
-};
-
-} // end anonymous namespace
-
-void MLIRModuleEmitter::emit(ModuleOp module) {
-  for (auto &op : *module.getBody()) {
-    if (auto module = dyn_cast<RTLModuleOp>(op))
-      ModuleEmitter(state).emitRTLModule(module);
-    else if (auto module = dyn_cast<RTLModuleExternOp>(op))
-      ModuleEmitter(state).emitRTLExternModule(module);
-    else if (isa<InterfaceOp>(op) || isa<VerbatimOp>(op) || isa<IfDefOp>(op) ||
-             isa<TypeDefOp>(op))
-      ModuleEmitter(state).emitOperation(&op);
-    else if (!isa<ModuleTerminatorOp>(op))
-      op.emitError("unknown operation");
-  }
-}
-
-=======
->>>>>>> 5ad5992b
 LogicalResult circt::exportVerilog(ModuleOp module, llvm::raw_ostream &os) {
   VerilogEmitterState state(os);
   ModuleEmitter(state).emitMLIRModule(module);
