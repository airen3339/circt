--- conflicted
+++ resolved
@@ -1912,13 +1912,8 @@
     indent();
     if (isZeroBitType(port.type))
       os << "// Zero width: ";
-<<<<<<< HEAD
-    os << "assign " << emitter.outputNames[port.argNum] << " = ";
+    os << "assign " << names.getOutputName(port.argNum) << " = ";
     emitExpression(operand, ops);
-=======
-    os << "assign " << names.getOutputName(port.argNum) << " = ";
-    emitExpression(op.getOperand(operandIndex), ops);
->>>>>>> e5dd5eed
     os << ';';
     emitLocationInfoAndNewLine(ops);
     ++operandIndex;
