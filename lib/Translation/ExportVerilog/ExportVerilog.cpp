//===- ExportVerilog.cpp - Verilog Emitter --------------------------------===//
//
// Part of the LLVM Project, under the Apache License v2.0 with LLVM Exceptions.
// See https://llvm.org/LICENSE.txt for license information.
// SPDX-License-Identifier: Apache-2.0 WITH LLVM-exception
//
//===----------------------------------------------------------------------===//
//
// This is the main Verilog emitter implementation.
//
//===----------------------------------------------------------------------===//

#include "circt/Translation/ExportVerilog.h"
#include "circt/Dialect/RTL/RTLOps.h"
#include "circt/Dialect/RTL/RTLTypes.h"
#include "circt/Dialect/RTL/RTLVisitors.h"
#include "circt/Dialect/SV/SVOps.h"
#include "circt/Dialect/SV/SVVisitors.h"
#include "circt/Support/LLVM.h"
#include "mlir/IR/BuiltinOps.h"
#include "mlir/Translation.h"
#include "llvm/ADT/STLExtras.h"
#include "llvm/ADT/StringSet.h"
#include "llvm/ADT/TypeSwitch.h"
#include "llvm/Support/raw_ostream.h"

using namespace circt;
using namespace mlir;
using namespace rtl;
using namespace sv;

/// Should we emit wire decls in a block at the top of a module, or inline?
static constexpr bool emitInlineWireDecls = true;

/// This is the preferred source width for the generated Verilog.
static constexpr size_t preferredSourceWidth = 120;

/// This is a set accessed through getReservedWords() that contains all of the
/// Verilog names and other identifiers we need to avoid because of name
/// conflicts.
static llvm::ManagedStatic<StringSet<>> reservedWordCache;

//===----------------------------------------------------------------------===//
// Helper routines
//===----------------------------------------------------------------------===//

static bool isVerilogExpression(Operation *op) {
  // Merge is an expression according to the RTL dialect, but we need it emitted
  // as a statement with its own wire declaration.
  if (isa<MergeOp>(op))
    return false;

  // All RTL combinatorial logic ops and SV expression ops are Verilog
  // expressions.
  return isCombinatorial(op) || isExpression(op);
}

/// Return the width of the specified type in bits or -1 if it isn't
/// supported.
static int getBitWidthOrSentinel(Type type) {
  return TypeSwitch<Type, int>(type)
      .Case<IntegerType>([](IntegerType integerType) {
        // Verilog doesn't support zero bit integers, and neither do we.
        auto result = integerType.getWidth();
        return result ? result : -1;
      })
      .Case<InOutType>([](InOutType inoutType) {
        return getBitWidthOrSentinel(inoutType.getElementType());
      })
      .Default([](Type) { return -1; });
}

/// Given a type that may be an array or inout, dig through recursive arrays to
/// find the underlying element type.
static Type getUnderlyingArrayElementType(Type type) {
  if (auto arrayElt = getAnyRTLArrayElementType(type))
    return getUnderlyingArrayElementType(arrayElt);
  if (auto inoutElt = getInOutElementType(type))
    return getUnderlyingArrayElementType(inoutElt);
  return type;
}

/// Given an integer value, return the number of characters it will take to
/// print its base-10 value.
static unsigned getPrintedIntWidth(unsigned value) {
  if (value < 10)
    return 1;
  if (value < 100)
    return 2;
  if (value < 1000)
    return 3;

  SmallVector<char, 8> spelling;
  llvm::raw_svector_ostream stream(spelling);
  stream << value;
  return stream.str().size();
}

/// Return true if this is a noop cast that will emit with no syntax.
static bool isNoopCast(Operation *op) {
  // These are always noop casts.
  if (isa<ReadInOutOp>(op))
    return true;

  return false;
}

namespace {
/// This enum keeps track of the precedence level of various binary operators,
/// where a lower number binds tighter.
enum VerilogPrecedence {
  // Normal precedence levels.
  Symbol,          // Atomic symbol like "foo"
  Unary,           // Unary operators like ~foo
  Multiply,        // * , / , %
  Addition,        // + , -
  Shift,           // << , >>
  Comparison,      // > , >= , < , <=
  Equality,        // == , !=
  And,             // &
  Xor,             // ^ , ^~
  Or,              // |
  AndShortCircuit, // &&
  Conditional,     // ? :

  LowestPrecedence,  // Sentinel which is always the lowest precedence.
  ForceEmitMultiUse, // Sentinel saying to recursively emit a multi-used expr.
};
} // end anonymous namespace

/// Return a StringSet that contains all of the reserved names (e.g. Verilog
/// keywords) that we need to avoid for fear of name conflicts.
static const StringSet<> &getReservedWords() {
  auto &set = *reservedWordCache;
  if (set.empty()) {
    static const char *const reservedWords[] = {
#include "ReservedWords.def"
    };
    for (auto *word : reservedWords)
      set.insert(word);
  }
  return set;
}

//===----------------------------------------------------------------------===//
// VerilogEmitter
//===----------------------------------------------------------------------===//

namespace {
/// This class maintains the mutable state that cross-cuts and is shared by the
/// various emitters.
class VerilogEmitterState {
public:
  explicit VerilogEmitterState(raw_ostream &os) : os(os) {}

  /// The stream to emit to.
  raw_ostream &os;

  bool encounteredError = false;
  unsigned currentIndent = 0;

private:
  VerilogEmitterState(const VerilogEmitterState &) = delete;
  void operator=(const VerilogEmitterState &) = delete;
};
} // namespace

namespace {

/// This is the base class for all of the Verilog Emitter components.
class VerilogEmitterBase {
public:
  explicit VerilogEmitterBase(VerilogEmitterState &state)
      : state(state), os(state.os) {}

  InFlightDiagnostic emitError(Operation *op, const Twine &message) {
    state.encounteredError = true;
    return op->emitError(message);
  }

  InFlightDiagnostic emitOpError(Operation *op, const Twine &message) {
    state.encounteredError = true;
    return op->emitOpError(message);
  }

  raw_ostream &indent() { return os.indent(state.currentIndent); }

  void addIndent() { state.currentIndent += 2; }
  void reduceIndent() { state.currentIndent -= 2; }

  /// Emit the verilog type for the specified ground type, padding the text to
  /// the specified number of characters.
  void emitTypePaddedToWidth(Type type, size_t padToWidth, Operation *op);

  // All of the mutable state we are maintaining.
  VerilogEmitterState &state;

  /// The stream to emit to.
  raw_ostream &os;

private:
  VerilogEmitterBase(const VerilogEmitterBase &) = delete;
  void operator=(const VerilogEmitterBase &) = delete;
};

} // end anonymous namespace

void VerilogEmitterBase::emitTypePaddedToWidth(Type type, size_t padToWidth,
                                               Operation *op) {
  int bitWidth = getBitWidthOrSentinel(type);
  assert(bitWidth != 0 && "Shouldn't emit zero bit declarations");

  if (bitWidth == -1) {
    emitError(op, "value has an unsupported verilog type ") << type;
    os << "<<invalid type>>";
    return;
  }

  size_t emittedWidth = 0;
  if (bitWidth != 1) {
    os << '[' << (bitWidth - 1) << ":0]";
    emittedWidth = getPrintedIntWidth(bitWidth - 1) + 4;
  }

  if (emittedWidth < padToWidth)
    os.indent(padToWidth - emittedWidth);
}

//===----------------------------------------------------------------------===//
// ModuleEmitter
//===----------------------------------------------------------------------===//

namespace {

class ModuleEmitter : public VerilogEmitterBase,
                      public rtl::StmtVisitor<ModuleEmitter, LogicalResult>,
                      public sv::Visitor<ModuleEmitter, LogicalResult> {

public:
  explicit ModuleEmitter(VerilogEmitterState &state)
      : VerilogEmitterBase(state) {}

  void emitRTLModule(RTLModuleOp module);
  void emitRTLExternModule(RTLExternModuleOp module);
  void emitExpression(Value exp, SmallPtrSet<Operation *, 8> &emittedExprs,
                      bool forceRootExpr = false);

  /// Emit the specified expression and return it as a string.
  std::string
  emitExpressionToString(Value exp, SmallPtrSet<Operation *, 8> &emittedExprs,
                         VerilogPrecedence precedence = LowestPrecedence);

  // Statements.
  void emitStatementExpression(Operation *op);

  // Visitor methods.
  LogicalResult visitUnhandledStmt(Operation *op) { return failure(); }
  LogicalResult visitInvalidStmt(Operation *op) { return failure(); }
  LogicalResult visitUnhandledSV(Operation *op) { return failure(); }
  LogicalResult visitInvalidSV(Operation *op) { return failure(); }
  using StmtVisitor::visitStmt;
  using Visitor::visitSV;

  void visitMerge(MergeOp op);
  LogicalResult visitStmt(WireOp op) { return success(); }
  LogicalResult visitSV(RegOp op) { return success(); }
  LogicalResult visitSV(InterfaceInstanceOp op) { return success(); }
  LogicalResult visitStmt(ConnectOp op);
  LogicalResult visitSV(BPAssignOp op);
  LogicalResult visitSV(PAssignOp op);
  LogicalResult visitSV(AliasOp op);
  LogicalResult visitStmt(OutputOp op);
  LogicalResult visitStmt(InstanceOp op);
  LogicalResult visitSV(IfDefOp op);
  LogicalResult visitSV(IfOp op);
  LogicalResult visitSV(AlwaysOp op);
  LogicalResult visitSV(InitialOp op);
  LogicalResult visitSV(FWriteOp op);
  LogicalResult visitSV(FatalOp op);
  LogicalResult visitSV(FinishOp op);
  LogicalResult visitSV(VerbatimOp op);
  LogicalResult visitSV(AssertOp op);
  LogicalResult visitSV(AssumeOp op);
  LogicalResult visitSV(CoverOp op);
  LogicalResult visitSV(InterfaceOp op);
  LogicalResult visitSV(InterfaceSignalOp op);
  LogicalResult visitSV(InterfaceModportOp op);
  void emitOperation(Operation *op);

  void collectNamesEmitDecls(Block &block);
  bool collectNamesEmitWires(InstanceOp instance);
  StringRef addName(Value value, StringRef name);
  StringRef addName(Value value, StringAttr nameAttr) {
    return addName(value, nameAttr ? nameAttr.getValue() : "");
  }

  StringRef getName(Value value) {
    auto *entry = nameTable[value];
    assert(entry && "value expected a name but doesn't have one");
    return entry->getKey();
  }

  /// Return the location information as a (potentially empty) string.
  std::string getLocationInfoAsString(const SmallPtrSet<Operation *, 8> &ops);

  /// If we have location information for any of the specified operations,
  /// aggregate it together and print a pretty comment specifying where the
  /// operations came from.  In any case, print a newline.
  void emitLocationInfoAndNewLine(const SmallPtrSet<Operation *, 8> &ops);

  llvm::StringSet<> usedNames;
  llvm::DenseMap<Value, llvm::StringMapEntry<llvm::NoneType> *> nameTable;
  size_t nextGeneratedNameID = 0;

  /// This set keeps track of all of the expression nodes that need to be
  /// emitted as standalone wire declarations.  This can happen because they are
  /// multiply-used or because the user requires a name to reference.
  SmallPtrSet<Operation *, 16> outOfLineExpressions;
};

} // end anonymous namespace

/// Add the specified name to the name table, auto-uniquing the name if
/// required.  If the name is empty, then this creates a unique temp name.
StringRef ModuleEmitter::addName(Value value, StringRef name) {
  if (name.empty())
    name = "_T";

  // Check to see if this name is valid.  The first character cannot be a
  // number of other weird thing.  If it is, start with an underscore.
  if (!isalpha(name.front()) && name.front() != '_') {
    SmallString<16> tmpName("_");
    tmpName += name;
    return addName(value, tmpName);
  }

  auto isValidVerilogCharacter = [](char ch) -> bool {
    return isalpha(ch) || isdigit(ch) || ch == '_';
  };

  // Check to see if the name consists of all-valid identifiers.  If not, we
  // need to escape them.
  for (char ch : name) {
    if (isValidVerilogCharacter(ch))
      continue;

    // Otherwise, we need to escape it.
    SmallString<16> tmpName;
    for (char ch : name) {
      if (isValidVerilogCharacter(ch))
        tmpName += ch;
      else if (ch == ' ')
        tmpName += '_';
      else {
        tmpName += llvm::utohexstr((unsigned char)ch);
      }
    }
    return addName(value, tmpName);
  }

  // Get the list of reserved words we need to avoid.  We could prepopulate this
  // into the used words cache, but it is large and immutable, so we just query
  // it when needed.
  auto &reservedWords = getReservedWords();

  // Check to see if this name is available - if so, use it.
  if (!reservedWords.count(name)) {
    auto insertResult = usedNames.insert(name);
    if (insertResult.second) {
      nameTable[value] = &*insertResult.first;
      return insertResult.first->getKey();
    }
  }

  // If not, we need to auto-unique it.
  SmallVector<char, 16> nameBuffer(name.begin(), name.end());
  nameBuffer.push_back('_');
  auto baseSize = nameBuffer.size();

  // Try until we find something that works.
  while (1) {
    auto suffix = llvm::utostr(nextGeneratedNameID++);
    nameBuffer.append(suffix.begin(), suffix.end());
    name = StringRef(nameBuffer.data(), nameBuffer.size());

    if (!reservedWords.count(name)) {
      auto insertResult = usedNames.insert(name);
      if (insertResult.second) {
        nameTable[value] = &*insertResult.first;
        return insertResult.first->getKey();
      }
    }

    // Chop off the suffix and try again.
    nameBuffer.resize(baseSize);
  }
}

/// Return the location information as a (potentially empty) string.
std::string
ModuleEmitter::getLocationInfoAsString(const SmallPtrSet<Operation *, 8> &ops) {
  std::string resultStr;
  llvm::raw_string_ostream sstr(resultStr);

  // Multiple operations may come from the same location or may not have useful
  // location info.  Unique it now.
  SmallPtrSet<Attribute, 8> locations;
  for (auto *op : ops) {
    if (auto loc = op->getLoc().dyn_cast<FileLineColLoc>())
      locations.insert(loc);
  }

  auto printLoc = [&](FileLineColLoc loc) {
    sstr << loc.getFilename();
    if (auto line = loc.getLine()) {
      sstr << ':' << line;
      if (auto col = loc.getColumn())
        sstr << ':' << col;
    }
  };

  switch (locations.size()) {
  case 1:
    printLoc((*locations.begin()).cast<FileLineColLoc>());
    LLVM_FALLTHROUGH;
  case 0:
    return sstr.str();
  default:
    break;
  }

  // Sort the entries.
  SmallVector<FileLineColLoc, 8> locVector;
  locVector.reserve(locations.size());
  for (auto loc : locations)
    locVector.push_back(loc.cast<FileLineColLoc>());

  llvm::array_pod_sort(
      locVector.begin(), locVector.end(),
      [](const FileLineColLoc *lhs, const FileLineColLoc *rhs) -> int {
        if (auto fn = lhs->getFilename().compare(rhs->getFilename()))
          return fn;
        if (lhs->getLine() != rhs->getLine())
          return lhs->getLine() < rhs->getLine() ? -1 : 1;
        return lhs->getColumn() < rhs->getColumn() ? -1 : 1;
      });

  // The entries are sorted by filename, line, col.  Try to merge together
  // entries to reduce verbosity on the column info.
  StringRef lastFileName;
  for (size_t i = 0, e = locVector.size(); i != e;) {
    if (i != 0)
      sstr << ", ";

    // Print the filename if it changed.
    auto first = locVector[i];
    if (first.getFilename() != lastFileName) {
      lastFileName = first.getFilename();
      sstr << lastFileName;
    }

    // Scan for entires with the same file/line.
    size_t end = i + 1;
    while (end != e && first.getFilename() == locVector[end].getFilename() &&
           first.getLine() == locVector[end].getLine())
      ++end;

    // If we have one entry, print it normally.
    if (end == i + 1) {
      if (auto line = first.getLine()) {
        sstr << ':' << line;
        if (auto col = first.getColumn())
          sstr << ':' << col;
      }
      ++i;
      continue;
    }

    // Otherwise print a brace enclosed list.
    sstr << ':' << first.getLine() << ":{";
    while (i != end) {
      sstr << locVector[i++].getColumn();

      if (i != end)
        sstr << ',';
    }
    sstr << '}';
  }

  return sstr.str();
}

/// If we have location information for any of the specified operations,
/// aggregate it together and print a pretty comment specifying where the
/// operations came from.  In any case, print a newline.
void ModuleEmitter::emitLocationInfoAndNewLine(
    const SmallPtrSet<Operation *, 8> &ops) {
  auto locInfo = getLocationInfoAsString(ops);
  if (!locInfo.empty())
    os << "\t// " << locInfo;
  os << '\n';
}

//===----------------------------------------------------------------------===//
// Expression Emission
//===----------------------------------------------------------------------===//

namespace {

/// This enum keeps track of whether the emitted subexpression is signed or
/// unsigned as seen from the Verilog language perspective.
enum SubExprSignResult { IsSigned, IsUnsigned };

/// This is information precomputed about each subexpression in the tree we
/// are emitting as a unit.
struct SubExprInfo {
  /// The precedence of this expression.
  VerilogPrecedence precedence;

  /// The signedness of the expression.
  SubExprSignResult signedness;

  SubExprInfo(VerilogPrecedence precedence, SubExprSignResult signedness)
      : precedence(precedence), signedness(signedness) {}
};

enum SubExprSignRequirement { NoRequirement, RequireSigned, RequireUnsigned };

} // namespace

namespace {
/// This builds a recursively nested expression from an SSA use-def graph.  This
/// uses a post-order walk, but it needs to obey precedence and signedness
/// constraints that depend on the behavior of the child nodes.  To handle this,
/// we emit the characters to a SmallVector which allows us to emit a bunch of
/// stuff, then pre-insert parentheses and other things if we find out that it
/// was needed later.
class ExprEmitter : public CombinatorialVisitor<ExprEmitter, SubExprInfo>,
                    public Visitor<ExprEmitter, SubExprInfo> {
public:
  /// Create an ExprEmitter for the specified module emitter, and keeping track
  /// of any emitted expressions in the specified set.
  ExprEmitter(ModuleEmitter &emitter, SmallPtrSet<Operation *, 8> &emittedExprs)
      : emitter(emitter), emittedExprs(emittedExprs), os(resultBuffer) {}

  void emitExpression(Value exp, bool forceRootExpr, raw_ostream &os);

  /// Emit the specified expression and return it as a string.
  std::string emitExpressionToString(Value exp, VerilogPrecedence precedence);

  /// Do a best-effort job of looking through noop cast operations.
  Value lookThroughNoopCasts(Value value) {
    if (auto *op = value.getDefiningOp())
      if (isNoopCast(op) && !emitter.outOfLineExpressions.count(op))
        return lookThroughNoopCasts(op->getOperand(0));
    return value;
  }

  ModuleEmitter &emitter;

private:
  friend class CombinatorialVisitor<ExprEmitter, SubExprInfo>;
  friend class Visitor<ExprEmitter, SubExprInfo>;

  /// Emit the specified value as a subexpression to the stream.
  SubExprInfo emitSubExpr(Value exp, VerilogPrecedence parenthesizeIfLooserThan,
                          SubExprSignRequirement signReq = NoRequirement);

  SubExprInfo visitUnhandledExpr(Operation *op);
  SubExprInfo visitInvalidComb(Operation *op) { return dispatchSVVisitor(op); }
  SubExprInfo visitUnhandledComb(Operation *op) {
    return visitUnhandledExpr(op);
  }
  SubExprInfo visitUnhandledSV(Operation *op) { return visitUnhandledExpr(op); }

  using Visitor::visitSV;

  /// Emit a verilog bit selection operation like x[4:0], the bit numbers are
  /// inclusive like verilog.
  SubExprInfo emitBitSelect(Value operand, unsigned hiBit, unsigned loBit);

  SubExprInfo emitBinary(Operation *op, VerilogPrecedence prec,
                         const char *syntax,
                         SubExprSignRequirement operandSignReq = NoRequirement);

  SubExprInfo emitVariadic(Operation *op, VerilogPrecedence prec,
                           const char *syntax);

  SubExprInfo emitUnary(Operation *op, const char *syntax,
                        bool resultAlwaysUnsigned = false);

  SubExprInfo emitNoopCast(Operation *op) {
    return emitSubExpr(op->getOperand(0), LowestPrecedence);
  }

  SubExprInfo visitSV(GetModportOp op);
  SubExprInfo visitSV(TextualValueOp op);

  // Noop cast operators.
  SubExprInfo visitComb(ReadInOutOp op) { return emitNoopCast(op); }

  // Other
  SubExprInfo visitComb(ArrayIndexOp op);
  SubExprInfo visitComb(MuxOp op);

  // RTL Dialect Operations
  using CombinatorialVisitor::visitComb;
  SubExprInfo visitComb(ConstantOp op);
  SubExprInfo visitComb(AddOp op) { return emitVariadic(op, Addition, "+"); }
  SubExprInfo visitComb(SubOp op) { return emitBinary(op, Addition, "-"); }
  SubExprInfo visitComb(MulOp op) { return emitVariadic(op, Multiply, "*"); }
  SubExprInfo visitComb(DivUOp op) {
    return emitBinary(op, Multiply, "/", RequireUnsigned);
  }
  SubExprInfo visitComb(DivSOp op) {
    return emitBinary(op, Multiply, "/", RequireSigned);
  }
  SubExprInfo visitComb(ModUOp op) {
    return emitBinary(op, Multiply, "%", RequireUnsigned);
  }
  SubExprInfo visitComb(ModSOp op) {
    return emitBinary(op, Multiply, "%", RequireSigned);
  }
  SubExprInfo visitComb(ShlOp op) { return emitBinary(op, Shift, "<<"); }
  SubExprInfo visitComb(ShrUOp op) {
    // >> in Verilog is always an unsigned right shift.
    return emitBinary(op, Shift, ">>");
  }
  SubExprInfo visitComb(ShrSOp op) {
    // >>> is only an arithmetic shift right when both operands are signed.
    // Otherwise it does a logical shift.
    return emitBinary(op, Shift, ">>>", RequireSigned);
  }
  SubExprInfo visitComb(AndOp op) { return emitVariadic(op, And, "&"); }
  SubExprInfo visitComb(OrOp op) { return emitVariadic(op, Or, "|"); }
  SubExprInfo visitComb(XorOp op) {
    if (op.getNumOperands() == 2)
      if (auto cst =
              dyn_cast_or_null<ConstantOp>(op.getOperand(1).getDefiningOp()))
        if (cst.getValue().isAllOnesValue())
          return emitUnary(op, "~");

    return emitVariadic(op, Xor, "^");
  }

<<<<<<< HEAD
  SubExprInfo visitComb(rtl::AndROp op) { return emitUnary(op, "&", true); }
  SubExprInfo visitComb(rtl::OrROp op) { return emitUnary(op, "|", true); }
  SubExprInfo visitComb(rtl::XorROp op) { return emitUnary(op, "^", true); }

  SubExprInfo visitComb(rtl::SExtOp op);
  SubExprInfo visitComb(rtl::ZExtOp op);
  SubExprInfo visitComb(rtl::ConcatOp op);
  SubExprInfo visitComb(rtl::ExtractOp op);
  SubExprInfo visitComb(rtl::ArraySlice op);

  // RTL Comparison Operations
  SubExprInfo visitComb(rtl::ICmpOp op) {
    std::array<const char *, 10> symop{"==", "!=", "<",  "<=", ">",
                                       ">=", "<",  "<=", ">",  ">="};
    std::array<bool, 10> signop{false, false, true,  true,  true,
                                true,  false, false, false, false};
    auto pred = static_cast<uint64_t>(op.predicate());
    auto symopstr = symop[pred];
    return emitBinary(op, Comparison, symopstr, signop[pred]);
  }
=======
  // SystemVerilog spec 11.8.1: "Reduction operator results are unsigned,
  // regardless of the operands."
  SubExprInfo visitComb(AndROp op) { return emitUnary(op, "&", true); }
  SubExprInfo visitComb(OrROp op) { return emitUnary(op, "|", true); }
  SubExprInfo visitComb(XorROp op) { return emitUnary(op, "^", true); }

  SubExprInfo visitComb(SExtOp op);
  SubExprInfo visitComb(ZExtOp op);
  SubExprInfo visitComb(ConcatOp op);
  SubExprInfo visitComb(ExtractOp op);
  SubExprInfo visitComb(ICmpOp op);
>>>>>>> cb4d61d3

private:
  /// This is set (before a visit method is called) if emitSubExpr would
  /// prefer to get an output of a specific sign.  This is a hint to cause the
  /// visitor to change its emission strategy, but the visit method can ignore
  /// it without a correctness problem.
  SubExprSignRequirement signPreference = NoRequirement;

  SmallPtrSet<Operation *, 8> &emittedExprs;
  SmallString<128> resultBuffer;
  llvm::raw_svector_ostream os;
};
} // end anonymous namespace

/// Emit the specified value as an expression.  If this is an inline-emitted
/// expression, we emit that expression, otherwise we emit a reference to the
/// already computed name.  If 'forceRootExpr' is true, then this emits an
/// expression even if we typically don't do it inline.
///
void ExprEmitter::emitExpression(Value exp, bool forceRootExpr,
                                 raw_ostream &os) {
  // Emit the expression.
  emitSubExpr(exp, forceRootExpr ? ForceEmitMultiUse : LowestPrecedence);

  // Once the expression is done, we can emit the result to the stream.
  os << resultBuffer;
}

/// Emit the specified expression and return it as a string.
std::string ExprEmitter::emitExpressionToString(Value exp,
                                                VerilogPrecedence precedence) {
  emitSubExpr(exp, precedence);
  return std::string(resultBuffer.begin(), resultBuffer.end());
}

SubExprInfo ExprEmitter::emitBinary(Operation *op, VerilogPrecedence prec,
                                    const char *syntax,
                                    SubExprSignRequirement operandSignReq) {
  auto lhsInfo = emitSubExpr(op->getOperand(0), prec, operandSignReq);
  os << ' ' << syntax << ' ';

  // The precedence of the RHS operand must be tighter than this operator if
  // they have a different opcode in order to handle things like "x-(a+b)".
  // This isn't needed on the LHS, because the relevant Verilog operators are
  // left-associative.
  //
  auto *rhsOperandOp = lookThroughNoopCasts(op->getOperand(1)).getDefiningOp();
  auto rhsPrec = VerilogPrecedence(prec - 1);
  if (rhsOperandOp && op->getName() == rhsOperandOp->getName())
    rhsPrec = prec;

  auto rhsInfo = emitSubExpr(op->getOperand(1), rhsPrec, operandSignReq);

  // SystemVerilog 11.8.1 says that the result of a binary expression is signed
  // only if both operands are signed.
  SubExprSignResult signedness = IsUnsigned;
  if (lhsInfo.signedness == IsSigned && rhsInfo.signedness == IsSigned)
    signedness = IsSigned;

  return {prec, signedness};
}

SubExprInfo ExprEmitter::emitVariadic(Operation *op, VerilogPrecedence prec,
                                      const char *syntax) {
  // The result is signed if all the subexpressions are signed.
  SubExprSignResult sign = IsSigned;
  interleave(
      op->getOperands().begin(), op->getOperands().end(),
      [&](Value v1) {
        if (emitSubExpr(v1, prec).signedness != IsSigned)
          sign = IsUnsigned;
      },
      [&] { os << ' ' << syntax << ' '; });

  return {prec, sign};
}

SubExprInfo ExprEmitter::emitUnary(Operation *op, const char *syntax,
                                   bool resultAlwaysUnsigned) {
  os << syntax;
  auto signedness = emitSubExpr(op->getOperand(0), Unary).signedness;
  return {Unary, resultAlwaysUnsigned ? IsUnsigned : signedness};
}

/// Emit the specified value as a subexpression to the stream.
SubExprInfo ExprEmitter::emitSubExpr(Value exp,
                                     VerilogPrecedence parenthesizeIfLooserThan,
                                     SubExprSignRequirement signRequirement) {
  auto *op = exp.getDefiningOp();
  bool shouldEmitInlineExpr = op && isVerilogExpression(op);

  // Don't emit this expression inline if it has multiple uses.
  if (shouldEmitInlineExpr && parenthesizeIfLooserThan != ForceEmitMultiUse &&
      emitter.outOfLineExpressions.count(op))
    shouldEmitInlineExpr = false;

  // If this is a non-expr or shouldn't be done inline, just refer to its name.
  if (!shouldEmitInlineExpr) {
    // All wires are declared as unsigned, so if the client needed it signed,
    // emit a conversion.
    if (signRequirement == RequireSigned) {
      os << "$signed(" << emitter.getName(exp) << ')';
      return {Symbol, IsSigned};
    }

    os << emitter.getName(exp);
    return {Symbol, IsUnsigned};
  }

  unsigned subExprStartIndex = resultBuffer.size();

  // Inform the visit method about the preferred sign we want from the result.
  // It may choose to ignore this, but some emitters can change behavior based
  // on contextual desired sign.
  signPreference = signRequirement;

  // Okay, this is an expression we should emit inline.  Do this through our
  // visitor.
  auto expInfo = dispatchCombinatorialVisitor(exp.getDefiningOp());

  // Check cases where we have to insert things before the expression now that
  // we know things about it.
  auto addPrefix = [&](StringRef prefix) {
    resultBuffer.insert(resultBuffer.begin() + subExprStartIndex,
                        prefix.begin(), prefix.end());
  };
  if (signRequirement == RequireSigned && expInfo.signedness == IsUnsigned) {
    addPrefix("$signed(");
    os << ')';
    expInfo.signedness = IsSigned;
  } else if (signRequirement == RequireUnsigned &&
             expInfo.signedness == IsSigned) {
    addPrefix("$unsigned(");
    os << ')';
    expInfo.signedness = IsUnsigned;
  } else if (expInfo.precedence > parenthesizeIfLooserThan) {
    // If this subexpression would bind looser than the expression it is bound
    // into, then we need to parenthesize it.  Insert the parentheses
    // retroactively.
    addPrefix("(");
    os << ')';
  }

  // Remember that we emitted this.
  emittedExprs.insert(exp.getDefiningOp());
  return expInfo;
}

SubExprInfo ExprEmitter::visitComb(SExtOp op) {
  auto inWidth = op.getOperand().getType().getIntOrFloatBitWidth();
  auto destWidth = op.getType().getIntOrFloatBitWidth();

  // Handle sign extend from a single bit in a pretty way.
  if (inWidth == 1) {
    os << '{' << destWidth << '{';
    emitSubExpr(op.getOperand(), LowestPrecedence);
    os << "}}";
    return {Unary, IsUnsigned};
  }

  // Otherwise, this is a sign extension of a general expression.
  // TODO(QoI): Instead of emitting the expression multiple times, we should
  // emit it to a known name.
  os << "{{" << (destWidth - inWidth) << '{';
  emitSubExpr(op.getOperand(), Unary);
  os << '[' << (inWidth - 1) << "]}}, ";
  emitSubExpr(op.getOperand(), LowestPrecedence);
  os << "}";
  return {Unary, IsUnsigned};
}

SubExprInfo ExprEmitter::visitComb(ZExtOp op) {
  auto inWidth = op.getOperand().getType().getIntOrFloatBitWidth();
  auto destWidth = op.getType().getIntOrFloatBitWidth();

  // A zero extension just fills the top with numbers.
  os << "{{" << (destWidth - inWidth) << "'d0}, ";
  emitSubExpr(op.getOperand(), LowestPrecedence);
  os << "}";
  return {Unary, IsUnsigned};
}

SubExprInfo ExprEmitter::visitComb(ConcatOp op) {
  os << '{';
  llvm::interleaveComma(op.getOperands(), os,
                        [&](Value v) { emitSubExpr(v, LowestPrecedence); });

  os << '}';
  return {Unary, IsUnsigned};
}

SubExprInfo ExprEmitter::visitComb(ExtractOp op) {
  unsigned dstWidth = op.getType().cast<IntegerType>().getWidth();
  return emitBitSelect(op.input(), op.lowBit() + dstWidth - 1, op.lowBit());
}

<<<<<<< HEAD
SubExprInfo ExprEmitter::visitComb(rtl::ArraySlice op) {
  unsigned dstWidth = op.getType().cast<rtl::ArrayType>().getSize();

  auto x = emitSubExpr(op.src(), LowestPrecedence);
  assert(x.precedence == Symbol &&
         "should be handled by isExpressionUnableToInline");

  os << '[' << dstWidth - 1 << " + ";
  emitSubExpr(op.lowIndex(), LowestPrecedence);
  os << ':';
  emitSubExpr(op.lowIndex(), LowestPrecedence);
  os << "]";

  return {Unary, IsUnsigned};
=======
SubExprInfo ExprEmitter::visitComb(ICmpOp op) {
  const char *symop[] = {"==", "!=", "<",  "<=", ">",
                         ">=", "<",  "<=", ">",  ">="};
  SubExprSignRequirement signop[] = {
      // Equality
      NoRequirement, NoRequirement,
      // Signed Comparisons
      RequireSigned, RequireSigned, RequireSigned, RequireSigned,
      // Unsigned Comparisons
      RequireUnsigned, RequireUnsigned, RequireUnsigned, RequireUnsigned};

  auto pred = static_cast<uint64_t>(op.predicate());
  assert(pred < sizeof(symop) / sizeof(symop[0]));
  auto result = emitBinary(op, Comparison, symop[pred], signop[pred]);

  // SystemVerilog 11.8.1: "Comparison... operator results are unsigned,
  // regardless of the operands".
  result.signedness = IsUnsigned;
  return result;
>>>>>>> cb4d61d3
}

/// Emit a verilog bit selection operation like x[4:0], the bit numbers are
/// inclusive like verilog.
///
/// Note that anything that emits a BitSelect must be handled in the
/// isExpressionUnableToInline.
SubExprInfo ExprEmitter::emitBitSelect(Value operand, unsigned hiBit,
                                       unsigned loBit) {
  auto x = emitSubExpr(operand, LowestPrecedence);
  assert(x.precedence == Symbol &&
         "should be handled by isExpressionUnableToInline");

  // If we're extracting the whole input, just return it.  This is valid but
  // non-canonical IR, and we don't want to generate invalid Verilog.
  if (loBit == 0 &&
      unsigned(getBitWidthOrSentinel(operand.getType())) == hiBit + 1)
    return x;

  os << '[' << hiBit;
  if (hiBit != loBit) // Emit x[4] instead of x[4:4].
    os << ':' << loBit;
  os << ']';
  return {Unary, IsUnsigned};
}

SubExprInfo ExprEmitter::visitSV(GetModportOp op) {
  os << emitter.getName(op.iface()) + "." + op.field();
  return {Unary, IsUnsigned};
}

SubExprInfo ExprEmitter::visitSV(TextualValueOp op) {
  os << op.string();
  return {Unary, IsUnsigned};
}

SubExprInfo ExprEmitter::visitComb(ConstantOp op) {
  bool isNegated = false;
  const APInt &value = op.getValue();
  // If this is a negative signed number and not MININT (e.g. -128), then print
  // it as a negated positive number.
  if (signPreference == RequireSigned && value.isNegative() &&
      !value.isMinSignedValue()) {
    os << '-';
    isNegated = true;
  }

  os << op.getType().cast<IntegerType>().getWidth() << '\'';

  // Emit this as a signed constant if the caller would prefer that.
  if (signPreference == RequireSigned)
    os << 's';
  os << 'h';

  // Print negated if required.
  SmallString<32> valueStr;
  if (isNegated) {
    (-value).toStringUnsigned(valueStr, 16);
  } else {
    value.toStringUnsigned(valueStr, 16);
  }
  os << valueStr;
  return {Unary, signPreference == RequireSigned ? IsSigned : IsUnsigned};
}

SubExprInfo ExprEmitter::visitComb(ArrayIndexOp op) {
  auto arrayPrec = emitSubExpr(op.input(), Symbol);
  os << '[';
  emitSubExpr(op.index(), LowestPrecedence);
  os << ']';
  return {Symbol, arrayPrec.signedness};
}

SubExprInfo ExprEmitter::visitComb(MuxOp op) {
  // The ?: operator is right associative.
  emitSubExpr(op.cond(), VerilogPrecedence(Conditional - 1));
  os << " ? ";
  auto lhsInfo =
      emitSubExpr(op.trueValue(), VerilogPrecedence(Conditional - 1));
  os << " : ";
  auto rhsInfo = emitSubExpr(op.falseValue(), Conditional);

  SubExprSignResult signedness = IsUnsigned;
  if (lhsInfo.signedness == IsSigned && rhsInfo.signedness == IsSigned)
    signedness = IsSigned;

  return {Conditional, signedness};
}

SubExprInfo ExprEmitter::visitUnhandledExpr(Operation *op) {
  emitter.emitOpError(op, "cannot emit this expression to Verilog");
  os << "<<unsupported expr: " << op->getName().getStringRef() << ">>";
  return {Symbol, IsUnsigned};
}

//===----------------------------------------------------------------------===//
// Statements
//===----------------------------------------------------------------------===//

/// Emit the specified value as an expression.  If this is an inline-emitted
/// expression, we emit that expression, otherwise we emit a reference to the
/// already computed name.  If 'forceRootExpr' is true, then this emits an
/// expression even if we typically don't do it inline.
///
void ModuleEmitter::emitExpression(Value exp,
                                   SmallPtrSet<Operation *, 8> &emittedExprs,
                                   bool forceRootExpr) {
  ExprEmitter(*this, emittedExprs).emitExpression(exp, forceRootExpr, os);
}

/// Emit the specified expression and return it as a string.
std::string
ModuleEmitter::emitExpressionToString(Value exp,
                                      SmallPtrSet<Operation *, 8> &emittedExprs,
                                      VerilogPrecedence precedence) {
  return ExprEmitter(*this, emittedExprs)
      .emitExpressionToString(exp, precedence);
}

void ModuleEmitter::emitStatementExpression(Operation *op) {
  // This is invoked for expressions that have a non-single use.  This could
  // either be because they are dead or because they have multiple uses.
  if (op->getResult(0).use_empty()) {
    indent() << "// Unused: ";
  } else if (emitInlineWireDecls) {
    auto type = op->getResult(0).getType();
    indent() << "wire ";

    if (getBitWidthOrSentinel(type) != 1) {
      emitTypePaddedToWidth(type, 0, op);
      os << ' ';
    }
    os << getName(op->getResult(0)) << " = ";
  } else {
    indent() << "assign " << getName(op->getResult(0)) << " = ";
  }
  SmallPtrSet<Operation *, 8> emittedExprs;
  emitExpression(op->getResult(0), emittedExprs, /*forceRootExpr=*/true);
  os << ';';
  emitLocationInfoAndNewLine(emittedExprs);
}

void ModuleEmitter::visitMerge(MergeOp op) {
  SmallPtrSet<Operation *, 8> ops;

  // Emit "a = rtl.merge x, y, z" as:
  //   assign a = x;
  //   assign a = y;
  //   assign a = z;
  for (auto operand : op.getOperands()) {
    ops.insert(op);
    indent() << "assign " << getName(op) << " = ";
    emitExpression(operand, ops);
    os << ';';
    emitLocationInfoAndNewLine(ops);
    ops.clear();
  }
}

LogicalResult ModuleEmitter::visitStmt(ConnectOp op) {
  SmallPtrSet<Operation *, 8> ops;
  ops.insert(op);

  indent() << "assign ";
  emitExpression(op.dest(), ops);
  os << " = ";
  emitExpression(op.src(), ops);
  os << ';';
  emitLocationInfoAndNewLine(ops);
  return success();
}

LogicalResult ModuleEmitter::visitSV(BPAssignOp op) {
  SmallPtrSet<Operation *, 8> ops;
  ops.insert(op);

  indent();
  emitExpression(op.dest(), ops);
  os << " = ";
  emitExpression(op.src(), ops);
  os << ';';
  emitLocationInfoAndNewLine(ops);
  return success();
}

LogicalResult ModuleEmitter::visitSV(PAssignOp op) {
  SmallPtrSet<Operation *, 8> ops;
  ops.insert(op);

  indent();
  emitExpression(op.dest(), ops);
  os << " <= ";
  emitExpression(op.src(), ops);
  os << ';';
  emitLocationInfoAndNewLine(ops);
  return success();
}

LogicalResult ModuleEmitter::visitSV(AliasOp op) {
  SmallPtrSet<Operation *, 8> ops;
  ops.insert(op);

  indent() << "alias ";
  llvm::interleave(
      op.getOperands(), os, [&](Value v) { emitExpression(v, ops); }, " = ");
  os << ';';
  emitLocationInfoAndNewLine(ops);
  return success();
}

/// For OutputOp we put "assign" statements at the end of the Verilog module to
/// assign the module outputs to intermediate wires.
LogicalResult ModuleEmitter::visitStmt(OutputOp op) {
  SmallPtrSet<Operation *, 8> ops;

  SmallVector<ModulePortInfo, 8> ports;
  RTLModuleOp parent = op.getParentOfType<RTLModuleOp>();
  parent.getPortInfo(ports);
  size_t operandIndex = 0;
  for (ModulePortInfo port : ports) {
    if (!port.isOutput())
      continue;
    ops.clear();
    ops.insert(op);
    indent() << "assign " << port.getName() << " = ";
    emitExpression(op.getOperand(operandIndex), ops);
    os << ';';
    emitLocationInfoAndNewLine(ops);
    ++operandIndex;
  }
  return success();
}

LogicalResult ModuleEmitter::visitSV(FWriteOp op) {
  SmallPtrSet<Operation *, 8> ops;
  ops.insert(op);

  indent() << "$fwrite(32'h80000002, \"";
  os.write_escaped(op.string());
  os << '"';

  for (auto operand : op.operands()) {
    os << ", " << emitExpressionToString(operand, ops);
  }
  os << ");";
  emitLocationInfoAndNewLine(ops);
  return success();
}

LogicalResult ModuleEmitter::visitSV(FatalOp op) {
  SmallPtrSet<Operation *, 8> ops;
  ops.insert(op);
  indent() << "$fatal;";
  emitLocationInfoAndNewLine(ops);
  return success();
}

LogicalResult ModuleEmitter::visitSV(VerbatimOp op) {
  SmallPtrSet<Operation *, 8> ops;
  ops.insert(op);

  // Drop an extraneous \n off the end of the string if present.
  StringRef string = op.string();
  if (string.endswith("\n"))
    string = string.drop_back();

  // Emit each \n separated piece of the string with each piece properly
  // indented.  The convention is to not emit the \n so
  // emitLocationInfoAndNewLine can do that for the last line.
  bool isFirst = true;
  indent();

  // Emit each line of the string at a time.
  while (!string.empty()) {
    auto lhsRhs = string.split('\n');
    if (isFirst)
      isFirst = false;
    else {
      os << '\n';
      indent();
    }

    StringRef line = lhsRhs.first;

    // Perform operand substitions as we emit the line string.  We turn {{42}}
    // into the value of operand 42.

    // Scan 'line' for a substitution, emitting any non-substitution prefix,
    // then the mentioned operand, chopping the relevant text off 'line' and
    // returning true.  This returns false if no substitution is found.
    auto emitUntilSubstitution = [&](size_t next = 0) -> bool {
      size_t start = 0;
      while (1) {
        next = line.find("{{", next);
        if (next == StringRef::npos)
          return false;

        // Check to make sure we have a number followed by }}.  If not, we
        // ignore the {{ sequence as something that could happen in Verilog.
        next += 2;
        start = next;
        while (next < line.size() && isdigit(line[next]))
          ++next;
        // We need at least one digit.
        if (start == next)
          continue;

        // We must have a }} right after the digits.
        if (!line.substr(next).startswith("}}"))
          continue;

        // We must be able to decode the integer into an unsigned.
        unsigned operandNo = 0;
        if (line.drop_front(start)
                .take_front(next - start)
                .getAsInteger(10, operandNo)) {
          op.emitError("operand substitution too large");
          continue;
        }
        next += 2;

        if (operandNo >= op.operands().size()) {
          op.emitError("operand " + llvm::utostr(operandNo) + " isn't valid");
          continue;
        }

        // Emit any text before the substitution.
        os << line.take_front(start - 2);

        // Emit the operand.
        os << emitExpressionToString(op.operands()[operandNo], ops);

        // Forget about the part we emitted.
        line = line.drop_front(next);
        return true;
      }
    };

    // Emit all the substitutions.
    while (emitUntilSubstitution())
      ;

    // Emit any text after the last substitution.
    os << line;
    string = lhsRhs.second;
  }

  emitLocationInfoAndNewLine(ops);
  return success();
}

LogicalResult ModuleEmitter::visitSV(FinishOp op) {
  SmallPtrSet<Operation *, 8> ops;
  ops.insert(op);
  indent() << "$finish;";
  emitLocationInfoAndNewLine(ops);
  return success();
}

LogicalResult ModuleEmitter::visitSV(AssertOp op) {
  SmallPtrSet<Operation *, 8> ops;
  ops.insert(op);
  indent() << "assert(" << emitExpressionToString(op.predicate(), ops) << ");";
  emitLocationInfoAndNewLine(ops);
  return success();
}

LogicalResult ModuleEmitter::visitSV(AssumeOp op) {
  SmallPtrSet<Operation *, 8> ops;
  ops.insert(op);
  indent() << "assume(" << emitExpressionToString(op.property(), ops) << ");";
  emitLocationInfoAndNewLine(ops);
  return success();
}

LogicalResult ModuleEmitter::visitSV(CoverOp op) {
  SmallPtrSet<Operation *, 8> ops;
  ops.insert(op);
  indent() << "cover(" << emitExpressionToString(op.property(), ops) << ");";
  emitLocationInfoAndNewLine(ops);
  return success();
}

LogicalResult ModuleEmitter::visitSV(IfDefOp op) {
  auto cond = op.cond();

  if (cond.startswith("!"))
    indent() << "`ifndef " << cond.drop_front(1);
  else
    indent() << "`ifdef " << cond;

  SmallPtrSet<Operation *, 8> ops;
  ops.insert(op);
  emitLocationInfoAndNewLine(ops);

  addIndent();
  for (auto &op : op.getThenBlock()->without_terminator())
    emitOperation(&op);
  reduceIndent();

  if (op.hasElse()) {
    indent() << "`else\n";
    addIndent();
    for (auto &op : op.getElseBlock()->without_terminator())
      emitOperation(&op);
    reduceIndent();
  }

  indent() << "`endif\n";
  return success();
}

/// Emit the body of a control flow statement that is surrounded by begin/end
/// markers if non-singular.  If the control flow construct is multi-line and
/// if multiLineComment is non-null, the string is included in a comment after
/// the 'end' to make it easier to associate.
static void emitBeginEndRegion(Block *block,
                               SmallPtrSet<Operation *, 8> &locationOps,
                               ModuleEmitter &emitter,
                               StringRef multiLineComment = StringRef()) {
  auto isSingleVerilogStatement = [&](Operation &op) {
    // Not all expressions and statements are guaranteed to emit a single
    // Verilog statement (for the purposes of if statements).  Just do a simple
    // check here for now.  This can be improved over time.
    return isa<FWriteOp>(op) || isa<FinishOp>(op) || isa<FatalOp>(op) ||
           isa<AssertOp>(op) || isa<AssumeOp>(op) || isa<CoverOp>(op) ||
           isa<BPAssignOp>(op) || isa<PAssignOp>(op) || isa<ConnectOp>(op);
  };

  // Determine if we can omit the begin/end keywords.
  bool hasOneStmt = llvm::hasSingleElement(block->without_terminator()) &&
                    isSingleVerilogStatement(block->front());
  if (!hasOneStmt)
    emitter.os << " begin";
  emitter.emitLocationInfoAndNewLine(locationOps);

  emitter.addIndent();
  for (auto &op : block->without_terminator())
    emitter.emitOperation(&op);
  emitter.reduceIndent();

  if (!hasOneStmt) {
    emitter.indent() << "end";
    if (!multiLineComment.empty())
      emitter.os << " // " << multiLineComment;
    emitter.os << '\n';
  }
}

LogicalResult ModuleEmitter::visitSV(IfOp op) {
  SmallPtrSet<Operation *, 8> ops;
  ops.insert(op);

  indent() << "if (" << emitExpressionToString(op.cond(), ops) << ')';
  emitBeginEndRegion(op.getBodyBlock(), ops, *this);
  return success();
}

LogicalResult ModuleEmitter::visitSV(AlwaysOp op) {
  SmallPtrSet<Operation *, 8> ops;
  ops.insert(op);

  auto printEvent = [&](AlwaysOp::Condition cond) {
    os << stringifyEventControl(cond.event) << ' '
       << emitExpressionToString(cond.value, ops);
  };

  switch (op.getNumConditions()) {
  case 0:
    indent() << "always @*";
    break;
  case 1:
    indent() << "always @(";
    printEvent(op.getCondition(0));
    os << ')';
    break;
  default:
    indent() << "always @(";
    printEvent(op.getCondition(0));
    for (size_t i = 1, e = op.getNumConditions(); i != e; ++i) {
      os << " or ";
      printEvent(op.getCondition(i));
    }
    os << ')';
    break;
  }

  // Build the comment string, leave out the signal expressions (since they
  // can be large).
  std::string comment;
  if (op.getNumConditions() == 0) {
    comment = "always @*";
  } else {
    comment = "always @(";
    llvm::interleave(
        op.events(),
        [&](Attribute eventAttr) {
          auto event = EventControl(eventAttr.cast<IntegerAttr>().getInt());
          comment += stringifyEventControl(event);
        },
        [&]() { comment += ", "; });
    comment += ')';
  }

  emitBeginEndRegion(op.getBodyBlock(), ops, *this, comment);
  return success();
}

LogicalResult ModuleEmitter::visitSV(InitialOp op) {
  SmallPtrSet<Operation *, 8> ops;
  ops.insert(op);

  indent() << "initial";
  emitBeginEndRegion(op.getBodyBlock(), ops, *this, "initial");
  return success();
}

LogicalResult ModuleEmitter::visitStmt(InstanceOp op) {
  SmallPtrSet<Operation *, 8> ops;
  ops.insert(op);

  auto *moduleOp = op.getReferencedModule();
  assert(moduleOp && "Invalid IR");

  // If this is a reference to an external module with a hard coded Verilog
  // name, then use it here.  This is a hack because we lack proper support for
  // parameterized modules in the RTL dialect.
  if (auto extMod = dyn_cast<RTLExternModuleOp>(moduleOp)) {
    indent() << extMod.getVerilogModuleName();
  } else {
    indent() << op.moduleName();
  }

  // Helper that prints a parameter constant value in a Verilog compatible way.
  auto printParmValue = [&](Attribute value) {
    if (auto intAttr = value.dyn_cast<IntegerAttr>()) {
      os << intAttr.getValue();
    } else if (auto strAttr = value.dyn_cast<StringAttr>()) {
      os << '"';
      os.write_escaped(strAttr.getValue());
      os << '"';
    } else if (auto fpAttr = value.dyn_cast<FloatAttr>()) {
      // TODO: relying on float printing to be precise is not a good idea.
      os << fpAttr.getValueAsDouble();
    } else {
      os << "<<UNKNOWN MLIRATTR: " << value << ">>";
      emitOpError(op, "unknown extmodule parameter value");
    }
  };

  // If this is a parameterized module, then emit the parameters.
  if (auto paramDictOpt = op.parameters()) {
    DictionaryAttr paramDict = paramDictOpt.getValue();
    if (!paramDict.empty()) {
      os << " #(";
      llvm::interleaveComma(paramDict, os, [&](NamedAttribute elt) {
        os << '.' << elt.first << '(';
        printParmValue(elt.second);
        os << ')';
      });
      os << ')';
    }
  }

  os << ' ' << op.instanceName() << " (";
  emitLocationInfoAndNewLine(ops);

  SmallVector<ModulePortInfo, 8> portInfo;
  getModulePortInfo(moduleOp, portInfo);

  // Emit the argument and result ports.
  auto opArgs = op.inputs();
  auto opResults = op.getResults();
  for (auto &elt : portInfo) {
    // Figure out which value we are emitting.
    bool isLast = &elt == &portInfo.back();
    Value portVal = elt.isOutput() ? opResults[elt.argNum] : opArgs[elt.argNum];

    // Emit the port's name.
    indent() << "  ." << StringRef(elt.getName()) << " (";

    // Emit the value as an expression.
    ops.clear();
    emitExpression(portVal, ops);
    os << (isLast ? ")" : "),");
    emitLocationInfoAndNewLine(ops);
  }
  indent() << ");\n";
  return success();
}

LogicalResult ModuleEmitter::visitSV(InterfaceOp op) {
  os << "interface " << op.sym_name() << ";\n";

  addIndent();
  for (auto &op : op.getBodyBlock()->without_terminator())
    emitOperation(&op);
  reduceIndent();

  os << "endinterface\n\n";
  return success();
}

LogicalResult ModuleEmitter::visitSV(InterfaceSignalOp op) {
  indent() << "logic ";

  auto type = op.type();
  if (getBitWidthOrSentinel(type) != 1) {
    emitTypePaddedToWidth(type, 0, op);
    os << ' ';
  }

  os << op.sym_name() << ";\n";
  return success();
}

LogicalResult ModuleEmitter::visitSV(InterfaceModportOp op) {
  indent() << "modport " << op.sym_name() << '(';

  llvm::interleaveComma(op.ports(), os, [&](const Attribute &portAttr) {
    auto port = portAttr.cast<ModportStructAttr>();
    os << port.direction().getValue() << ' ' << port.signal().getValue();
  });

  os << ");\n";
  return success();
}

//===----------------------------------------------------------------------===//
// Module Driver
//===----------------------------------------------------------------------===//

/// Most expressions are invalid to bit-select from in Verilog, but some things
/// are ok.  Return true if it is ok to inline bitselect from the result of this
/// expression.  It is conservatively correct to return false.
static bool isOkToBitSelectFrom(Value v) {
  // Module ports are always ok to bit select from.
  if (v.getDefiningOp())
    // TODO: We could handle concat and other operators here.
    return false;

  return true;
}

/// Return true if we are unable to ever inline the specified operation.  This
/// happens because not all Verilog expressions are composable, notably you can
/// only use bit selects like x[4:6] on simple expressions.
static bool isExpressionUnableToInline(Operation *op) {
  // Scan the users of the operation to see if any of them need this to be
  // emitted out-of-line.
  for (auto user : op->getUsers()) {
    // Verilog bit selection is required by the standard to be:
    // "a vector, packed array, packed structure, parameter or concatenation".
    // It cannot be an arbitrary expression.
    if (isa<ExtractOp>(user))
      if (!isOkToBitSelectFrom(op->getResult(0)))
        return true;

    // Sign extend (when the operand isn't a single bit) requires a bitselect
    // syntactically.
    if (auto sext = dyn_cast<SExtOp>(user)) {
      auto sextOperandType = sext.getOperand().getType().cast<IntegerType>();
      if (sextOperandType.getWidth() != 1 &&
          !isOkToBitSelectFrom(op->getResult(0)))
        return true;
    }
  }
  return false;
}

/// Return true for operations that are always inlined.
static bool isExpressionAlwaysInline(Operation *op) {
  if (isa<ConstantOp>(op) || isa<ArrayIndexOp>(op))
    return true;

  // An SV interface modport is a symbolic name that is always inlined.
  if (isa<GetModportOp>(op))
    return true;

  // If this is a noop cast and the operand is always inlined, then the noop
  // cast is always inlined.
  if (isNoopCast(op))
    if (auto *operandOp = op->getOperand(0).getDefiningOp())
      return isExpressionAlwaysInline(operandOp);

  return false;
}

/// Return true if this expression should be emitted inline into any statement
/// that uses it.
static bool isExpressionEmittedInline(Operation *op) {
  // If it isn't structurally possible to inline this expression, emit it out of
  // line.
  if (isExpressionUnableToInline(op))
    return false;

  // These are always emitted inline even if multiply referenced.
  if (isExpressionAlwaysInline(op))
    return true;

  // Otherwise, if it has multiple uses, emit it out of line.
  return op->getResult(0).hasOneUse();
}

// Print out the array subscripts after a wire/port declaration.
static void printArraySubscripts(Type type, raw_ostream &os) {
  if (auto inout = type.dyn_cast<InOutType>())
    return printArraySubscripts(inout.getElementType(), os);

  if (auto array = type.dyn_cast<ArrayType>()) {
    printArraySubscripts(array.getElementType(), os);
    os << '[' << (array.getSize() - 1) << ":0]";
  } else if (auto array = type.dyn_cast<UnpackedArrayType>()) {
    printArraySubscripts(array.getElementType(), os);
    os << '[' << (array.getSize() - 1) << ":0]";
  }
}

void ModuleEmitter::collectNamesEmitDecls(Block &block) {
  // In the first pass, we fill in the symbol table, calculate the max width
  // of the declaration words and the max type width.
  size_t maxDeclNameWidth = 0, maxTypeWidth = 0;

  // Return the word (e.g. "wire") in Verilog to declare the specified thing.
  auto getVerilogDeclWord = [](Operation *op) -> StringRef {
    if (isa<RegOp>(op))
      return "reg";

    // Interfaces instances use the name of the declared interface.
    if (auto interface = dyn_cast<InterfaceInstanceOp>(op))
      return interface.getInterfaceType().getInterface().getValue();

    // Note: MemOp is handled as "wire" here because each of its subcomponents
    // are wires.  The corresponding 'reg' decl is handled specially below.
    return "wire";
  };

  SmallVector<Operation *, 16> declsToEmit;
  bool rtlInstanceDeclaredWires = false;
  for (auto &op : block) {
    if (auto rtlInstance = dyn_cast<InstanceOp>(op)) {
      rtlInstanceDeclaredWires |= collectNamesEmitWires(rtlInstance);
      continue;
    }
    if (op.getNumResults() == 0)
      continue;

    assert(op.getNumResults() == 1 && "rtl/sv only has single-op results");
    Value result = op.getResult(0);

    // If this is an expression emitted inline or unused, it doesn't need a
    // name.
    bool isExpr = isVerilogExpression(&op);
    if (isExpr) {
      // If this expression is dead, or can be emitted inline, ignore it.
      if (result.use_empty() || isExpressionEmittedInline(&op))
        continue;

      // Remember that this expression should be emitted out of line.
      outOfLineExpressions.insert(&op);
    }

    // Otherwise, it must be an expression or a declaration like a RegOp/WireOp.
    addName(result, op.getAttrOfType<StringAttr>("name"));

    // If we are emitting inline wire decls, don't measure or emit this wire.
    if (isExpr && emitInlineWireDecls)
      continue;

    // Determine what kind of thing this is, and how much space it needs.
    maxDeclNameWidth =
        std::max(getVerilogDeclWord(&op).size(), maxDeclNameWidth);

    auto type = result.getType();

    // Skip over SV interface types, which don't have any emitted width.
    if (!type.isa<InterfaceType>()) {

      int bitWidth = getBitWidthOrSentinel(getUnderlyingArrayElementType(type));
      if (bitWidth == -1) {
        emitError(&op, getName(result))
            << " has an unsupported verilog type " << type;
        result = Value();
        break;
      }

      if (bitWidth != 1) { // Width 1 is implicit.
        // Add 5 to count the width of the "[:0] ".
        size_t thisWidth = getPrintedIntWidth(bitWidth - 1) + 5;
        maxTypeWidth = std::max(thisWidth, maxTypeWidth);
      }
    }

    // Emit this declaration.
    if (result)
      declsToEmit.push_back(&op);
  }

  SmallPtrSet<Operation *, 8> ops;

  // Okay, now that we have measured the things to emit, emit the things.
  for (auto *decl : declsToEmit) {
    ops.clear();
    ops.insert(decl);

    auto word = getVerilogDeclWord(decl);

    // Flatten the type for processing of each individual element.
    auto type = decl->getResult(0).getType();

    indent() << word;
    os.indent(maxDeclNameWidth - word.size() + 1);

    auto elementType = getUnderlyingArrayElementType(type);

    // Skip over SV interface types, which don't have any emitted width.
    bool isInterface = type.isa<InterfaceType>();
    if (!isInterface)
      emitTypePaddedToWidth(elementType, maxTypeWidth, decl);

    os << getName(decl->getResult(0));

    // Interface instantiations have parentheses like a module with no ports.
    if (isInterface) {
      os << "()";
    } else {
      // Print out any array subscripts.
      printArraySubscripts(type, os);
    }

    os << ';';
    emitLocationInfoAndNewLine(ops);
  }

  if (!declsToEmit.empty() || rtlInstanceDeclaredWires)
    os << '\n';
}

bool ModuleEmitter::collectNamesEmitWires(InstanceOp instance) {
  SmallString<32> nameTmp;

  for (size_t i = 0, e = instance.getNumResults(); i < e; ++i) {
    nameTmp = instance.instanceName().str();
    nameTmp += '_';

    auto resultName = instance.getResultName(i);
    if (resultName)
      nameTmp += resultName.getValue().str();
    else
      nameTmp += std::to_string(i);

    auto result = instance.getResult(i);
    StringRef wireName = addName(result, nameTmp);

    Type resultType = result.getType();
    if (auto intType = resultType.dyn_cast<IntegerType>()) {
      if (intType.getWidth() == 1) {
        indent() << "wire " << wireName << ";\n";
      } else {
        indent() << "wire [" << intType.getWidth() - 1 << ":0] " << wireName
                 << ";\n";
      }
    } else {
      indent() << "// Type '" << resultType
               << "' not supported in verilog output yet.\n";
      instance.emitOpError(
          "Type of result not supported for verilog output. Type: ")
          << resultType;
    }
  }
  return instance.getNumResults() != 0;
}

void ModuleEmitter::emitOperation(Operation *op) {
  // Expressions may either be ignored or emitted as an expression statements.
  if (isVerilogExpression(op)) {
    if (outOfLineExpressions.count(op))
      emitStatementExpression(op);
    return;
  }

  // Handle RTL statements.
  if (succeeded(dispatchStmtVisitor(op)))
    return;

  // Handle SV Statements.
  if (succeeded(dispatchSVVisitor(op)))
    return;

  if (auto merge = dyn_cast<MergeOp>(op))
    return visitMerge(merge);

  emitOpError(op, "cannot emit this operation to Verilog");
  indent() << "unknown MLIR operation " << op->getName().getStringRef() << "\n";
}

void ModuleEmitter::emitRTLExternModule(RTLExternModuleOp module) {
  os << "// external module " << module.getName() << "\n\n";
}

void ModuleEmitter::emitRTLModule(RTLModuleOp module) {
  // Add all the ports to the name table.
  SmallVector<ModulePortInfo, 8> portInfo;
  module.getPortInfo(portInfo);

  for (auto &port : portInfo) {
    StringRef name = port.getName();
    if (name.empty()) {
      module.emitOpError(
          "Found port without a name. Port names are required for "
          "Verilog synthesis.\n");
      name = "<<NO-NAME-FOUND>>";
    }
    if (port.isOutput())
      usedNames.insert(name);
    else
      addName(module.getArgument(port.argNum), name);
  }

  os << "module " << module.getName() << '(';
  if (!portInfo.empty())
    os << '\n';

  // Determine the width of the widest type we have to print so everything
  // lines up nicely.
  bool hasOutputs = false;
  unsigned maxTypeWidth = 0;
  for (auto &port : portInfo) {
    auto portType = port.type;
    hasOutputs |= port.isOutput();

    int bitWidth = getBitWidthOrSentinel(portType);
    if (bitWidth == -1 || bitWidth == 1)
      continue; // The error case is handled below.

    // Add 4 to count the width of the "[:0] ".
    unsigned thisWidth = getPrintedIntWidth(bitWidth - 1) + 5;
    maxTypeWidth = std::max(thisWidth, maxTypeWidth);
  }

  addIndent();

  for (size_t portIdx = 0, e = portInfo.size(); portIdx != e;) {
    size_t startOfLinePos = os.tell();

    indent();
    // Emit the arguments.
    auto portType = portInfo[portIdx].type;
    PortDirection thisPortDirection = portInfo[portIdx].direction;
    switch (thisPortDirection) {
    case PortDirection::OUTPUT:
      os << "output ";
      break;
    case PortDirection::INPUT:
      os << (hasOutputs ? "input  " : "input ");
      break;
    case PortDirection::INOUT:
      os << (hasOutputs ? "inout  " : "inout ");
      break;
    }

    int bitWidth = getBitWidthOrSentinel(portType);
    emitTypePaddedToWidth(portType, maxTypeWidth, module);

    // Emit the name.
    os << portInfo[portIdx].getName();
    ++portIdx;

    // If we have any more ports with the same types and the same direction,
    // emit them in a list on the same line.
    while (portIdx != e && portInfo[portIdx].direction == thisPortDirection &&
           bitWidth == getBitWidthOrSentinel(portInfo[portIdx].type)) {
      // Don't exceed our preferred line length.
      StringRef name = portInfo[portIdx].getName();
      if (os.tell() + 2 + name.size() - startOfLinePos >
          // We use "-2" here because we need a trailing comma or ); for the
          // decl.
          preferredSourceWidth - 2)
        break;

      // Append this to the running port decl.
      os << ", " << name;
      ++portIdx;
    }

    if (portIdx != e)
      os << ',';
    else
      os << ");\n";
    os << '\n';
  }

  if (portInfo.empty())
    os << ");\n";

  // Build up the symbol table for all of the values that need names in the
  // module.
  collectNamesEmitDecls(*module.getBodyBlock());

  // Emit the body.
  for (auto &op : *module.getBodyBlock()) {
    emitOperation(&op);
  }

  reduceIndent();
  os << "endmodule\n\n";
}

//===----------------------------------------------------------------------===//
// MLIRModuleEmitter
//===----------------------------------------------------------------------===//

namespace {
class MLIRModuleEmitter : public VerilogEmitterBase {
public:
  explicit MLIRModuleEmitter(VerilogEmitterState &state)
      : VerilogEmitterBase(state) {}

  void emit(ModuleOp module);
};

} // end anonymous namespace

void MLIRModuleEmitter::emit(ModuleOp module) {
  for (auto &op : *module.getBody()) {
    if (auto module = dyn_cast<RTLModuleOp>(op))
      ModuleEmitter(state).emitRTLModule(module);
    else if (auto module = dyn_cast<RTLExternModuleOp>(op))
      ModuleEmitter(state).emitRTLExternModule(module);
    else if (isa<InterfaceOp>(op) || isa<VerbatimOp>(op) || isa<IfDefOp>(op))
      ModuleEmitter(state).emitOperation(&op);
    else if (!isa<ModuleTerminatorOp>(op))
      op.emitError("unknown operation");
  }
}

LogicalResult circt::exportVerilog(ModuleOp module, llvm::raw_ostream &os) {
  VerilogEmitterState state(os);
  MLIRModuleEmitter(state).emit(module);
  return failure(state.encounteredError);
}

void circt::registerToVerilogTranslation() {
  TranslateFromMLIRRegistration toVerilog(
      "emit-verilog", exportVerilog, [](DialectRegistry &registry) {
        registry.insert<RTLDialect, SVDialect>();
      });
}<|MERGE_RESOLUTION|>--- conflicted
+++ resolved
@@ -643,28 +643,6 @@
     return emitVariadic(op, Xor, "^");
   }
 
-<<<<<<< HEAD
-  SubExprInfo visitComb(rtl::AndROp op) { return emitUnary(op, "&", true); }
-  SubExprInfo visitComb(rtl::OrROp op) { return emitUnary(op, "|", true); }
-  SubExprInfo visitComb(rtl::XorROp op) { return emitUnary(op, "^", true); }
-
-  SubExprInfo visitComb(rtl::SExtOp op);
-  SubExprInfo visitComb(rtl::ZExtOp op);
-  SubExprInfo visitComb(rtl::ConcatOp op);
-  SubExprInfo visitComb(rtl::ExtractOp op);
-  SubExprInfo visitComb(rtl::ArraySlice op);
-
-  // RTL Comparison Operations
-  SubExprInfo visitComb(rtl::ICmpOp op) {
-    std::array<const char *, 10> symop{"==", "!=", "<",  "<=", ">",
-                                       ">=", "<",  "<=", ">",  ">="};
-    std::array<bool, 10> signop{false, false, true,  true,  true,
-                                true,  false, false, false, false};
-    auto pred = static_cast<uint64_t>(op.predicate());
-    auto symopstr = symop[pred];
-    return emitBinary(op, Comparison, symopstr, signop[pred]);
-  }
-=======
   // SystemVerilog spec 11.8.1: "Reduction operator results are unsigned,
   // regardless of the operands."
   SubExprInfo visitComb(AndROp op) { return emitUnary(op, "&", true); }
@@ -676,7 +654,6 @@
   SubExprInfo visitComb(ConcatOp op);
   SubExprInfo visitComb(ExtractOp op);
   SubExprInfo visitComb(ICmpOp op);
->>>>>>> cb4d61d3
 
 private:
   /// This is set (before a visit method is called) if emitSubExpr would
@@ -873,22 +850,6 @@
   return emitBitSelect(op.input(), op.lowBit() + dstWidth - 1, op.lowBit());
 }
 
-<<<<<<< HEAD
-SubExprInfo ExprEmitter::visitComb(rtl::ArraySlice op) {
-  unsigned dstWidth = op.getType().cast<rtl::ArrayType>().getSize();
-
-  auto x = emitSubExpr(op.src(), LowestPrecedence);
-  assert(x.precedence == Symbol &&
-         "should be handled by isExpressionUnableToInline");
-
-  os << '[' << dstWidth - 1 << " + ";
-  emitSubExpr(op.lowIndex(), LowestPrecedence);
-  os << ':';
-  emitSubExpr(op.lowIndex(), LowestPrecedence);
-  os << "]";
-
-  return {Unary, IsUnsigned};
-=======
 SubExprInfo ExprEmitter::visitComb(ICmpOp op) {
   const char *symop[] = {"==", "!=", "<",  "<=", ">",
                          ">=", "<",  "<=", ">",  ">="};
@@ -908,7 +869,6 @@
   // regardless of the operands".
   result.signedness = IsUnsigned;
   return result;
->>>>>>> cb4d61d3
 }
 
 /// Emit a verilog bit selection operation like x[4:0], the bit numbers are
