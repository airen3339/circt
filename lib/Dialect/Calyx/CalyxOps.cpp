--- conflicted
+++ resolved
@@ -117,14 +117,14 @@
 static bool isPort(Value value) {
   Operation *definingOp = value.getDefiningOp();
   return value.isa<BlockArgument>() ||
-         (definingOp && isa<CellInterface>(definingOp));
+      (definingOp && isa<CellInterface>(definingOp));
 }
 
 /// Gets the port for a given BlockArgument.
 PortInfo calyx::getPortInfo(BlockArgument arg) {
   Operation *op = arg.getOwner()->getParentOp();
   assert(isa<ComponentOp>(op) &&
-         "Only ComponentOp should support lookup by BlockArgument.");
+      "Only ComponentOp should support lookup by BlockArgument.");
   return cast<ComponentOp>(op).getPortInfo()[arg.getArgNumber()];
 }
 
@@ -238,7 +238,7 @@
   auto opParent = op->getParentOp();
   if (!isa<ComponentOp>(opParent))
     return op->emitOpError()
-           << "has parent: " << opParent << ", expected ComponentOp.";
+        << "has parent: " << opParent << ", expected ComponentOp.";
   if (!op->hasAttr("instanceName"))
     return op->emitOpError() << "does not have an instanceName attribute.";
 
@@ -262,10 +262,10 @@
             // We only want to verify this is written to if the {write enable,
             // in} port is driven.
             return succeeded(anyPortsDrivenByGroup(
-                       {op.writeEnPort(), op.inPort()}, group))
-                       ? allPortsDrivenByGroup({op.writeEnPort(), op.inPort()},
-                                               group)
-                       : success();
+                {op.writeEnPort(), op.inPort()}, group))
+                   ? allPortsDrivenByGroup({op.writeEnPort(), op.inPort()},
+                                           group)
+                   : success();
           })
           .Case<MemoryOp>([&](auto op) {
             SmallVector<Value> requiredWritePorts;
@@ -279,9 +279,9 @@
             // We only want to verify the write ports if either write_data or
             // write_en is driven.
             return succeeded(anyPortsDrivenByGroup(
-                       {op.writeData(), op.writeEn()}, group))
-                       ? allPortsDrivenByGroup(requiredWritePorts, group)
-                       : success();
+                {op.writeData(), op.writeEn()}, group))
+                   ? allPortsDrivenByGroup(requiredWritePorts, group)
+                   : success();
           })
           .Case<AndLibOp, OrLibOp, XorLibOp, AddLibOp, SubLibOp, GtLibOp,
                 LtLibOp, EqLibOp, NeqLibOp, GeLibOp, LeLibOp, LshLibOp,
@@ -289,17 +289,17 @@
                 SleLibOp, SrshLibOp>([&](auto op) {
             Value lhs = op.lhsPort(), rhs = op.rhsPort();
             return succeeded(anyPortsDrivenByGroup({lhs, rhs}, group))
-                       ? allPortsDrivenByGroup({lhs, rhs}, group)
-                       : success();
+                   ? allPortsDrivenByGroup({lhs, rhs}, group)
+                   : success();
           })
           .Default([&](auto op) { return success(); });
 
   if (failed(verifyWrites))
     return group->emitOpError()
-           << "with cell: " << destCell->getName() << " \""
-           << destCell.instanceName()
-           << "\" is performing a write and failed to drive all necessary "
-              "ports.";
+        << "with cell: " << destCell->getName() << " \""
+        << destCell.instanceName()
+        << "\" is performing a write and failed to drive all necessary "
+           "ports.";
 
   Operation *srcDefiningOp = assign.src().getDefiningOp();
   if (srcDefiningOp == nullptr)
@@ -315,8 +315,8 @@
             // we only want to verify the read ports if read_data is used in the
             // group.
             return succeeded(anyPortsReadByGroup({op.readData()}, group))
-                       ? allPortsDrivenByGroup(op.addrPorts(), group)
-                       : success();
+                   ? allPortsDrivenByGroup(op.addrPorts(), group)
+                   : success();
           })
           .Default([&](auto op) { return success(); });
 
@@ -349,8 +349,8 @@
   auto parent = op->getParentOp();
   if (!hasControlRegion(parent))
     return op->emitOpError()
-           << "has parent: " << parent
-           << ", which is not allowed for a control-like operation.";
+        << "has parent: " << parent
+        << ", which is not allowed for a control-like operation.";
 
   if (op->getNumRegions() == 0)
     return success();
@@ -365,8 +365,8 @@
       continue;
 
     return op->emitOpError()
-           << "has operation: " << bodyOp.getName()
-           << ", which is not allowed in this control-like operation";
+        << "has operation: " << bodyOp.getName()
+        << ", which is not allowed in this control-like operation";
   }
   return verifyControlBody(op);
 }
@@ -558,8 +558,8 @@
   printPortDefList(op.getOutputPortInfo());
 
   p.printRegion(op.body(), /*printEntryBlockArgs=*/false,
-                /*printBlockTerminators=*/false,
-                /*printEmptyBlock=*/false);
+      /*printBlockTerminators=*/false,
+      /*printEmptyBlock=*/false);
 }
 
 /// Parses the ports of a Calyx component signature, and adds the corresponding
@@ -581,8 +581,8 @@
 
     NamedAttrList portAttr;
     portAttrs.push_back(succeeded(parser.parseOptionalAttrDict(portAttr))
-                            ? portAttr
-                            : NamedAttrList());
+                        ? portAttr
+                        : NamedAttrList());
     return success();
   };
 
@@ -698,8 +698,8 @@
                       intersection.begin(), intersection.end(),
                       std::back_inserter(difference));
   return op->emitOpError()
-         << "is missing the following required port attribute identifiers: "
-         << difference;
+      << "is missing the following required port attribute identifiers: "
+      << difference;
 }
 
 static LogicalResult verifyComponentOp(ComponentOp op) {
@@ -707,7 +707,7 @@
   auto wIt = op.getBody()->getOps<WiresOp>();
   auto cIt = op.getBody()->getOps<ControlOp>();
   if (std::distance(wIt.begin(), wIt.end()) +
-          std::distance(cIt.begin(), cIt.end()) !=
+      std::distance(cIt.begin(), cIt.end()) !=
       2)
     return op.emitOpError(
         "requires exactly one of each: 'calyx.wires', 'calyx.control'.");
@@ -771,8 +771,8 @@
   result.addAttribute("portNames", builder.getArrayAttr(portNames));
   result.addAttribute(direction::attrKey,
                       direction::packAttribute(direction::genInOutDirections(
-                                                   portIOTypes.first.size(),
-                                                   portIOTypes.second.size()),
+                          portIOTypes.first.size(),
+                          portIOTypes.second.size()),
                                                builder.getContext()));
   // Record the attributes of the ports.
   result.addAttribute("portAttributes", builder.getArrayAttr(portAttributes));
@@ -882,19 +882,19 @@
   // Reads to MemoryOp and RegisterOp are combinational. Writes are not.
   if (auto r = dyn_cast<RegisterOp>(definingOp)) {
     return value == r.outPort()
-               ? success()
-               : group->emitOpError()
-                     << "with register: \"" << r.instanceName()
-                     << "\" is conducting a memory store. This is not "
-                        "combinational.";
+           ? success()
+           : group->emitOpError()
+               << "with register: \"" << r.instanceName()
+               << "\" is conducting a memory store. This is not "
+                  "combinational.";
   } else if (auto m = dyn_cast<MemoryOp>(definingOp)) {
     auto writePorts = {m.writeData(), m.writeEn()};
     return (llvm::none_of(writePorts, [&](Value p) { return p == value; }))
-               ? success()
-               : group->emitOpError()
-                     << "with memory: \"" << m.instanceName()
-                     << "\" is conducting a memory store. This "
-                        "is not combinational.";
+           ? success()
+           : group->emitOpError()
+               << "with memory: \"" << m.instanceName()
+               << "\" is conducting a memory store. This "
+                  "is not combinational.";
   }
 
   std::string portName =
@@ -960,27 +960,27 @@
                                          bool isDestination) {
   Operation *definingOp = value.getDefiningOp();
   bool isComponentPort = value.isa<BlockArgument>(),
-       isCellInterfacePort = definingOp && isa<CellInterface>(definingOp);
+      isCellInterfacePort = definingOp && isa<CellInterface>(definingOp);
   assert((isComponentPort || isCellInterfacePort) && "Not a port.");
 
   PortInfo port = isComponentPort
-                      ? getPortInfo(value.cast<BlockArgument>())
-                      : cast<CellInterface>(definingOp).portInfo(value);
+                  ? getPortInfo(value.cast<BlockArgument>())
+                  : cast<CellInterface>(definingOp).portInfo(value);
 
   bool isSource = !isDestination;
   // Component output ports and cell interface input ports should be driven.
   Direction validDirection =
       (isDestination && isComponentPort) || (isSource && isCellInterfacePort)
-          ? Direction::Output
-          : Direction::Input;
+      ? Direction::Output
+      : Direction::Input;
 
   return port.direction == validDirection
-             ? success()
-             : op.emitOpError()
-                   << "has a " << (isComponentPort ? "component" : "cell")
-                   << " port as the "
-                   << (isDestination ? "destination" : "source")
-                   << " with the incorrect direction.";
+         ? success()
+         : op.emitOpError()
+             << "has a " << (isComponentPort ? "component" : "cell")
+             << " port as the "
+             << (isDestination ? "destination" : "source")
+             << " with the incorrect direction.";
 }
 
 /// Verifies the value of a given assignment operation. The boolean
@@ -1091,8 +1091,8 @@
   StringRef entryPointName = program.entryPointName();
   if (instance.componentName() == entryPointName)
     return instance.emitOpError()
-           << "cannot reference the entry-point component: \"" << entryPointName
-           << "\".";
+        << "cannot reference the entry-point component: \"" << entryPointName
+        << "\".";
 
   // Verify the instance result ports with those of its referenced component.
   SmallVector<PortInfo> componentPorts = referencedComponent.getPortInfo();
@@ -1101,8 +1101,8 @@
   size_t numResults = instance.getNumResults();
   if (numResults != numPorts)
     return instance.emitOpError()
-           << "has a wrong number of results; expected: " << numPorts
-           << " but got " << numResults;
+        << "has a wrong number of results; expected: " << numPorts
+        << " but got " << numResults;
 
   for (size_t i = 0; i != numResults; ++i) {
     auto resultType = instance.getResult(i).getType();
@@ -1110,8 +1110,8 @@
     if (resultType == expectedType)
       continue;
     return instance.emitOpError()
-           << "result type for " << componentPorts[i].name << " must be "
-           << expectedType << ", but got " << resultType;
+        << "result type for " << componentPorts[i].name << " must be "
+        << expectedType << ", but got " << resultType;
   }
   return success();
 }
@@ -1203,8 +1203,8 @@
 
   if (isa<hw::ConstantOp>(srcOp) && (noGuard || isa<hw::ConstantOp>(guardOp)))
     return doneOp->emitOpError()
-           << "with constant source" << (noGuard ? "" : " and constant guard")
-           << ". This should be a combinational group.";
+        << "with constant source" << (noGuard ? "" : " and constant guard")
+        << ". This should be a combinational group.";
 
   return verifyNotComplexSource(doneOp);
 }
@@ -1327,20 +1327,20 @@
   size_t numAddrs = memoryOp.addrSizes().size();
   if (numDims != numAddrs)
     return memoryOp.emitOpError("mismatched number of dimensions (")
-           << numDims << ") and address sizes (" << numAddrs << ")";
+        << numDims << ") and address sizes (" << numAddrs << ")";
 
   size_t numExtraPorts = 5; // write data/enable, clk, and read data/done.
   if (memoryOp.getNumResults() != numAddrs + numExtraPorts)
     return memoryOp.emitOpError("incorrect number of address ports, expected ")
-           << numAddrs;
+        << numAddrs;
 
   for (size_t i = 0; i < numDims; ++i) {
     int64_t size = sizes[i].cast<IntegerAttr>().getInt();
     int64_t addrSize = addrSizes[i].cast<IntegerAttr>().getInt();
     if (llvm::Log2_64_Ceil(size) > addrSize)
       return memoryOp.emitOpError("address size (")
-             << addrSize << ") for dimension " << i
-             << " can't address the entire range (" << size << ")";
+          << addrSize << ") for dimension " << i
+          << " can't address the entire range (" << size << ")";
   }
 
   return success();
@@ -1357,7 +1357,7 @@
   auto groupOp = wiresOp.lookupSymbol<GroupInterface>(groupName);
   if (!groupOp)
     return enableOp.emitOpError()
-           << "with group '" << groupName << "', which does not exist.";
+        << "with group '" << groupName << "', which does not exist.";
 
   if (isa<CombGroupOp>(groupOp))
     return enableOp.emitOpError() << "with group '" << groupName
@@ -1389,7 +1389,7 @@
   auto groupOp = wiresOp.lookupSymbol<GroupInterface>(groupName);
   if (!groupOp)
     return ifOp.emitOpError()
-           << "with group '" << groupName << "', which does not exist.";
+        << "with group '" << groupName << "', which does not exist.";
 
   if (isa<GroupOp>(groupOp))
     return ifOp.emitOpError() << "with group '" << groupName
@@ -1397,9 +1397,9 @@
 
   if (failed(portDrivenByGroup(ifOp.cond(), groupOp)))
     return ifOp.emitError()
-           << "with conditional op: '" << valueName(component, ifOp.cond())
-           << "' expected to be driven from group: '" << groupName
-           << "' but no driver was found.";
+        << "with conditional op: '" << valueName(component, ifOp.cond())
+        << "' expected to be driven from group: '" << groupName
+        << "' but no driver was found.";
 
   return success();
 }
@@ -1416,7 +1416,6 @@
   return nullptr;
 }
 
-<<<<<<< HEAD
 /// Returns a mapping of {enabled Group name, EnableOp} for all EnableOps within
 /// the immediate ParOp's body.
 static llvm::StringMap<EnableOp> getAllEnableOpsInImmediateBody(ParOp parent) {
@@ -1437,7 +1436,7 @@
 
   LogicalResult matchAndRewrite(IfOp ifOp,
                                 PatternRewriter &rewriter) const override {
-    if (!ifOp.thenRegionExists() || !ifOp.elseRegionExists())
+    if (!ifOp.thenBodyExists() || !ifOp.elseBodyExists())
       return failure();
     rewriter.setInsertionPointAfter(ifOp);
     auto &thenControl = ifOp.getThenBody()->front();
@@ -1463,7 +1462,7 @@
       //      }
       //    }
       llvm::StringMap<EnableOp> A = getAllEnableOpsInImmediateBody(r1),
-                                B = getAllEnableOpsInImmediateBody(r2);
+          B = getAllEnableOpsInImmediateBody(r2);
 
       // Compute the intersection between `A` and `B`.
       SmallVector<StringRef> groupNames;
@@ -1494,7 +1493,7 @@
 
       return success();
     } else if (auto r1 = dyn_cast<SeqOp>(thenControl);
-               auto r2 = dyn_cast<SeqOp>(elseControl)) {
+        auto r2 = dyn_cast<SeqOp>(elseControl)) {
       //                                         seq {
       //   if %a with @G {                         if %a with @G {
       //     seq { ... calyx.enable @A }             seq { ... }
@@ -1504,7 +1503,7 @@
       //                                           calyx.enable @A
       //                                         }
       EnableOp lastThenEnableOp = getLastEnableOp(r1),
-               lastElseEnableOp = getLastEnableOp(r2);
+          lastElseEnableOp = getLastEnableOp(r2);
 
       if (lastThenEnableOp == nullptr || lastElseEnableOp == nullptr)
         return failure();
@@ -1526,40 +1525,6 @@
       rewriter.eraseOp(lastElseEnableOp);
       return success();
     }
-=======
-/// Removes common tail enable operations for sequential 'then'/'else'
-/// branches inside an 'if' operation.
-///
-///   if %a with %A {                       if %a with %A {
-///     seq { ... calyx.enable @B }           seq { ... }
-///   else {                          ->    } else {
-///     seq { ... calyx.enable @B }           seq { ... }
-///   }                                     }
-///                                         calyx.enable @B
-static LogicalResult eliminateCommonTailEnable(IfOp ifOp,
-                                               PatternRewriter &rewriter) {
-  // Check if the branches exist.
-  if (!ifOp.thenBodyExists() || !ifOp.elseBodyExists())
-    return failure();
-
-  auto &thenOpStructureOp = ifOp.getThenBody()->front();
-  auto &elseOpStructureOp = ifOp.getElseBody()->front();
-  // TODO(circt/#1861): ParOps have less restrictive conditions.
-  if (isa<ParOp>(thenOpStructureOp) || isa<ParOp>(elseOpStructureOp))
-    return failure();
-
-  // At this point, only sequential operations are valid inside the branches.
-  auto thenSeqOp = dyn_cast<SeqOp>(thenOpStructureOp);
-  auto elseSeqOp = dyn_cast<SeqOp>(elseOpStructureOp);
-  assert(thenSeqOp && elseSeqOp &&
-         "expected nested seq ops in both branches of a calyx.IfOp");
-
-  EnableOp lastThenEnableOp = getLastEnableOp(thenSeqOp);
-  EnableOp lastElseEnableOp = getLastEnableOp(elseSeqOp);
-
-  if (lastThenEnableOp == nullptr || lastElseEnableOp == nullptr)
-    return failure();
->>>>>>> ef7bdd25
 
     return failure();
   }
@@ -1589,7 +1554,7 @@
   auto groupOp = wiresOp.lookupSymbol<GroupInterface>(groupName);
   if (!groupOp)
     return whileOp.emitOpError()
-           << "with group '" << groupName << "', which does not exist.";
+        << "with group '" << groupName << "', which does not exist.";
 
   if (isa<GroupOp>(groupOp))
     return whileOp.emitOpError() << "with group '" << groupName
@@ -1597,9 +1562,9 @@
 
   if (failed(portDrivenByGroup(whileOp.cond(), groupOp)))
     return whileOp.emitError()
-           << "conditional op: '" << valueName(component, whileOp.cond())
-           << "' expected to be driven from group: '" << groupName
-           << "' but no driver was found.";
+        << "conditional op: '" << valueName(component, whileOp.cond())
+        << "' expected to be driven from group: '" << groupName
+        << "' but no driver was found.";
 
   return success();
 }
