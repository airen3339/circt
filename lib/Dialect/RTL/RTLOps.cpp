--- conflicted
+++ resolved
@@ -406,16 +406,11 @@
                               : ArrayRef<StringRef>());
 }
 
-<<<<<<< HEAD
-static void print(OpAsmPrinter &p, RTLExternModuleOp op) {
+static void print(OpAsmPrinter &p, RTLModuleExternOp op) {
   printRTLModuleOp(p, op, ExternMod);
 }
-static void print(OpAsmPrinter &p, RTLGeneratedModuleOp op) {
+static void print(OpAsmPrinter &p, RTLModuleGeneratedOp op) {
   printRTLModuleOp(p, op, GenMod);
-=======
-static void print(OpAsmPrinter &p, RTLModuleExternOp op) {
-  printRTLModuleOp(p, op);
->>>>>>> 08a04091
 }
 
 static void print(OpAsmPrinter &p, RTLModuleOp op) {
