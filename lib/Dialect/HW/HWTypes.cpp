//===- HWTypes.cpp - HW types code defs -----------------------------------===//
//
// Part of the LLVM Project, under the Apache License v2.0 with LLVM Exceptions.
// See https://llvm.org/LICENSE.txt for license information.
// SPDX-License-Identifier: Apache-2.0 WITH LLVM-exception
//
//===----------------------------------------------------------------------===//
//
// Implementation logic for HW data types.
//
//===----------------------------------------------------------------------===//

#include "circt/Dialect/HW/HWTypes.h"
#include "circt/Dialect/HW/HWAttributes.h"
#include "circt/Dialect/HW/HWDialect.h"
#include "circt/Dialect/HW/HWOps.h"
#include "circt/Dialect/HW/HWSymCache.h"
#include "circt/Support/LLVM.h"
#include "mlir/IR/Builders.h"
#include "mlir/IR/BuiltinTypes.h"
#include "mlir/IR/Diagnostics.h"
#include "mlir/IR/DialectImplementation.h"
#include "mlir/IR/StorageUniquerSupport.h"
#include "mlir/IR/Types.h"
#include "llvm/ADT/SmallSet.h"
#include "llvm/ADT/StringExtras.h"
#include "llvm/ADT/StringSet.h"
#include "llvm/ADT/TypeSwitch.h"

using namespace circt;
using namespace circt::hw;
using namespace circt::hw::detail;

#define GET_TYPEDEF_CLASSES
#include "circt/Dialect/HW/HWTypes.cpp.inc"

//===----------------------------------------------------------------------===//
// Type Helpers
//===----------------------------------------------------------------------===/

mlir::Type circt::hw::getCanonicalType(mlir::Type type) {
  Type canonicalType;
  if (auto typeAlias = type.dyn_cast<TypeAliasType>())
    canonicalType = typeAlias.getCanonicalType();
  else
    canonicalType = type;
  return canonicalType;
}

/// Return true if the specified type is a value HW Integer type.  This checks
/// that it is a signless standard dialect type or a hw::IntType.
bool circt::hw::isHWIntegerType(mlir::Type type) {
  Type canonicalType = getCanonicalType(type);

  if (canonicalType.isa<hw::IntType>())
    return true;

  auto intType = canonicalType.dyn_cast<IntegerType>();
  if (!intType || !intType.isSignless())
    return false;

  return true;
}

bool circt::hw::isHWEnumType(mlir::Type type) {
  return getCanonicalType(type).isa<hw::EnumType>();
}

/// Return true if the specified type can be used as an HW value type, that is
/// the set of types that can be composed together to represent synthesized,
/// hardware but not marker types like InOutType.
bool circt::hw::isHWValueType(Type type) {
  // Signless and signed integer types are both valid.
  if (type.isa<IntegerType, IntType, EnumType>())
    return true;

  if (auto array = type.dyn_cast<ArrayType>())
    return isHWValueType(array.getElementType());

  if (auto array = type.dyn_cast<UnpackedArrayType>())
    return isHWValueType(array.getElementType());

  if (auto t = type.dyn_cast<StructType>())
    return llvm::all_of(t.getElements(),
                        [](auto f) { return isHWValueType(f.type); });

  if (auto t = type.dyn_cast<UnionType>())
    return llvm::all_of(t.getElements(),
                        [](auto f) { return isHWValueType(f.type); });

  if (auto t = type.dyn_cast<TypeAliasType>())
    return isHWValueType(t.getCanonicalType());

  return false;
}

/// Return the hardware bit width of a type. Does not reflect any encoding,
/// padding, or storage scheme, just the bit (and wire width) of a
/// statically-size type. Reflects the number of wires needed to transmit a
/// value of this type. Returns -1 if the type is not known or cannot be
/// statically computed.
int64_t circt::hw::getBitWidth(mlir::Type type) {
  return llvm::TypeSwitch<::mlir::Type, size_t>(type)
      .Case<IntegerType>(
          [](IntegerType t) { return t.getIntOrFloatBitWidth(); })
      .Case<ArrayType, UnpackedArrayType>([](auto a) {
        int64_t elementBitWidth = getBitWidth(a.getElementType());
        if (elementBitWidth < 0)
          return elementBitWidth;
        int64_t dimBitWidth = a.getNumElements();
        if (dimBitWidth < 0)
          return static_cast<int64_t>(-1L);
        return (int64_t)a.getNumElements() * elementBitWidth;
      })
      .Case<StructType>([](StructType s) {
        int64_t total = 0;
        for (auto field : s.getElements()) {
          int64_t fieldSize = getBitWidth(field.type);
          if (fieldSize < 0)
            return fieldSize;
          total += fieldSize;
        }
        return total;
      })
      .Case<UnionType>([](UnionType u) {
        int64_t maxSize = 0;
        for (auto field : u.getElements()) {
          int64_t fieldSize = getBitWidth(field.type) + field.offset;
          if (fieldSize > maxSize)
            maxSize = fieldSize;
        }
        return maxSize;
      })
      .Case<EnumType>([](EnumType e) { return e.getBitWidth(); })
      .Case<TypeAliasType>(
          [](TypeAliasType t) { return getBitWidth(t.getCanonicalType()); })
      .Default([](Type) { return -1; });
}

/// Return true if the specified type contains known marker types like
/// InOutType.  Unlike isHWValueType, this is not conservative, it only returns
/// false on known InOut types, rather than any unknown types.
bool circt::hw::hasHWInOutType(Type type) {
  if (auto array = type.dyn_cast<ArrayType>())
    return hasHWInOutType(array.getElementType());

  if (auto array = type.dyn_cast<UnpackedArrayType>())
    return hasHWInOutType(array.getElementType());

  if (auto t = type.dyn_cast<StructType>()) {
    return std::any_of(t.getElements().begin(), t.getElements().end(),
                       [](const auto &f) { return hasHWInOutType(f.type); });
  }

  if (auto t = type.dyn_cast<TypeAliasType>())
    return hasHWInOutType(t.getCanonicalType());

  return type.isa<InOutType>();
}

/// Parse and print nested HW types nicely.  These helper methods allow eliding
/// the "hw." prefix on array, inout, and other types when in a context that
/// expects HW subelement types.
static ParseResult parseHWElementType(Type &result, AsmParser &p) {
  // If this is an HW dialect type, then we don't need/want the !hw. prefix
  // redundantly specified.
  auto fullString = static_cast<DialectAsmParser &>(p).getFullSymbolSpec();
  auto *curPtr = p.getCurrentLocation().getPointer();
  auto typeString =
      StringRef(curPtr, fullString.size() - (curPtr - fullString.data()));

  if (typeString.startswith("array<") || typeString.startswith("inout<") ||
      typeString.startswith("uarray<") || typeString.startswith("struct<") ||
      typeString.startswith("typealias<") || typeString.startswith("int<") ||
      typeString.startswith("enum<")) {
    llvm::StringRef mnemonic;
    auto parseResult = generatedTypeParser(p, &mnemonic, result);
    return parseResult.has_value() ? success() : failure();
  }

  return p.parseType(result);
}

static void printHWElementType(Type element, AsmPrinter &p) {
  if (succeeded(generatedTypePrinter(element, p)))
    return;
  p.printType(element);
}

//===----------------------------------------------------------------------===//
// Int Type
//===----------------------------------------------------------------------===//

Type IntType::get(mlir::TypedAttr width) {
  // The width expression must always be a 32-bit wide integer type itself.
  auto widthWidth = width.getType().dyn_cast<IntegerType>();
  assert(widthWidth && widthWidth.getWidth() == 32 &&
         "!hw.int width must be 32-bits");
  (void)widthWidth;

  if (auto cstWidth = width.dyn_cast<IntegerAttr>())
    return IntegerType::get(width.getContext(),
                            cstWidth.getValue().getZExtValue());

  return Base::get(width.getContext(), width);
}

Type IntType::parse(AsmParser &p) {
  // The bitwidth of the parameter size is always 32 bits.
  auto int32Type = p.getBuilder().getIntegerType(32);

  mlir::TypedAttr width;
  if (p.parseLess() || p.parseAttribute(width, int32Type) || p.parseGreater())
    return Type();
  return get(width);
}

void IntType::print(AsmPrinter &p) const {
  p << "<";
  p.printAttributeWithoutType(getWidth());
  p << '>';
}

//===----------------------------------------------------------------------===//
// Struct Type
//===----------------------------------------------------------------------===//

namespace circt {
namespace hw {
namespace detail {
bool operator==(const FieldInfo &a, const FieldInfo &b) {
  return a.name == b.name && a.type == b.type;
}
llvm::hash_code hash_value(const FieldInfo &fi) {
  return llvm::hash_combine(fi.name, fi.type);
}
} // namespace detail
} // namespace hw
} // namespace circt

/// Parse a list of unique field names and types within <>. E.g.:
/// <foo: i7, bar: i8>
static ParseResult parseFields(AsmParser &p,
                               SmallVectorImpl<FieldInfo> &parameters) {
  llvm::StringSet<> nameSet;
  bool hasDuplicateName = false;
  auto parseResult = p.parseCommaSeparatedList(
      mlir::AsmParser::Delimiter::LessGreater, [&]() -> ParseResult {
        std::string name;
        Type type;

        auto fieldLoc = p.getCurrentLocation();
        if (p.parseKeywordOrString(&name) || p.parseColon() ||
            p.parseType(type))
          return failure();

        if (!nameSet.insert(name).second) {
          p.emitError(fieldLoc, "duplicate field name \'" + name + "\'");
          // Continue parsing to print all duplicates, but make sure to error
          // eventually
          hasDuplicateName = true;
        }

        parameters.push_back(
            FieldInfo{StringAttr::get(p.getContext(), name), type});
        return success();
      });

  if (hasDuplicateName)
    return failure();
  return parseResult;
}

/// Print out a list of named fields surrounded by <>.
static void printFields(AsmPrinter &p, ArrayRef<FieldInfo> fields) {
  p << '<';
  llvm::interleaveComma(fields, p, [&](const FieldInfo &field) {
    p.printKeywordOrString(field.name.getValue());
    p << ": " << field.type;
  });
  p << ">";
}

Type StructType::parse(AsmParser &p) {
  llvm::SmallVector<FieldInfo, 4> parameters;
  if (parseFields(p, parameters))
    return Type();
  return get(p.getContext(), parameters);
}

LogicalResult StructType::verify(function_ref<InFlightDiagnostic()> emitError,
                                 ArrayRef<StructType::FieldInfo> elements) {
  llvm::SmallDenseSet<StringAttr> fieldNameSet;
  LogicalResult result = success();
  fieldNameSet.reserve(elements.size());
  for (const auto &elt : elements)
    if (!fieldNameSet.insert(elt.name).second) {
      result = failure();
      emitError() << "duplicate field name '" << elt.name.getValue()
                  << "' in hw.struct type";
    }
  return result;
}

void StructType::print(AsmPrinter &p) const { printFields(p, getElements()); }

Type StructType::getFieldType(mlir::StringRef fieldName) {
  for (const auto &field : getElements())
    if (field.name == fieldName)
      return field.type;
  return Type();
}

std::optional<uint32_t> StructType::getFieldIndex(mlir::StringRef fieldName) {
  ArrayRef<hw::StructType::FieldInfo> elems = getElements();
  for (size_t idx = 0, numElems = elems.size(); idx < numElems; ++idx)
    if (elems[idx].name == fieldName)
      return idx;
  return {};
}

std::optional<uint32_t> StructType::getFieldIndex(mlir::StringAttr fieldName) {
  ArrayRef<hw::StructType::FieldInfo> elems = getElements();
  for (size_t idx = 0, numElems = elems.size(); idx < numElems; ++idx)
    if (elems[idx].name == fieldName)
      return idx;
  return {};
}

static std::pair<uint64_t, SmallVector<uint64_t>>
getFieldIDsStruct(const StructType &st) {
  uint64_t fieldID = 0;
  auto elements = st.getElements();
  SmallVector<uint64_t> fieldIDs;
  fieldIDs.reserve(elements.size());
  for (auto &element : elements) {
    auto type = element.type;
    fieldID += 1;
    fieldIDs.push_back(fieldID);
    // Increment the field ID for the next field by the number of subfields.
    fieldID += hw::FieldIdImpl::getMaxFieldID(type);
  }
  return {fieldID, fieldIDs};
}

void StructType::getInnerTypes(SmallVectorImpl<Type> &types) {
  for (const auto &field : getElements())
    types.push_back(field.type);
}

uint64_t StructType::getMaxFieldID() const {
  uint64_t fieldID = 0;
  for (const auto &field : getElements())
    fieldID += 1 + hw::FieldIdImpl::getMaxFieldID(field.type);
  return fieldID;
}

std::pair<Type, uint64_t>
StructType::getSubTypeByFieldID(uint64_t fieldID) const {
  if (fieldID == 0)
    return {*this, 0};
  auto [maxId, fieldIDs] = getFieldIDsStruct(*this);
  auto *it = std::prev(llvm::upper_bound(fieldIDs, fieldID));
  auto subfieldIndex = std::distance(fieldIDs.begin(), it);
  auto subfieldType = getElements()[subfieldIndex].type;
  auto subfieldID = fieldID - fieldIDs[subfieldIndex];
  return {subfieldType, subfieldID};
}

std::pair<uint64_t, bool>
StructType::projectToChildFieldID(uint64_t fieldID, uint64_t index) const {
  auto [maxId, fieldIDs] = getFieldIDsStruct(*this);
  auto childRoot = fieldIDs[index];
  auto rangeEnd =
      index + 1 >= getElements().size() ? maxId : (fieldIDs[index + 1] - 1);
  return std::make_pair(fieldID - childRoot,
                        fieldID >= childRoot && fieldID <= rangeEnd);
}

uint64_t StructType::getFieldID(uint64_t index) const {
  auto [maxId, fieldIDs] = getFieldIDsStruct(*this);
  return fieldIDs[index];
}

uint64_t StructType::getIndexForFieldID(uint64_t fieldID) const {
  assert(!getElements().empty() && "Bundle must have >0 fields");
  auto [maxId, fieldIDs] = getFieldIDsStruct(*this);
  auto *it = std::prev(llvm::upper_bound(fieldIDs, fieldID));
  return std::distance(fieldIDs.begin(), it);
}

std::pair<uint64_t, uint64_t>
StructType::getIndexAndSubfieldID(uint64_t fieldID) const {
  auto index = getIndexForFieldID(fieldID);
  auto elementFieldID = getFieldID(index);
  return {index, fieldID - elementFieldID};
}

//===----------------------------------------------------------------------===//
// Union Type
//===----------------------------------------------------------------------===//

namespace circt {
namespace hw {
namespace detail {
bool operator==(const OffsetFieldInfo &a, const OffsetFieldInfo &b) {
  return a.name == b.name && a.type == b.type && a.offset == b.offset;
}
// NOLINTNEXTLINE
llvm::hash_code hash_value(const OffsetFieldInfo &fi) {
  return llvm::hash_combine(fi.name, fi.type, fi.offset);
}
} // namespace detail
} // namespace hw
} // namespace circt

Type UnionType::parse(AsmParser &p) {
  llvm::SmallVector<FieldInfo, 4> parameters;
  llvm::StringSet<> nameSet;
  bool hasDuplicateName = false;
  if (p.parseCommaSeparatedList(
          mlir::AsmParser::Delimiter::LessGreater, [&]() -> ParseResult {
            StringRef name;
            Type type;

            auto fieldLoc = p.getCurrentLocation();
            if (p.parseKeyword(&name) || p.parseColon() || p.parseType(type))
              return failure();

            if (!nameSet.insert(name).second) {
              p.emitError(fieldLoc, "duplicate field name \'" + name +
                                        "\' in hw.union type");
              // Continue parsing to print all duplicates, but make sure to
              // error eventually
              hasDuplicateName = true;
            }

            size_t offset = 0;
            if (succeeded(p.parseOptionalKeyword("offset")))
              if (p.parseInteger(offset))
                return failure();
            parameters.push_back(UnionType::FieldInfo{
                StringAttr::get(p.getContext(), name), type, offset});
            return success();
          }))
    return Type();

  if (hasDuplicateName)
    return Type();

  return get(p.getContext(), parameters);
}

void UnionType::print(AsmPrinter &odsPrinter) const {
  odsPrinter << '<';
  llvm::interleaveComma(
      getElements(), odsPrinter, [&](const UnionType::FieldInfo &field) {
        odsPrinter << field.name.getValue() << ": " << field.type;
        if (field.offset)
          odsPrinter << " offset " << field.offset;
      });
  odsPrinter << ">";
}

LogicalResult UnionType::verify(function_ref<InFlightDiagnostic()> emitError,
                                ArrayRef<UnionType::FieldInfo> elements) {
  llvm::SmallDenseSet<StringAttr> fieldNameSet;
  LogicalResult result = success();
  fieldNameSet.reserve(elements.size());
  for (const auto &elt : elements)
    if (!fieldNameSet.insert(elt.name).second) {
      result = failure();
      emitError() << "duplicate field name '" << elt.name.getValue()
                  << "' in hw.union type";
    }
  return result;
}

std::optional<uint32_t> UnionType::getFieldIndex(mlir::StringAttr fieldName) {
  ArrayRef<hw::UnionType::FieldInfo> elems = getElements();
  for (size_t idx = 0, numElems = elems.size(); idx < numElems; ++idx)
    if (elems[idx].name == fieldName)
      return idx;
  return {};
}

std::optional<uint32_t> UnionType::getFieldIndex(mlir::StringRef fieldName) {
  return getFieldIndex(StringAttr::get(getContext(), fieldName));
}

UnionType::FieldInfo UnionType::getFieldInfo(::mlir::StringRef fieldName) {
  if (auto fieldIndex = getFieldIndex(fieldName))
    return getElements()[*fieldIndex];
  return FieldInfo();
}

Type UnionType::getFieldType(mlir::StringRef fieldName) {
  return getFieldInfo(fieldName).type;
}

//===----------------------------------------------------------------------===//
// Enum Type
//===----------------------------------------------------------------------===//

Type EnumType::parse(AsmParser &p) {
  llvm::SmallVector<Attribute> fields;

  if (p.parseCommaSeparatedList(AsmParser::Delimiter::LessGreater, [&]() {
        StringRef name;
        if (p.parseKeyword(&name))
          return failure();
        fields.push_back(StringAttr::get(p.getContext(), name));
        return success();
      }))
    return Type();

  return get(p.getContext(), ArrayAttr::get(p.getContext(), fields));
}

void EnumType::print(AsmPrinter &p) const {
  p << '<';
  llvm::interleaveComma(getFields(), p, [&](Attribute enumerator) {
    p << enumerator.cast<StringAttr>().getValue();
  });
  p << ">";
}

bool EnumType::contains(mlir::StringRef field) {
  return indexOf(field).has_value();
}

std::optional<size_t> EnumType::indexOf(mlir::StringRef field) {
  for (auto it : llvm::enumerate(getFields()))
    if (it.value().cast<StringAttr>().getValue() == field)
      return it.index();
  return {};
}

size_t EnumType::getBitWidth() {
  auto w = getFields().size();
  if (w > 1)
    return llvm::Log2_64_Ceil(getFields().size());
  return 1;
}

//===----------------------------------------------------------------------===//
// ArrayType
//===----------------------------------------------------------------------===//

static LogicalResult parseArray(AsmParser &p, Attribute &dim, Type &inner) {
  if (p.parseLess())
    return failure();

  uint64_t dimLiteral;
  auto int64Type = p.getBuilder().getIntegerType(64);

  if (auto res = p.parseOptionalInteger(dimLiteral); res.has_value())
    dim = p.getBuilder().getI64IntegerAttr(dimLiteral);
  else if (!p.parseOptionalAttribute(dim, int64Type).has_value())
    return failure();

  if (!dim.isa<IntegerAttr, ParamExprAttr, ParamDeclRefAttr>()) {
    p.emitError(p.getNameLoc(), "unsupported dimension kind in hw.array");
    return failure();
  }

  if (p.parseXInDimensionList() || parseHWElementType(inner, p) ||
      p.parseGreater())
    return failure();

  return success();
}

Type ArrayType::parse(AsmParser &p) {
  Attribute dim;
  Type inner;

  if (failed(parseArray(p, dim, inner)))
    return Type();

  auto loc = p.getEncodedSourceLoc(p.getCurrentLocation());
  if (failed(verify(mlir::detail::getDefaultDiagnosticEmitFn(loc), inner, dim)))
    return Type();

  return get(inner.getContext(), inner, dim);
}

void ArrayType::print(AsmPrinter &p) const {
  p << "<";
  p.printAttributeWithoutType(getSizeAttr());
  p << "x";
  printHWElementType(getElementType(), p);
  p << '>';
}

size_t ArrayType::getNumElements() const {
  if (auto intAttr = getSizeAttr().dyn_cast<IntegerAttr>())
    return intAttr.getInt();
  return -1;
}

LogicalResult ArrayType::verify(function_ref<InFlightDiagnostic()> emitError,
                                Type innerType, Attribute size) {
  if (hasHWInOutType(innerType))
    return emitError() << "hw.array cannot contain InOut types";
  return success();
}

uint64_t ArrayType::getMaxFieldID() const {
  return getNumElements() *
         (hw::FieldIdImpl::getMaxFieldID(getElementType()) + 1);
}

std::pair<Type, uint64_t>
ArrayType::getSubTypeByFieldID(uint64_t fieldID) const {
  if (fieldID == 0)
    return {*this, 0};
  return {getElementType(), getIndexAndSubfieldID(fieldID).second};
}

std::pair<uint64_t, bool>
ArrayType::projectToChildFieldID(uint64_t fieldID, uint64_t index) const {
  auto childRoot = getFieldID(index);
  auto rangeEnd =
      index >= getNumElements() ? getMaxFieldID() : (getFieldID(index + 1) - 1);
  return std::make_pair(fieldID - childRoot,
                        fieldID >= childRoot && fieldID <= rangeEnd);
}

uint64_t ArrayType::getIndexForFieldID(uint64_t fieldID) const {
  assert(fieldID && "fieldID must be at least 1");
  // Divide the field ID by the number of fieldID's per element.
  return (fieldID - 1) / (hw::FieldIdImpl::getMaxFieldID(getElementType()) + 1);
}

std::pair<uint64_t, uint64_t>
ArrayType::getIndexAndSubfieldID(uint64_t fieldID) const {
  auto index = getIndexForFieldID(fieldID);
  auto elementFieldID = getFieldID(index);
  return {index, fieldID - elementFieldID};
}

uint64_t ArrayType::getFieldID(uint64_t index) const {
  return 1 + index * (hw::FieldIdImpl::getMaxFieldID(getElementType()) + 1);
}

//===----------------------------------------------------------------------===//
// UnpackedArrayType
//===----------------------------------------------------------------------===//

Type UnpackedArrayType::parse(AsmParser &p) {
  Attribute dim;
  Type inner;

  if (failed(parseArray(p, dim, inner)))
    return Type();

  auto loc = p.getEncodedSourceLoc(p.getCurrentLocation());
  if (failed(verify(mlir::detail::getDefaultDiagnosticEmitFn(loc), inner, dim)))
    return Type();

  return get(inner.getContext(), inner, dim);
}

void UnpackedArrayType::print(AsmPrinter &p) const {
  p << "<";
  p.printAttributeWithoutType(getSizeAttr());
  p << "x";
  printHWElementType(getElementType(), p);
  p << '>';
}

LogicalResult
UnpackedArrayType::verify(function_ref<InFlightDiagnostic()> emitError,
                          Type innerType, Attribute size) {
  if (!isHWValueType(innerType))
    return emitError() << "invalid element for uarray type";
  return success();
}

size_t UnpackedArrayType::getNumElements() const {
  if (auto intAttr = getSizeAttr().dyn_cast<IntegerAttr>())
    return intAttr.getInt();
  return -1;
}

uint64_t UnpackedArrayType::getMaxFieldID() const {
  return getNumElements() *
         (hw::FieldIdImpl::getMaxFieldID(getElementType()) + 1);
}

std::pair<Type, uint64_t>
UnpackedArrayType::getSubTypeByFieldID(uint64_t fieldID) const {
  if (fieldID == 0)
    return {*this, 0};
  return {getElementType(), getIndexAndSubfieldID(fieldID).second};
}

std::pair<uint64_t, bool>
UnpackedArrayType::projectToChildFieldID(uint64_t fieldID,
                                         uint64_t index) const {
  auto childRoot = getFieldID(index);
  auto rangeEnd =
      index >= getNumElements() ? getMaxFieldID() : (getFieldID(index + 1) - 1);
  return std::make_pair(fieldID - childRoot,
                        fieldID >= childRoot && fieldID <= rangeEnd);
}

uint64_t UnpackedArrayType::getIndexForFieldID(uint64_t fieldID) const {
  assert(fieldID && "fieldID must be at least 1");
  // Divide the field ID by the number of fieldID's per element.
  return (fieldID - 1) / (hw::FieldIdImpl::getMaxFieldID(getElementType()) + 1);
}

std::pair<uint64_t, uint64_t>
UnpackedArrayType::getIndexAndSubfieldID(uint64_t fieldID) const {
  auto index = getIndexForFieldID(fieldID);
  auto elementFieldID = getFieldID(index);
  return {index, fieldID - elementFieldID};
}

uint64_t UnpackedArrayType::getFieldID(uint64_t index) const {
  return 1 + index * (hw::FieldIdImpl::getMaxFieldID(getElementType()) + 1);
}

//===----------------------------------------------------------------------===//
// InOutType
//===----------------------------------------------------------------------===//

Type InOutType::parse(AsmParser &p) {
  Type inner;
  if (p.parseLess() || parseHWElementType(inner, p) || p.parseGreater())
    return Type();

  auto loc = p.getEncodedSourceLoc(p.getCurrentLocation());
  if (failed(verify(mlir::detail::getDefaultDiagnosticEmitFn(loc), inner)))
    return Type();

  return get(p.getContext(), inner);
}

void InOutType::print(AsmPrinter &p) const {
  p << "<";
  printHWElementType(getElementType(), p);
  p << '>';
}

LogicalResult InOutType::verify(function_ref<InFlightDiagnostic()> emitError,
                                Type innerType) {
  if (!isHWValueType(innerType))
    return emitError() << "invalid element for hw.inout type " << innerType;
  return success();
}

//===----------------------------------------------------------------------===//
// TypeAliasType
//===----------------------------------------------------------------------===//

static Type computeCanonicalType(Type type) {
  return llvm::TypeSwitch<Type, Type>(type)
      .Case([](TypeAliasType t) {
        return computeCanonicalType(t.getCanonicalType());
      })
      .Case([](ArrayType t) {
        return ArrayType::get(computeCanonicalType(t.getElementType()),
                              t.getNumElements());
      })
      .Case([](UnpackedArrayType t) {
        return UnpackedArrayType::get(computeCanonicalType(t.getElementType()),
                                      t.getNumElements());
      })
      .Case([](StructType t) {
        SmallVector<StructType::FieldInfo> fieldInfo;
        for (auto field : t.getElements())
          fieldInfo.push_back(StructType::FieldInfo{
              field.name, computeCanonicalType(field.type)});
        return StructType::get(t.getContext(), fieldInfo);
      })
      .Default([](Type t) { return t; });
}

TypeAliasType TypeAliasType::get(SymbolRefAttr ref, Type innerType) {
  return get(ref.getContext(), ref, innerType, computeCanonicalType(innerType));
}

Type TypeAliasType::parse(AsmParser &p) {
  SymbolRefAttr ref;
  Type type;
  if (p.parseLess() || p.parseAttribute(ref) || p.parseComma() ||
      p.parseType(type) || p.parseGreater())
    return Type();

  return get(ref, type);
}

void TypeAliasType::print(AsmPrinter &p) const {
  p << "<" << getRef() << ", " << getInnerType() << ">";
}

/// Return the Typedecl referenced by this TypeAlias, given the module to look
/// in.  This returns null when the IR is malformed.
TypedeclOp TypeAliasType::getTypeDecl(const HWSymbolCache &cache) {
  SymbolRefAttr ref = getRef();
  auto typeScope = ::dyn_cast_or_null<TypeScopeOp>(
      cache.getDefinition(ref.getRootReference()));
  if (!typeScope)
    return {};

  return typeScope.lookupSymbol<TypedeclOp>(ref.getLeafReference());
}

////////////////////////////////////////////////////////////////////////////////
// ModuleType
////////////////////////////////////////////////////////////////////////////////

LogicalResult ModuleType::verify(function_ref<InFlightDiagnostic()> emitError,
                                 ArrayRef<ModulePort> ports) {
  if (llvm::any_of(ports, [](const ModulePort &port) {
        return hasHWInOutType(port.type);
      }))
    return emitError() << "Ports cannot be inout types";
  return success();
}

size_t ModuleType::getPortIdForInputId(size_t idx) {
  for (auto [i, p] : llvm::enumerate(getPorts())) {
    if (p.dir != ModulePort::Direction::Output) {
      if (!idx)
        return i;
      --idx;
    }
  }
  assert(0 && "Out of bounds input port id");
  return ~0UL;
}

size_t ModuleType::getPortIdForOutputId(size_t idx) {
  for (auto [i, p] : llvm::enumerate(getPorts())) {
    if (p.dir == ModulePort::Direction::Output) {
      if (!idx)
        return i;
      --idx;
    }
  }
  assert(0 && "Out of bounds output port id");
  return ~0UL;
}

size_t ModuleType::getInputIdForPortId(size_t idx) {
  auto ports = getPorts();
  assert(ports[idx].dir != ModulePort::Direction::Output);
  size_t retval = 0;
  for (size_t i = 0; i < idx; ++i)
    if (ports[i].dir != ModulePort::Direction::Output)
      ++retval;
  return retval;
}

size_t ModuleType::getOutputIdForPortId(size_t idx) {
  auto ports = getPorts();
  assert(ports[idx].dir == ModulePort::Direction::Output);
  size_t retval = 0;
  for (size_t i = 0; i < idx; ++i)
    if (ports[i].dir == ModulePort::Direction::Output)
      ++retval;
  return retval;
}

size_t ModuleType::getNumInputs() {
  return std::count_if(getPorts().begin(), getPorts().end(), [](auto &p) {
    return p.dir != ModulePort::Direction::Output;
  });
}

size_t ModuleType::getNumOutputs() {
  return std::count_if(getPorts().begin(), getPorts().end(), [](auto &p) {
    return p.dir == ModulePort::Direction::Output;
  });
}

size_t ModuleType::getNumPorts() { return getPorts().size(); }

SmallVector<Type> ModuleType::getInputTypes() {
  SmallVector<Type> retval;
  for (auto &p : getPorts()) {
    if (p.dir == ModulePort::Direction::Input)
      retval.push_back(p.type);
    else if (p.dir == ModulePort::Direction::InOut) {
      retval.push_back(hw::InOutType::get(p.type));
    }
  }
  return retval;
}

SmallVector<Type> ModuleType::getOutputTypes() {
  SmallVector<Type> retval;
  for (auto &p : getPorts())
    if (p.dir == ModulePort::Direction::Output)
      retval.push_back(p.type);
  return retval;
}

SmallVector<Type> ModuleType::getPortTypes() {
  SmallVector<Type> retval;
  for (auto &p : getPorts())
    retval.push_back(p.type);
  return retval;
}

Type ModuleType::getInputType(size_t idx) {
  const auto &portInfo = getPorts()[getPortIdForInputId(idx)];
  if (portInfo.dir != ModulePort::InOut)
    return portInfo.type;
  return InOutType::get(portInfo.type);
}

Type ModuleType::getOutputType(size_t idx) {
  return getPorts()[getPortIdForOutputId(idx)].type;
}

SmallVector<StringAttr> ModuleType::getInputNamesStr() {
  SmallVector<StringAttr> retval;
  for (auto &p : getPorts())
    if (p.dir != ModulePort::Direction::Output)
      retval.push_back(p.name);
  return retval;
}

SmallVector<StringAttr> ModuleType::getOutputNamesStr() {
  SmallVector<StringAttr> retval;
  for (auto &p : getPorts())
    if (p.dir == ModulePort::Direction::Output)
      retval.push_back(p.name);
  return retval;
}

SmallVector<Attribute> ModuleType::getInputNames() {
  SmallVector<Attribute> retval;
  for (auto &p : getPorts())
    if (p.dir != ModulePort::Direction::Output)
      retval.push_back(p.name);
  return retval;
}

SmallVector<Attribute> ModuleType::getOutputNames() {
  SmallVector<Attribute> retval;
  for (auto &p : getPorts())
    if (p.dir == ModulePort::Direction::Output)
      retval.push_back(p.name);
  return retval;
}

StringAttr ModuleType::getPortNameAttr(size_t idx) {
  return getPorts()[idx].name;
}

StringRef ModuleType::getPortName(size_t idx) {
  auto sa = getPortNameAttr(idx);
  if (sa)
    return sa.getValue();
  return {};
}

StringAttr ModuleType::getInputNameAttr(size_t idx) {
  return getPorts()[getPortIdForInputId(idx)].name;
}

StringRef ModuleType::getInputName(size_t idx) {
  auto sa = getInputNameAttr(idx);
  if (sa)
    return sa.getValue();
  return {};
}

StringAttr ModuleType::getOutputNameAttr(size_t idx) {
  return getPorts()[getPortIdForOutputId(idx)].name;
}

StringRef ModuleType::getOutputName(size_t idx) {
  auto sa = getOutputNameAttr(idx);
  if (sa)
    return sa.getValue();
  return {};
}

bool ModuleType::isOutput(size_t idx) {
  auto &p = getPorts()[idx];
  return p.dir == ModulePort::Direction::Output;
}

FunctionType ModuleType::getFuncType() {
  SmallVector<Type> inputs, outputs;
  for (auto p : getPorts())
    if (p.dir == ModulePort::Input)
      inputs.push_back(p.type);
    else if (p.dir == ModulePort::InOut)
      inputs.push_back(InOutType::get(p.type));
    else
      outputs.push_back(p.type);
  return FunctionType::get(getContext(), inputs, outputs);
}

FailureOr<ModuleType> ModuleType::resolveParametricTypes(ArrayAttr parameters,
                                                         LocationAttr loc,
                                                         bool emitErrors) {
  SmallVector<ModulePort, 8> resolvedPorts;
  for (ModulePort port : getPorts()) {
    FailureOr<Type> resolvedType =
        evaluateParametricType(loc, parameters, port.type, emitErrors);
    if (failed(resolvedType))
<<<<<<< HEAD
      // What should I do here?
=======
>>>>>>> aca2fc57
      return failure();
    port.type = *resolvedType;
    resolvedPorts.push_back(port);
  }
  return ModuleType::get(getContext(), resolvedPorts);
}

static StringRef dirToStr(ModulePort::Direction dir) {
  switch (dir) {
  case ModulePort::Direction::Input:
    return "input";
  case ModulePort::Direction::Output:
    return "output";
  case ModulePort::Direction::InOut:
    return "inout";
  }
}

static ModulePort::Direction strToDir(StringRef str) {
  if (str == "input")
    return ModulePort::Direction::Input;
  if (str == "output")
    return ModulePort::Direction::Output;
  if (str == "inout")
    return ModulePort::Direction::InOut;
  llvm::report_fatal_error("invalid direction");
}

/// Parse a list of field names and types within <>. E.g.:
/// <foo: i7, bar: i8>
static ParseResult parsePorts(AsmParser &p,
                              SmallVectorImpl<ModulePort> &ports) {
  return p.parseCommaSeparatedList(
      mlir::AsmParser::Delimiter::LessGreater, [&]() -> ParseResult {
        StringRef dir;
        std::string name;
        Type type;
        if (p.parseKeyword(&dir) || p.parseKeywordOrString(&name) ||
            p.parseColon() || p.parseType(type))
          return failure();
        ports.push_back(
            {StringAttr::get(p.getContext(), name), type, strToDir(dir)});
        return success();
      });
}

/// Print out a list of named fields surrounded by <>.
static void printPorts(AsmPrinter &p, ArrayRef<ModulePort> ports) {
  p << '<';
  llvm::interleaveComma(ports, p, [&](const ModulePort &port) {
    p << dirToStr(port.dir) << " ";
    p.printKeywordOrString(port.name.getValue());
    p << " : " << port.type;
  });
  p << ">";
}

Type ModuleType::parse(AsmParser &odsParser) {
  llvm::SmallVector<ModulePort, 4> ports;
  if (parsePorts(odsParser, ports))
    return Type();
  return get(odsParser.getContext(), ports);
}

void ModuleType::print(AsmPrinter &odsPrinter) const {
  printPorts(odsPrinter, getPorts());
}

namespace circt {
namespace hw {

static bool operator==(const ModulePort &a, const ModulePort &b) {
  return a.dir == b.dir && a.name == b.name && a.type == b.type;
}
static llvm::hash_code hash_value(const ModulePort &port) {
  return llvm::hash_combine(port.dir, port.name, port.type);
}
} // namespace hw
} // namespace circt

ModuleType circt::hw::detail::fnToMod(Operation *op,
                                      ArrayRef<Attribute> inputNames,
                                      ArrayRef<Attribute> outputNames) {
  return fnToMod(
      cast<FunctionType>(cast<mlir::FunctionOpInterface>(op).getFunctionType()),
      inputNames, outputNames);
}

ModuleType circt::hw::detail::fnToMod(FunctionType fnty,
                                      ArrayRef<Attribute> inputNames,
                                      ArrayRef<Attribute> outputNames) {
  SmallVector<ModulePort> ports;
  if (!inputNames.empty()) {
    for (auto [t, n] : llvm::zip_equal(fnty.getInputs(), inputNames))
      if (auto iot = dyn_cast<hw::InOutType>(t))
        ports.push_back({cast<StringAttr>(n), iot.getElementType(),
                         ModulePort::Direction::InOut});
      else
        ports.push_back({cast<StringAttr>(n), t, ModulePort::Direction::Input});
  } else {
    for (auto t : fnty.getInputs())
      if (auto iot = dyn_cast<hw::InOutType>(t))
        ports.push_back(
            {{}, iot.getElementType(), ModulePort::Direction::InOut});
      else
        ports.push_back({{}, t, ModulePort::Direction::Input});
  }
  if (!outputNames.empty()) {
    for (auto [t, n] : llvm::zip_equal(fnty.getResults(), outputNames))
      ports.push_back({cast<StringAttr>(n), t, ModulePort::Direction::Output});
  } else {
    for (auto t : fnty.getResults())
      ports.push_back({{}, t, ModulePort::Direction::Output});
  }
  return ModuleType::get(fnty.getContext(), ports);
}

////////////////////////////////////////////////////////////////////////////////
// BoilerPlate
////////////////////////////////////////////////////////////////////////////////

void HWDialect::registerTypes() {
  addTypes<
#define GET_TYPEDEF_LIST
#include "circt/Dialect/HW/HWTypes.cpp.inc"
      >();
}<|MERGE_RESOLUTION|>--- conflicted
+++ resolved
@@ -1008,10 +1008,6 @@
     FailureOr<Type> resolvedType =
         evaluateParametricType(loc, parameters, port.type, emitErrors);
     if (failed(resolvedType))
-<<<<<<< HEAD
-      // What should I do here?
-=======
->>>>>>> aca2fc57
       return failure();
     port.type = *resolvedType;
     resolvedPorts.push_back(port);
