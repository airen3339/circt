--- conflicted
+++ resolved
@@ -1411,13 +1411,10 @@
   auto mod = cast<hw::HWModuleLike>(module);
   auto argNames = builder.getArrayAttr(mod.getInputNames());
   auto resultNames = builder.getArrayAttr(mod.getOutputNames());
-<<<<<<< HEAD
-=======
 
   // Try to resolve the parameterized module type. If failed, use the module's
   // parmeterized type. If the client doesn't fix this error, the verifier will
   // fail.
->>>>>>> 55045fc3
   ModuleType modType = mod.getHWModuleType();
   FailureOr<ModuleType> resolvedModType = modType.resolveParametricTypes(
       parameters, result.location, /*emitErrors=*/false);
