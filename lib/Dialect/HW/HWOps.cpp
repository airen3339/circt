//===- HWOps.cpp - Implement the HW operations ----------------------------===//
//
// Part of the LLVM Project, under the Apache License v2.0 with LLVM Exceptions.
// See https://llvm.org/LICENSE.txt for license information.
// SPDX-License-Identifier: Apache-2.0 WITH LLVM-exception
//
//===----------------------------------------------------------------------===//
//
// This file implement the HW ops.
//
//===----------------------------------------------------------------------===//

#include "circt/Dialect/HW/HWOps.h"
#include "circt/Dialect/Comb/CombOps.h"
#include "circt/Dialect/HW/HWVisitors.h"
#include "mlir/IR/Builders.h"
#include "mlir/IR/FunctionImplementation.h"

using namespace circt;
using namespace hw;

/// Return true if this string parses as a valid MLIR keyword, false otherwise.
static bool isValidKeyword(StringRef name) {
  if (name.empty() || (!isalpha(name[0]) && name[0] != '_'))
    return false;
  for (auto c : name.drop_front()) {
    if (!isalpha(c) && !isdigit(c) && c != '_' && c != '$' && c != '.')
      return false;
  }

  return true;
}

// Parse a portname as a keyword or a quote surrounded string, followed by a
// colon.
static StringAttr parsePortName(OpAsmParser &parser) {
  StringAttr result;
  StringRef keyword;
  if (succeeded(parser.parseOptionalKeyword(&keyword))) {
    result = parser.getBuilder().getStringAttr(keyword);
  } else if (parser.parseAttribute(result,
                                   parser.getBuilder().getType<NoneType>()))
    return {};
  return succeeded(parser.parseColon()) ? result : StringAttr();
}

/// Return true if the specified operation is a combinatorial logic op.
bool hw::isCombinatorial(Operation *op) {
  struct IsCombClassifier : public TypeOpVisitor<IsCombClassifier, bool> {
    bool visitInvalidTypeOp(Operation *op) { return false; }
    bool visitUnhandledTypeOp(Operation *op) { return true; }
  };

  return (op->getDialect() && op->getDialect()->getNamespace() == "comb") ||
         IsCombClassifier().dispatchTypeOpVisitor(op);
}

//===----------------------------------------------------------------------===//
// ConstantOp
//===----------------------------------------------------------------------===//

static void printConstantOp(OpAsmPrinter &p, ConstantOp &op) {
  p << " ";
  p.printAttribute(op.valueAttr());
  p.printOptionalAttrDict(op->getAttrs(), /*elidedAttrs=*/{"value"});
}

static ParseResult parseConstantOp(OpAsmParser &parser,
                                   OperationState &result) {
  IntegerAttr valueAttr;

  if (parser.parseAttribute(valueAttr, "value", result.attributes) ||
      parser.parseOptionalAttrDict(result.attributes))
    return failure();

  result.addTypes(valueAttr.getType());
  return success();
}

static LogicalResult verifyConstantOp(ConstantOp constant) {
  // If the result type has a bitwidth, then the attribute must match its width.
  if (constant.value().getBitWidth() != constant.getType().getWidth())
    return constant.emitError(
        "hw.constant attribute bitwidth doesn't match return type");

  return success();
}

/// Build a ConstantOp from an APInt, infering the result type from the
/// width of the APInt.
void ConstantOp::build(OpBuilder &builder, OperationState &result,
                       const APInt &value) {

  auto type = IntegerType::get(builder.getContext(), value.getBitWidth());
  auto attr = builder.getIntegerAttr(type, value);
  return build(builder, result, type, attr);
}

/// Build a ConstantOp from an APInt, infering the result type from the
/// width of the APInt.
void ConstantOp::build(OpBuilder &builder, OperationState &result,
                       IntegerAttr value) {
  return build(builder, result, value.getType(), value);
}

/// This builder allows construction of small signed integers like 0, 1, -1
/// matching a specified MLIR IntegerType.  This shouldn't be used for general
/// constant folding because it only works with values that can be expressed in
/// an int64_t.  Use APInt's instead.
void ConstantOp::build(OpBuilder &builder, OperationState &result, Type type,
                       int64_t value) {
  auto numBits = type.cast<IntegerType>().getWidth();
  build(builder, result, APInt(numBits, (uint64_t)value, /*isSigned=*/true));
}

void ConstantOp::getAsmResultNames(
    function_ref<void(Value, StringRef)> setNameFn) {
  auto intTy = getType();
  auto intCst = getValue();

  // Sugar i1 constants with 'true' and 'false'.
  if (intTy.getWidth() == 1)
    return setNameFn(getResult(), intCst.isNullValue() ? "false" : "true");

  // Otherwise, build a complex name with the value and type.
  SmallVector<char, 32> specialNameBuffer;
  llvm::raw_svector_ostream specialName(specialNameBuffer);
  specialName << 'c' << intCst << '_' << intTy;
  setNameFn(getResult(), specialName.str());
}

OpFoldResult ConstantOp::fold(ArrayRef<Attribute> constants) {
  assert(constants.empty() && "constant has no operands");
  return valueAttr();
}

//===----------------------------------------------------------------------===//
// HWModuleOp
//===----------------------------------------------------------------------===/

/// Return true if this is an hw.module, external module, generated module etc.
bool hw::isAnyModule(Operation *module) {
  return isa<HWModuleOp>(module) || isa<HWModuleExternOp>(module) ||
         isa<HWModuleGeneratedOp>(module);
}

/// Return the signature for a module as a function type from the module itself
/// or from an hw::InstanceOp.
FunctionType hw::getModuleType(Operation *moduleOrInstance) {
  if (auto instance = dyn_cast<InstanceOp>(moduleOrInstance)) {
    SmallVector<Type> inputs(instance->getOperandTypes());
    SmallVector<Type> results(instance->getResultTypes());
    return FunctionType::get(instance->getContext(), inputs, results);
  }

  assert(isAnyModule(moduleOrInstance) &&
         "must be called on instance or module");
  auto typeAttr =
      moduleOrInstance->getAttrOfType<TypeAttr>(HWModuleOp::getTypeAttrName());
  return typeAttr.getValue().cast<FunctionType>();
}

/// Return the name to use for the Verilog module that we're referencing
/// here.  This is typically the symbol, but can be overridden with the
/// verilogName attribute.
StringAttr hw::getVerilogModuleNameAttr(Operation *module) {
  auto nameAttr = module->getAttrOfType<StringAttr>("verilogName");
  if (nameAttr)
    return nameAttr;

  return module->getAttrOfType<StringAttr>(SymbolTable::getSymbolAttrName());
}

/// Return the port name for the specified argument or result.
StringAttr hw::getModuleArgumentNameAttr(Operation *module, size_t argNo) {
  auto argNames = module->getAttrOfType<ArrayAttr>("argNames");
  // Tolerate malformed IR here to enable debug printing etc.
  if (argNames && argNo < argNames.size())
    return argNames[argNo].cast<StringAttr>();
  return StringAttr();
}

StringAttr hw::getModuleResultNameAttr(Operation *module, size_t resultNo) {
  auto resultNames = module->getAttrOfType<ArrayAttr>("resultNames");
  // Tolerate malformed IR here to enable debug printing etc.
  if (resultNames && resultNo < resultNames.size())
    return resultNames[resultNo].cast<StringAttr>();
  return StringAttr();
}

void hw::setModuleArgumentNames(Operation *module, ArrayRef<Attribute> names) {
  assert(isAnyModule(module) && "Must be called on a module");
  assert(getModuleType(module).getNumInputs() == names.size() &&
         "incorrect number of arguments names specified");
  module->setAttr("argNames", ArrayAttr::get(module->getContext(), names));
}

void hw::setModuleResultNames(Operation *module, ArrayRef<Attribute> names) {
  assert(isAnyModule(module) && "Must be called on a module");
  assert(getModuleType(module).getNumResults() == names.size() &&
         "incorrect number of arguments names specified");
  module->setAttr("resultNames", ArrayAttr::get(module->getContext(), names));
}

// Flag for parsing different module types
enum ExternModKind { PlainMod, ExternMod, GenMod };

static void buildModule(OpBuilder &builder, OperationState &result,
                        StringAttr name, const ModulePortInfo &ports,
                        ArrayRef<NamedAttribute> attributes) {
  using namespace mlir::function_like_impl;

  // Add an attribute for the name.
  result.addAttribute(SymbolTable::getSymbolAttrName(), name);

  SmallVector<Attribute> argNames, resultNames;

  SmallVector<Type, 4> argTypes;
  for (auto elt : ports.inputs) {
    if (elt.direction == PortDirection::INOUT && !elt.type.isa<hw::InOutType>())
      elt.type = hw::InOutType::get(elt.type);
    argTypes.push_back(elt.type);
    argNames.push_back(elt.name);
  }

  SmallVector<Type, 4> resultTypes;
  for (auto elt : ports.outputs) {
    resultTypes.push_back(elt.type);
    resultNames.push_back(elt.name);
  }

  // Record the argument and result types as an attribute.
  auto type = builder.getFunctionType(argTypes, resultTypes);
  result.addAttribute(getTypeAttrName(), TypeAttr::get(type));
  result.addAttribute("argNames", builder.getArrayAttr(argNames));
  result.addAttribute("resultNames", builder.getArrayAttr(resultNames));
  result.addAttributes(attributes);
  result.addRegion();
}

void HWModuleOp::build(OpBuilder &builder, OperationState &result,
                       StringAttr name, const ModulePortInfo &ports,
                       ArrayRef<NamedAttribute> attributes) {
  buildModule(builder, result, name, ports, attributes);

  // Create a region and a block for the body.
  auto *bodyRegion = result.regions[0].get();
  Block *body = new Block();
  bodyRegion->push_back(body);

  // Add arguments to the body block.
  for (auto elt : ports.inputs)
    body->addArgument(elt.type);

  HWModuleOp::ensureTerminator(*bodyRegion, builder, result.location);
}

void HWModuleOp::build(OpBuilder &builder, OperationState &result,
                       StringAttr name, ArrayRef<PortInfo> ports,
                       ArrayRef<NamedAttribute> attributes) {
  build(builder, result, name, ModulePortInfo(ports), attributes);
}

/// Return the name to use for the Verilog module that we're referencing
/// here.  This is typically the symbol, but can be overridden with the
/// verilogName attribute.
StringRef HWModuleExternOp::getVerilogModuleName() {
  if (auto vname = verilogName())
    return vname.getValue();
  return getName();
}

/// Return the name to use for the Verilog module that we're referencing
/// here.  This is typically the symbol, but can be overridden with the
/// verilogName attribute.
StringAttr HWModuleExternOp::getVerilogModuleNameAttr() {
  if (auto vName = verilogNameAttr())
    return vName;

  return (*this)->getAttrOfType<StringAttr>(SymbolTable::getSymbolAttrName());
}

void HWModuleExternOp::build(OpBuilder &builder, OperationState &result,
                             StringAttr name, const ModulePortInfo &ports,
                             StringRef verilogName,
                             ArrayRef<NamedAttribute> attributes) {
  buildModule(builder, result, name, ports, attributes);

  if (!verilogName.empty())
    result.addAttribute("verilogName", builder.getStringAttr(verilogName));
}

void HWModuleExternOp::build(OpBuilder &builder, OperationState &result,
                             StringAttr name, ArrayRef<PortInfo> ports,
                             StringRef verilogName,
                             ArrayRef<NamedAttribute> attributes) {
  build(builder, result, name, ModulePortInfo(ports), verilogName, attributes);
}

void HWModuleGeneratedOp::build(OpBuilder &builder, OperationState &result,
                                FlatSymbolRefAttr genKind, StringAttr name,
                                const ModulePortInfo &ports,
                                StringRef verilogName,
                                ArrayRef<NamedAttribute> attributes) {
  buildModule(builder, result, name, ports, attributes);
  result.addAttribute("generatorKind", genKind);
  if (!verilogName.empty())
    result.addAttribute("verilogName", builder.getStringAttr(verilogName));
}

void HWModuleGeneratedOp::build(OpBuilder &builder, OperationState &result,
                                FlatSymbolRefAttr genKind, StringAttr name,
                                ArrayRef<PortInfo> ports, StringRef verilogName,
                                ArrayRef<NamedAttribute> attributes) {
  build(builder, result, genKind, name, ModulePortInfo(ports), verilogName,
        attributes);
}

/// Return an encapsulated set of information about input and output ports of
/// the specified module or instance.  The input ports always come before the
/// output ports in the list.
ModulePortInfo hw::getModulePortInfo(Operation *op) {
  assert((isa<InstanceOp>(op) || isAnyModule(op)) &&
         "Can only get module ports from an instance or module");

  // TODO: Remove when argNames/resultNames are stored on instances.
  if (auto instance = dyn_cast<InstanceOp>(op))
    op = instance.getReferencedModule();

  SmallVector<PortInfo> inputs, outputs;
  auto argTypes = getModuleType(op).getInputs();

  auto argNames = op->getAttrOfType<ArrayAttr>("argNames");
  for (unsigned i = 0, e = argTypes.size(); i < e; ++i) {
    bool isInOut = false;
    auto type = argTypes[i];

    if (auto inout = type.dyn_cast<InOutType>()) {
      isInOut = true;
      type = inout.getElementType();
    }

    auto direction = isInOut ? PortDirection::INOUT : PortDirection::INPUT;
    inputs.push_back({argNames[i].cast<StringAttr>(), direction, type, i});
  }

  auto resultNames = op->getAttrOfType<ArrayAttr>("resultNames");
  auto resultTypes = getModuleType(op).getResults();
  for (unsigned i = 0, e = resultTypes.size(); i < e; ++i) {
    outputs.push_back({resultNames[i].cast<StringAttr>(), PortDirection::OUTPUT,
                       resultTypes[i], i});
  }
  return ModulePortInfo(inputs, outputs);
}

/// Return an encapsulated set of information about input and output ports of
/// the specified module or instance.  The input ports always come before the
/// output ports in the list.
SmallVector<PortInfo> hw::getAllModulePortInfos(Operation *op) {
  assert((isa<InstanceOp>(op) || isAnyModule(op)) &&
         "Can only get module ports from an instance or module");

  SmallVector<PortInfo> results;
  auto argTypes = getModuleType(op).getInputs();
  auto argNames = op->getAttrOfType<ArrayAttr>("argNames");
  for (unsigned i = 0, e = argTypes.size(); i < e; ++i) {
    bool isInOut = false;
    auto type = argTypes[i];

    if (auto inout = type.dyn_cast<InOutType>()) {
      isInOut = true;
      type = inout.getElementType();
    }

    auto direction = isInOut ? PortDirection::INOUT : PortDirection::INPUT;
    results.push_back({argNames[i].cast<StringAttr>(), direction, type, i});
  }

  auto resultNames = op->getAttrOfType<ArrayAttr>("resultNames");
  auto resultTypes = getModuleType(op).getResults();
  for (unsigned i = 0, e = resultTypes.size(); i < e; ++i) {
    results.push_back({resultNames[i].cast<StringAttr>(), PortDirection::OUTPUT,
                       resultTypes[i], i});
  }
  return results;
}

static StringAttr getPortNameAttr(MLIRContext *context, StringRef name) {
  if (!name.empty()) {
    // Ignore numeric names like %42
    assert(name.size() > 1 && name[0] == '%' && "Unknown MLIR name");
    if (isdigit(name[1]))
      name = StringRef();
    else
      name = name.drop_front();
  }
  return StringAttr::get(context, name);
}

/// Parse a function result list.
///
///   function-result-list ::= function-result-list-parens
///   function-result-list-parens ::= `(` `)`
///                                 | `(` function-result-list-no-parens `)`
///   function-result-list-no-parens ::= function-result (`,` function-result)*
///   function-result ::= (percent-identifier `:`) type attribute-dict?
///
static ParseResult
parseFunctionResultList(OpAsmParser &parser, SmallVectorImpl<Type> &resultTypes,
                        SmallVectorImpl<NamedAttrList> &resultAttrs,
                        SmallVectorImpl<Attribute> &resultNames) {
  if (parser.parseLParen())
    return failure();

  // Special case for an empty set of parens.
  if (succeeded(parser.parseOptionalRParen()))
    return success();

  // Parse individual function results.
  do {
    resultNames.push_back(parsePortName(parser));
    if (!resultNames.back())
      return failure();

    resultTypes.emplace_back();
    resultAttrs.emplace_back();
    if (parser.parseType(resultTypes.back()) ||
        parser.parseOptionalAttrDict(resultAttrs.back()))
      return failure();
  } while (succeeded(parser.parseOptionalComma()));
  return parser.parseRParen();
}

/// This is a variant of mlor::parseFunctionSignature that allows names on
/// result arguments.
static ParseResult parseModuleFunctionSignature(
    OpAsmParser &parser, SmallVectorImpl<OpAsmParser::OperandType> &argNames,
    SmallVectorImpl<Type> &argTypes, SmallVectorImpl<NamedAttrList> &argAttrs,
    bool &isVariadic, SmallVectorImpl<Type> &resultTypes,
    SmallVectorImpl<NamedAttrList> &resultAttrs,
    SmallVectorImpl<Attribute> &resultNames) {

  using namespace mlir::function_like_impl;
  bool allowArgAttrs = true;
  bool allowVariadic = false;
  if (parseFunctionArgumentList(parser, allowArgAttrs, allowVariadic, argNames,
                                argTypes, argAttrs, isVariadic))
    return failure();

  if (succeeded(parser.parseOptionalArrow()))
    return parseFunctionResultList(parser, resultTypes, resultAttrs,
                                   resultNames);
  return success();
}

static bool hasAttribute(StringRef name, ArrayRef<NamedAttribute> attrs) {
  for (auto &argAttr : attrs)
    if (argAttr.first == name)
      return true;
  return false;
}

static ParseResult parseHWModuleOp(OpAsmParser &parser, OperationState &result,
                                   ExternModKind modKind = PlainMod) {
  using namespace mlir::function_like_impl;

  auto loc = parser.getCurrentLocation();

  SmallVector<OpAsmParser::OperandType, 4> entryArgs;
  SmallVector<NamedAttrList, 4> argAttrs;
  SmallVector<NamedAttrList, 4> resultAttrs;
  SmallVector<Type, 4> argTypes;
  SmallVector<Type, 4> resultTypes;
  auto &builder = parser.getBuilder();

  // Parse the name as a symbol.
  StringAttr nameAttr;
  if (parser.parseSymbolName(nameAttr, SymbolTable::getSymbolAttrName(),
                             result.attributes))
    return failure();

  FlatSymbolRefAttr kindAttr;
  if (modKind == GenMod) {
    if (parser.parseComma() ||
        parser.parseAttribute(kindAttr, "generatorKind", result.attributes)) {
      return failure();
    }
  }

  // Parse the function signature.
  bool isVariadic = false;
  SmallVector<Attribute> resultNames;
  if (parseModuleFunctionSignature(parser, entryArgs, argTypes, argAttrs,
                                   isVariadic, resultTypes, resultAttrs,
                                   resultNames))
    return failure();

  // Record the argument and result types as an attribute.  This is necessary
  // for external modules.
  auto type = builder.getFunctionType(argTypes, resultTypes);
  result.addAttribute(getTypeAttrName(), TypeAttr::get(type));

  // If function attributes are present, parse them.
  if (parser.parseOptionalAttrDictWithKeyword(result.attributes))
    return failure();

  auto *context = result.getContext();

  if (hasAttribute("argNames", result.attributes) ||
      hasAttribute("resultNames", result.attributes)) {
    parser.emitError(
        loc, "explicit argNames and resultNames attributes not allowed");
    return failure();
  }

  // Use the argument and result names if not already specified.
  SmallVector<Attribute> argNames;
  if (!entryArgs.empty()) {
    for (auto &arg : entryArgs)
      argNames.push_back(getPortNameAttr(context, arg.name));
  } else if (!argTypes.empty()) {
    // The parser returns empty names in a special way.
    argNames.assign(argTypes.size(), StringAttr::get(context, ""));
  }

  result.addAttribute("argNames", ArrayAttr::get(context, argNames));
  result.addAttribute("resultNames", ArrayAttr::get(context, resultNames));

  assert(argAttrs.size() == argTypes.size());
  assert(resultAttrs.size() == resultTypes.size());

  // Add the attributes to the function arguments.
  addArgAndResultAttrs(builder, result, argAttrs, resultAttrs);

  // Parse the optional function body.
  auto *body = result.addRegion();
  if (modKind == PlainMod) {
    if (parser.parseRegion(*body, entryArgs,
                           entryArgs.empty() ? ArrayRef<Type>() : argTypes))
      return failure();

    HWModuleOp::ensureTerminator(*body, parser.getBuilder(), result.location);
  }
  return success();
}

static ParseResult parseHWModuleExternOp(OpAsmParser &parser,
                                         OperationState &result) {
  return parseHWModuleOp(parser, result, ExternMod);
}

static ParseResult parseHWModuleGeneratedOp(OpAsmParser &parser,
                                            OperationState &result) {
  return parseHWModuleOp(parser, result, GenMod);
}

FunctionType getHWModuleOpType(Operation *op) {
  auto typeAttr = op->getAttrOfType<TypeAttr>(HWModuleOp::getTypeAttrName());
  return typeAttr.getValue().cast<FunctionType>();
}

static void printModuleSignature(OpAsmPrinter &p, Operation *op,
                                 ArrayRef<Type> argTypes, bool isVariadic,
                                 ArrayRef<Type> resultTypes,
                                 bool &needArgNamesAttr) {
  using namespace mlir::function_like_impl;

  Region &body = op->getRegion(0);
  bool isExternal = body.empty();
  SmallString<32> resultNameStr;

  p << '(';
  for (unsigned i = 0, e = argTypes.size(); i < e; ++i) {
    if (i > 0)
      p << ", ";

    auto argName = getModuleArgumentName(op, i);

    if (!isExternal) {
      // Get the printed format for the argument name.
      resultNameStr.clear();
      llvm::raw_svector_ostream tmpStream(resultNameStr);
      p.printOperand(body.front().getArgument(i), tmpStream);

      // If the name wasn't printable in a way that agreed with argName, make
      // sure to print out an explicit argNames attribute.
      if (tmpStream.str().drop_front() != argName)
        needArgNamesAttr = true;

      p << tmpStream.str() << ": ";
    } else if (!argName.empty()) {
      p << '%' << argName << ": ";
    }

    p.printType(argTypes[i]);
    p.printOptionalAttrDict(getArgAttrs(op, i));
  }

  if (isVariadic) {
    if (!argTypes.empty())
      p << ", ";
    p << "...";
  }

  p << ')';

  // We print result types specially since we support named arguments.
  if (!resultTypes.empty()) {
    p << " -> (";
    for (size_t i = 0, e = resultTypes.size(); i < e; ++i) {
      if (i != 0)
        p << ", ";
      StringAttr name = getModuleResultNameAttr(op, i);
      if (isValidKeyword(name.getValue()))
        p << name.getValue();
      else
        p << name;
      p << ": ";

      p.printType(resultTypes[i]);
      p.printOptionalAttrDict(getResultAttrs(op, i));
    }
    p << ')';
  }
}

static void printModuleOp(OpAsmPrinter &p, Operation *op,
                          ExternModKind modKind) {
  using namespace mlir::function_like_impl;

  FunctionType fnType = getHWModuleOpType(op);
  auto argTypes = fnType.getInputs();
  auto resultTypes = fnType.getResults();

  // Print the operation and the function name.
  p << ' ';
  p.printSymbolName(SymbolTable::getSymbolName(op).getValue());
  if (modKind == GenMod) {
    p << ", ";
    p.printSymbolName(cast<HWModuleGeneratedOp>(op).generatorKind());
  }

  bool needArgNamesAttr = false;
  printModuleSignature(p, op, argTypes, /*isVariadic=*/false, resultTypes,
                       needArgNamesAttr);

  SmallVector<StringRef, 3> omittedAttrs;
  if (modKind == GenMod)
    omittedAttrs.push_back("generatorKind");
  if (!needArgNamesAttr)
    omittedAttrs.push_back("argNames");
  omittedAttrs.push_back("resultNames");

  printFunctionAttributes(p, op, argTypes.size(), resultTypes.size(),
                          omittedAttrs);
}

static void printHWModuleExternOp(OpAsmPrinter &p, HWModuleExternOp op) {
  printModuleOp(p, op, ExternMod);
}
static void printHWModuleGeneratedOp(OpAsmPrinter &p, HWModuleGeneratedOp op) {
  printModuleOp(p, op, GenMod);
}

static void printHWModuleOp(OpAsmPrinter &p, HWModuleOp op) {
  printModuleOp(p, op, PlainMod);

  // Print the body if this is not an external function.
  Region &body = op.getBody();
  if (!body.empty())
    p.printRegion(body, /*printEntryBlockArgs=*/false,
                  /*printBlockTerminators=*/true);
}

static LogicalResult verifyModuleCommon(Operation *module) {
  assert(isAnyModule(module) &&
         "verifier hook should only be called on modules");

  auto moduleType = getModuleType(module);
  auto argNames = module->getAttrOfType<ArrayAttr>("argNames");
  auto resultNames = module->getAttrOfType<ArrayAttr>("resultNames");
  if (argNames.size() != moduleType.getNumInputs())
    return module->emitOpError("incorrect number of argument names");
  if (resultNames.size() != moduleType.getNumResults())
    return module->emitOpError("incorrect number of result names");
  return success();
}

static LogicalResult verifyHWModuleOp(HWModuleOp op) {
  return verifyModuleCommon(op);
}

static LogicalResult verifyHWModuleExternOp(HWModuleExternOp op) {
  return verifyModuleCommon(op);
}

/// Lookup the generator for the symbol.  This returns null on
/// invalid IR.
Operation *HWModuleGeneratedOp::getGeneratorKindOp() {
  auto topLevelModuleOp = (*this)->getParentOfType<ModuleOp>();
  return topLevelModuleOp.lookupSymbol(generatorKind());
}

static LogicalResult verifyHWModuleGeneratedOp(HWModuleGeneratedOp op) {
  if (failed(verifyModuleCommon(op)))
    return failure();

  auto referencedKind = op.getGeneratorKindOp();
  if (referencedKind == nullptr)
    return op.emitError("Cannot find generator definition '")
           << op.generatorKind() << "'";

  if (!isa<HWGeneratorSchemaOp>(referencedKind))
    return op.emitError("Symbol resolved to '")
           << referencedKind->getName()
           << "' which is not a HWGeneratorSchemaOp";

  auto referencedKindOp = dyn_cast<HWGeneratorSchemaOp>(referencedKind);
  auto paramRef = referencedKindOp.requiredAttrs();
  auto dict = op->getAttrDictionary();
  for (auto str : paramRef) {
    auto strAttr = str.dyn_cast<StringAttr>();
    if (!strAttr)
      return op.emitError("Unknown attribute type, expected a string");
    if (!dict.get(strAttr.getValue()))
      return op.emitError("Missing attribute '") << strAttr.getValue() << "'";
  }

  return success();
}

//===----------------------------------------------------------------------===//
// InstanceOp
//===----------------------------------------------------------------------===//

/// Create a instance that refers to a known module.
void InstanceOp::build(OpBuilder &builder, OperationState &result,
                       Operation *module, StringAttr name,
                       ArrayRef<Value> inputs, DictionaryAttr parameters,
                       StringAttr sym_name) {
  assert(isAnyModule(module) && "Can only reference a module");
  FunctionType modType = getModuleType(module);
  build(builder, result, modType.getResults(), name,
        FlatSymbolRefAttr::get(SymbolTable::getSymbolName(module)), inputs,
        module->getAttrOfType<ArrayAttr>("argNames"),
        module->getAttrOfType<ArrayAttr>("resultNames"), parameters, sym_name);
}

/// Lookup the module or extmodule for the symbol.  This returns null on
/// invalid IR.
Operation *InstanceOp::getReferencedModule(const SymbolCache *cache) {
  if (cache)
    if (auto *result = cache->getDefinition(moduleNameAttr()))
      return result;

  auto topLevelModuleOp = (*this)->getParentOfType<ModuleOp>();

  return topLevelModuleOp.lookupSymbol(moduleName());
}

// Helper function to verify instance op types
<<<<<<< HEAD
static LogicalResult verifyInstanceOpTypes(InstanceOp op,
                                           Operation *referencedModule) {
=======
static LogicalResult verifyInstanceOpTypes(InstanceOp op, Operation *module) {
  assert(module && "referenced module must not be null");

  // Make sure our port and result names match.
  ArrayAttr argNames = op.argNamesAttr();
  ArrayAttr modArgNames = module->getAttrOfType<ArrayAttr>("argNames");

>>>>>>> 3d19aa78
  // Check operand types first.
  auto numOperands = op->getNumOperands();
  auto expectedOperandTypes = getModuleType(module).getInputs();

  if (expectedOperandTypes.size() != numOperands) {
    auto diag = op.emitOpError()
                << "has a wrong number of operands; expected "
                << expectedOperandTypes.size() << " but got " << numOperands;
    diag.attachNote(module->getLoc()) << "original module declared here";
    return failure();
  }

  if (argNames.size() != numOperands) {
    auto diag = op.emitOpError()
                << "has a wrong number of input port names; expected "
                << numOperands << " but got " << argNames.size();
    diag.attachNote(module->getLoc()) << "original module declared here";
    return failure();
  }

  for (size_t i = 0; i != numOperands; ++i) {
    auto expectedType = expectedOperandTypes[i];
    auto operandType = op.getOperand(i).getType();
    if (operandType != expectedType) {
      auto diag = op.emitOpError()
                  << "operand type #" << i << " must be " << expectedType
                  << ", but got " << operandType;
      diag.attachNote(module->getLoc()) << "original module declared here";
      return failure();
    }

    if (argNames[i] != modArgNames[i]) {
      auto diag = op.emitOpError()
                  << "input label #" << i << " must be " << modArgNames[i]
                  << ", but got " << argNames[i];
      diag.attachNote(module->getLoc()) << "original module declared here";
      module->dump();
      return failure();
    }
  }

  // Check result types and labels.
  auto numResults = op->getNumResults();
  auto expectedResultTypes = getModuleType(module).getResults();
  ArrayAttr resultNames = op.resultNamesAttr();
  ArrayAttr modResultNames = module->getAttrOfType<ArrayAttr>("resultNames");

  if (expectedResultTypes.size() != numResults) {
    auto diag = op.emitOpError()
                << "has a wrong number of results; expected "
                << expectedResultTypes.size() << " but got " << numResults;
    diag.attachNote(module->getLoc()) << "original module declared here";
    return failure();
  }
  if (resultNames.size() != numResults) {
    auto diag = op.emitOpError()
                << "has a wrong number of results port labels; expected "
                << numResults << " but got " << resultNames.size();
    diag.attachNote(module->getLoc()) << "original module declared here";
    return failure();
  }

  for (size_t i = 0; i != numResults; ++i) {
    auto expectedType = expectedResultTypes[i];
    auto resultType = op.getResult(i).getType();
    if (resultType != expectedType) {
      auto diag = op.emitOpError()
                  << "result type #" << i << " must be " << expectedType
                  << ", but got " << resultType;
      diag.attachNote(module->getLoc()) << "original module declared here";
      return failure();
    }

    if (resultNames[i] != modResultNames[i]) {
      auto diag = op.emitOpError()
                  << "input label #" << i << " must be " << modResultNames[i]
                  << ", but got " << resultNames[i];
      diag.attachNote(module->getLoc()) << "original module declared here";
      return failure();
    }
  }

  return success();
}

LogicalResult InstanceOp::verifySymbolUses(SymbolTableCollection &symbolTable) {
  auto *module = symbolTable.lookupNearestSymbolFrom(*this, moduleNameAttr());
  if (module == nullptr)
    return emitError("Cannot find module definition '") << moduleName() << "'";

  // It must be some sort of module.
  if (!isAnyModule(module))
    return emitError("symbol reference '")
           << moduleName() << "' isn't a module";

  // Check that input and result types are consistent with the referenced
  // module.
  return verifyInstanceOpTypes(*this, module);
}

static ParseResult parseInstanceOp(OpAsmParser &parser,
                                   OperationState &result) {
  StringAttr instanceNameAttr;
  StringAttr sym_nameAttr;
  FlatSymbolRefAttr moduleNameAttr;
  SmallVector<OpAsmParser::OperandType, 4> inputsOperands;
  SmallVector<Type> inputsTypes;
  SmallVector<Type> allResultTypes;
  auto noneType = parser.getBuilder().getType<NoneType>();

  if (parser.parseAttribute(instanceNameAttr, noneType, "instanceName",
                            result.attributes))
    return failure();

  if (succeeded(parser.parseOptionalKeyword("sym"))) {
    // Parsing an optional symbol name doesn't fail, so no need to check the
    // result.
    (void)parser.parseOptionalSymbolName(sym_nameAttr, "sym_name",
                                         result.attributes);
  }

  // Parse a paren-enclosed list of comma-separated items.
  auto parseCommaSeparatedList = [&](auto fn) -> ParseResult {
    if (parser.parseLParen())
      return failure();

    // Empty list.
    if (succeeded(parser.parseOptionalRParen()))
      return success();

    do {
      if (failed(fn()))
        return failure();
    } while (succeeded(parser.parseOptionalComma()));
    return parser.parseRParen();
  };

  SmallVector<Attribute> argNames, resultNames;
  llvm::SMLoc inputsOperandsLoc;
  if (parser.parseAttribute(moduleNameAttr, noneType, "moduleName",
                            result.attributes) ||
      parser.getCurrentLocation(&inputsOperandsLoc) ||
      parseCommaSeparatedList([&]() -> ParseResult {
        argNames.push_back(parsePortName(parser));
        if (!argNames.back())
          return failure();
        inputsOperands.push_back({});
        inputsTypes.push_back({});
        return failure(parser.parseOperand(inputsOperands.back()) ||
                       parser.parseColon() ||
                       parser.parseType(inputsTypes.back()));
      }) ||
      parser.resolveOperands(inputsOperands, inputsTypes, inputsOperandsLoc,
                             result.operands) ||
      parser.parseArrow() || parseCommaSeparatedList([&]() -> ParseResult {
        resultNames.push_back(parsePortName(parser));
        if (!resultNames.back())
          return failure();
        allResultTypes.push_back({});
        return parser.parseType(allResultTypes.back());
      }) ||
      parser.parseOptionalAttrDict(result.attributes)) {
    return failure();
  }

  result.addAttribute("argNames", parser.getBuilder().getArrayAttr(argNames));
  result.addAttribute("resultNames",
                      parser.getBuilder().getArrayAttr(resultNames));
  result.addTypes(allResultTypes);
  return success();
}

static void printInstanceOp(OpAsmPrinter &p, InstanceOp op) {
  ModulePortInfo portInfo = getModulePortInfo(op);
  size_t nextInputPort = 0, nextOutputPort = 0;

  auto printPortName = [&](size_t &nextPort, SmallVector<PortInfo> &portList) {
    // Allow printing mangled instances.
    if (nextPort >= portList.size()) {
      p << "<corrupt port>: ";
      return;
    }

    // Print this as a bareword if it can be parsed as an MLIR keyword,
    // otherwise print it as a quoted string.
    StringAttr name = portList[nextPort++].name;
    if (isValidKeyword(name.getValue()))
      p << name.getValue();
    else
      p << name;
    p << ": ";
  };

  p << ' ';
  p.printAttributeWithoutType(op.instanceNameAttr());
  if (auto attr = op.sym_nameAttr()) {
    p << " sym ";
    p.printSymbolName(attr.getValue());
  }
  p << ' ';
  p.printAttributeWithoutType(op.moduleNameAttr());
  p << '(';
  llvm::interleaveComma(op.inputs(), p, [&](Value op) {
    printPortName(nextInputPort, portInfo.inputs);
    p << op << ": " << op.getType();
  });
  p << ") -> (";
  llvm::interleaveComma(op.getResults(), p, [&](Value res) {
    printPortName(nextOutputPort, portInfo.outputs);
    p << res.getType();
  });
  p << ')';
  p.printOptionalAttrDict(
      op->getAttrs(), /*elidedAttrs=*/{"instanceName", "sym_name", "moduleName",
                                       "argNames", "resultNames"});
}

/// Return the name of the specified input port or null if it cannot be
/// determined.
<<<<<<< HEAD
StringAttr InstanceOp::getArgumentName(size_t idx, const SymbolCache *cache) {
  // TODO: Remove when argNames/resultNames are stored on instances.
  auto *module = getReferencedModule(cache);
  auto argNames = module->getAttrOfType<ArrayAttr>("argNames");
=======
StringAttr InstanceOp::getArgumentName(size_t idx) {
  auto names = argNames();
>>>>>>> 3d19aa78
  // Tolerate malformed IR here to enable debug printing etc.
  if (names && idx < names.size())
    return names[idx].cast<StringAttr>();
  return StringAttr();
}

/// Return the name of the specified result or null if it cannot be
/// determined.
<<<<<<< HEAD
StringAttr InstanceOp::getResultName(size_t idx, const SymbolCache *cache) {
  // TODO: Remove when argNames/resultNames are stored on instances.
  auto *module = getReferencedModule(cache);

  auto resultNames = module->getAttrOfType<ArrayAttr>("resultNames");
=======
StringAttr InstanceOp::getResultName(size_t idx) {
  auto names = resultNames();
>>>>>>> 3d19aa78
  // Tolerate malformed IR here to enable debug printing etc.
  if (names && idx < names.size())
    return names[idx].cast<StringAttr>();
  return StringAttr();
}

/// Change the name of the specified input port.
void InstanceOp::setArgumentName(size_t i, StringAttr name) {
  auto names = argNames();
  SmallVector<Attribute> newNames(names.begin(), names.end());
  if (newNames[i] == name)
    return;
  newNames[i] = name;
  setArgumentNames(ArrayAttr::get(getContext(), names));
}

/// Change the name of the specified output port.
void InstanceOp::setResultName(size_t i, StringAttr name) {
  auto names = resultNames();
  SmallVector<Attribute> newNames(names.begin(), names.end());
  if (newNames[i] == name)
    return;
  newNames[i] = name;
  setResultNames(ArrayAttr::get(getContext(), names));
}

/// Suggest a name for each result value based on the saved result names
/// attribute.
void InstanceOp::getAsmResultNames(OpAsmSetValueNameFn setNameFn) {
  // Provide default names for instance results.
  std::string name = instanceName().str() + ".";
  size_t baseNameLen = name.size();

  for (size_t i = 0, e = getNumResults(); i != e; ++i) {
    auto resName = getResultName(i);
    name.resize(baseNameLen);
    if (resName && !resName.getValue().empty())
      name += resName.getValue().str();
    else
      name += std::to_string(i);
    setNameFn(getResult(i), name);
  }
}

//===----------------------------------------------------------------------===//
// HWOutputOp
//===----------------------------------------------------------------------===//

/// Verify that the num of operands and types fit the declared results.
static LogicalResult verifyOutputOp(OutputOp *op) {
  // Check that the we (hw.output) have the same number of operands as our
  // region has results.
  auto opParent = (*op)->getParentOp();
  FunctionType modType = getModuleType(opParent);
  ArrayRef<Type> modResults = modType.getResults();
  OperandRange outputValues = op->getOperands();
  if (modResults.size() != outputValues.size()) {
    op->emitOpError("must have same number of operands as region results.");
    return failure();
  }

  // Check that the types of our operands and the region's results match.
  for (size_t i = 0, e = modResults.size(); i < e; ++i) {
    if (modResults[i] != outputValues[i].getType()) {
      op->emitOpError("output types must match module. In "
                      "operand ")
          << i << ", expected " << modResults[i] << ", but got "
          << outputValues[i].getType() << ".";
      return failure();
    }
  }

  return success();
}

//===----------------------------------------------------------------------===//
// Other Operations
//===----------------------------------------------------------------------===//

static ParseResult parseSliceTypes(OpAsmParser &p, Type &srcType,
                                   Type &idxType) {
  Type type;
  if (p.parseType(type))
    return p.emitError(p.getCurrentLocation(), "Expected type");
  auto arrType = type_dyn_cast<ArrayType>(type);
  if (!arrType)
    return p.emitError(p.getCurrentLocation(), "Expected !hw.array type");
  srcType = type;
  unsigned idxWidth = llvm::Log2_64_Ceil(arrType.getSize());
  idxType = IntegerType::get(p.getBuilder().getContext(), idxWidth);
  return success();
}

static void printSliceTypes(OpAsmPrinter &p, Operation *, Type srcType,
                            Type idxType) {
  p.printType(srcType);
}

static ParseResult parseArrayCreateOp(OpAsmParser &parser,
                                      OperationState &result) {
  llvm::SMLoc inputOperandsLoc = parser.getCurrentLocation();
  llvm::SmallVector<OpAsmParser::OperandType, 16> operands;
  Type elemType;

  if (parser.parseOperandList(operands) ||
      parser.parseOptionalAttrDict(result.attributes) || parser.parseColon() ||
      parser.parseType(elemType))
    return failure();

  if (operands.size() == 0)
    return parser.emitError(inputOperandsLoc,
                            "Cannot construct an array of length 0");
  result.addTypes({ArrayType::get(elemType, operands.size())});

  for (auto operand : operands)
    if (parser.resolveOperand(operand, elemType, result.operands))
      return failure();
  return success();
}

static void printArrayCreateOp(OpAsmPrinter &p, ArrayCreateOp op) {
  p << " ";
  p.printOperands(op.inputs());
  p << " : " << op.inputs()[0].getType();
}

void ArrayCreateOp::build(OpBuilder &b, OperationState &state,
                          ValueRange values) {
  assert(values.size() > 0 && "Cannot build array of zero elements");
  Type elemType = values[0].getType();
  assert(llvm::all_of(
             values,
             [elemType](Value v) -> bool { return v.getType() == elemType; }) &&
         "All values must have same type.");
  build(b, state, ArrayType::get(elemType, values.size()), values);
}

static ParseResult parseArrayConcatTypes(OpAsmParser &p,
                                         SmallVectorImpl<Type> &inputTypes,
                                         Type &resultType) {
  Type elemType;
  uint64_t resultSize = 0;
  do {
    Type ty;
    if (p.parseType(ty))
      return p.emitError(p.getCurrentLocation(), "Expected type");
    auto arrTy = type_dyn_cast<ArrayType>(ty);
    if (!arrTy)
      return p.emitError(p.getCurrentLocation(), "Expected !hw.array type");
    if (elemType && elemType != arrTy.getElementType())
      return p.emitError(p.getCurrentLocation(), "Expected array element type ")
             << elemType;

    elemType = arrTy.getElementType();
    inputTypes.push_back(ty);
    resultSize += arrTy.getSize();
  } while (!p.parseOptionalComma());

  resultType = ArrayType::get(elemType, resultSize);
  return success();
}

static void printArrayConcatTypes(OpAsmPrinter &p, Operation *,
                                  TypeRange inputTypes, Type resultType) {
  llvm::interleaveComma(inputTypes, p, [&p](Type t) { p << t; });
}

void ArrayConcatOp::build(OpBuilder &b, OperationState &state,
                          ValueRange values) {
  assert(!values.empty() && "Cannot build array of zero elements");
  ArrayType arrayTy = values[0].getType().cast<ArrayType>();
  Type elemTy = arrayTy.getElementType();
  assert(llvm::all_of(values,
                      [elemTy](Value v) -> bool {
                        return v.getType().isa<ArrayType>() &&
                               v.getType().cast<ArrayType>().getElementType() ==
                                   elemTy;
                      }) &&
         "All values must be of ArrayType with the same element type.");

  uint64_t resultSize = 0;
  for (Value val : values)
    resultSize += val.getType().cast<ArrayType>().getSize();
  build(b, state, ArrayType::get(elemTy, resultSize), values);
}

//===----------------------------------------------------------------------===//
// StructCreateOp
//===----------------------------------------------------------------------===//

static ParseResult parseStructCreateOp(OpAsmParser &parser,
                                       OperationState &result) {
  llvm::SMLoc inputOperandsLoc = parser.getCurrentLocation();
  llvm::SmallVector<OpAsmParser::OperandType, 4> operands;
  Type declOrAliasType;

  if (parser.parseLParen() || parser.parseOperandList(operands) ||
      parser.parseRParen() || parser.parseOptionalAttrDict(result.attributes) ||
      parser.parseColonType(declOrAliasType))
    return failure();

  auto declType = type_dyn_cast<StructType>(declOrAliasType);
  if (!declType)
    return parser.emitError(parser.getNameLoc(),
                            "expected !hw.struct type or alias");

  llvm::SmallVector<Type, 4> structInnerTypes;
  declType.getInnerTypes(structInnerTypes);
  result.addTypes(declOrAliasType);

  if (parser.resolveOperands(operands, structInnerTypes, inputOperandsLoc,
                             result.operands))
    return failure();
  return success();
}

static void printStructCreateOp(OpAsmPrinter &printer, hw::StructCreateOp op) {
  printer << " (";
  printer.printOperands(op.input());
  printer << ")";
  printer.printOptionalAttrDict(op->getAttrs());
  printer << " : " << op.getType();
}

//===----------------------------------------------------------------------===//
// StructExplodeOp
//===----------------------------------------------------------------------===//

static ParseResult parseStructExplodeOp(OpAsmParser &parser,
                                        OperationState &result) {
  OpAsmParser::OperandType operand;
  Type declType;

  if (parser.parseOperand(operand) ||
      parser.parseOptionalAttrDict(result.attributes) ||
      parser.parseColonType(declType))
    return failure();
  auto structType = type_dyn_cast<StructType>(declType);
  if (!structType)
    return parser.emitError(parser.getNameLoc(),
                            "invalid kind of type specified");

  llvm::SmallVector<Type, 4> structInnerTypes;
  structType.getInnerTypes(structInnerTypes);
  result.addTypes(structInnerTypes);

  if (parser.resolveOperand(operand, declType, result.operands))
    return failure();
  return success();
}

static void printStructExplodeOp(OpAsmPrinter &printer,
                                 hw::StructExplodeOp op) {
  printer << " ";
  printer.printOperand(op.input());
  printer.printOptionalAttrDict(op->getAttrs());
  printer << " : " << op.input().getType();
}

//===----------------------------------------------------------------------===//
// StructExtractOp
//===----------------------------------------------------------------------===//

/// Use the same parser for both struct_extract and union_extract since the
/// syntax is identical.
template <typename AggregateType>
static ParseResult parseExtractOp(OpAsmParser &parser, OperationState &result) {
  OpAsmParser::OperandType operand;
  StringAttr fieldName;
  Type declType;

  if (parser.parseOperand(operand) || parser.parseLSquare() ||
      parser.parseAttribute(fieldName, "field", result.attributes) ||
      parser.parseRSquare() ||
      parser.parseOptionalAttrDict(result.attributes) ||
      parser.parseColonType(declType))
    return failure();
  auto aggType = type_dyn_cast<AggregateType>(declType);
  if (!aggType)
    return parser.emitError(parser.getNameLoc(),
                            "invalid kind of type specified");

  Type resultType = aggType.getFieldType(fieldName.getValue());
  if (!resultType) {
    parser.emitError(parser.getNameLoc(), "invalid field name specified");
    return failure();
  }
  result.addTypes(resultType);

  if (parser.resolveOperand(operand, declType, result.operands))
    return failure();
  return success();
}

/// Use the same printer for both struct_extract and union_extract since the
/// syntax is identical.
template <typename AggType>
static void printExtractOp(OpAsmPrinter &printer, AggType op) {
  printer << " ";
  printer.printOperand(op.input());
  printer << "[\"" << op.field() << "\"]";
  printer.printOptionalAttrDict(op->getAttrs(), {"field"});
  printer << " : " << op.input().getType();
}

static ParseResult parseStructExtractOp(OpAsmParser &parser,
                                        OperationState &result) {
  return parseExtractOp<StructType>(parser, result);
}

static void printStructExtractOp(OpAsmPrinter &printer,
                                 hw::StructExtractOp op) {
  printExtractOp(printer, op);
}

void StructExtractOp::build(OpBuilder &builder, OperationState &odsState,
                            Value input, StructType::FieldInfo field) {
  build(builder, odsState, field.type, input, field.name);
}

//===----------------------------------------------------------------------===//
// StructInjectOp
//===----------------------------------------------------------------------===//

static ParseResult parseStructInjectOp(OpAsmParser &parser,
                                       OperationState &result) {
  llvm::SMLoc inputOperandsLoc = parser.getCurrentLocation();
  OpAsmParser::OperandType operand, val;
  StringAttr fieldName;
  Type declType;

  if (parser.parseOperand(operand) || parser.parseLSquare() ||
      parser.parseAttribute(fieldName, "field", result.attributes) ||
      parser.parseRSquare() || parser.parseComma() ||
      parser.parseOperand(val) ||
      parser.parseOptionalAttrDict(result.attributes) ||
      parser.parseColonType(declType))
    return failure();
  auto structType = type_dyn_cast<StructType>(declType);
  if (!structType)
    return parser.emitError(inputOperandsLoc, "invalid kind of type specified");

  Type resultType = structType.getFieldType(fieldName.getValue());
  if (!resultType) {
    parser.emitError(inputOperandsLoc, "invalid field name specified");
    return failure();
  }
  result.addTypes(declType);

  if (parser.resolveOperands({operand, val}, {declType, resultType},
                             inputOperandsLoc, result.operands))
    return failure();
  return success();
}

static void printStructInjectOp(OpAsmPrinter &printer, hw::StructInjectOp op) {
  printer << " ";
  printer.printOperand(op.input());
  printer << "[\"" << op.field() << "\"], ";
  printer.printOperand(op.newValue());
  printer.printOptionalAttrDict(op->getAttrs(), {"field"});
  printer << " : " << op.input().getType();
}

//===----------------------------------------------------------------------===//
// UnionCreateOp
//===----------------------------------------------------------------------===//

static ParseResult parseUnionCreateOp(OpAsmParser &parser,
                                      OperationState &result) {
  Type declOrAliasType;
  StringAttr field;
  OpAsmParser::OperandType input;
  llvm::SMLoc fieldLoc = parser.getCurrentLocation();

  if (parser.parseAttribute(field, "field", result.attributes) ||
      parser.parseComma() || parser.parseOperand(input) ||
      parser.parseOptionalAttrDict(result.attributes) ||
      parser.parseColonType(declOrAliasType))
    return failure();

  auto declType = type_dyn_cast<UnionType>(declOrAliasType);
  if (!declType)
    return parser.emitError(parser.getNameLoc(),
                            "expected !hw.union type or alias");

  Type inputType = declType.getFieldType(field.getValue());
  if (!inputType) {
    parser.emitError(fieldLoc, "cannot find union field '")
        << field.getValue() << '\'';
    return failure();
  }

  if (parser.resolveOperand(input, inputType, result.operands))
    return failure();
  result.addTypes({declOrAliasType});
  return success();
}

static void printUnionCreateOp(OpAsmPrinter &printer, hw::UnionCreateOp op) {
  printer << " \"" << op.field() << "\", ";
  printer.printOperand(op.input());
  printer.printOptionalAttrDict(op->getAttrs(), {"field"});
  printer << " : " << op.getType();
}

//===----------------------------------------------------------------------===//
// UnionExtractOp
//===----------------------------------------------------------------------===//

static ParseResult parseUnionExtractOp(OpAsmParser &parser,
                                       OperationState &result) {
  return parseExtractOp<UnionType>(parser, result);
}

static void printUnionExtractOp(OpAsmPrinter &printer, hw::UnionExtractOp op) {
  printExtractOp(printer, op);
}

//===----------------------------------------------------------------------===//
// ArrayGetOp
//===----------------------------------------------------------------------===//

void ArrayGetOp::build(OpBuilder &builder, OperationState &result, Value input,
                       Value index) {
  auto resultType = type_cast<ArrayType>(input.getType()).getElementType();
  build(builder, result, resultType, input, index);
}

//===----------------------------------------------------------------------===//
// TypedeclOp
//===----------------------------------------------------------------------===//

StringRef TypedeclOp::getPreferredName() {
  return verilogName().getValueOr(getName());
}

//===----------------------------------------------------------------------===//
// TableGen generated logic.
//===----------------------------------------------------------------------===//

// Provide the autogenerated implementation guts for the Op classes.
#define GET_OP_CLASSES
#include "circt/Dialect/HW/HW.cpp.inc"<|MERGE_RESOLUTION|>--- conflicted
+++ resolved
@@ -759,18 +759,12 @@
 }
 
 // Helper function to verify instance op types
-<<<<<<< HEAD
 static LogicalResult verifyInstanceOpTypes(InstanceOp op,
-                                           Operation *referencedModule) {
-=======
-static LogicalResult verifyInstanceOpTypes(InstanceOp op, Operation *module) {
-  assert(module && "referenced module must not be null");
-
+                                           Operation *module) {  
   // Make sure our port and result names match.
   ArrayAttr argNames = op.argNamesAttr();
   ArrayAttr modArgNames = module->getAttrOfType<ArrayAttr>("argNames");
 
->>>>>>> 3d19aa78
   // Check operand types first.
   auto numOperands = op->getNumOperands();
   auto expectedOperandTypes = getModuleType(module).getInputs();
@@ -990,15 +984,8 @@
 
 /// Return the name of the specified input port or null if it cannot be
 /// determined.
-<<<<<<< HEAD
-StringAttr InstanceOp::getArgumentName(size_t idx, const SymbolCache *cache) {
-  // TODO: Remove when argNames/resultNames are stored on instances.
-  auto *module = getReferencedModule(cache);
-  auto argNames = module->getAttrOfType<ArrayAttr>("argNames");
-=======
 StringAttr InstanceOp::getArgumentName(size_t idx) {
   auto names = argNames();
->>>>>>> 3d19aa78
   // Tolerate malformed IR here to enable debug printing etc.
   if (names && idx < names.size())
     return names[idx].cast<StringAttr>();
@@ -1007,16 +994,8 @@
 
 /// Return the name of the specified result or null if it cannot be
 /// determined.
-<<<<<<< HEAD
-StringAttr InstanceOp::getResultName(size_t idx, const SymbolCache *cache) {
-  // TODO: Remove when argNames/resultNames are stored on instances.
-  auto *module = getReferencedModule(cache);
-
-  auto resultNames = module->getAttrOfType<ArrayAttr>("resultNames");
-=======
 StringAttr InstanceOp::getResultName(size_t idx) {
   auto names = resultNames();
->>>>>>> 3d19aa78
   // Tolerate malformed IR here to enable debug printing etc.
   if (names && idx < names.size())
     return names[idx].cast<StringAttr>();
