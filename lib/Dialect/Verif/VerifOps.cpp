//===- VerifOps.cpp -------------------------------------------------------===//
//
// Part of the LLVM Project, under the Apache License v2.0 with LLVM Exceptions.
// See https://llvm.org/LICENSE.txt for license information.
// SPDX-License-Identifier: Apache-2.0 WITH LLVM-exception
//
//===----------------------------------------------------------------------===//

#include "circt/Dialect/Verif/VerifOps.h"
#include "circt/Dialect/LTL/LTLOps.h"
#include "circt/Dialect/LTL/LTLTypes.h"
#include "circt/Dialect/Seq/SeqTypes.h"
#include "circt/Support/CustomDirectiveImpl.h"
#include "circt/Support/FoldUtils.h"
#include "mlir/IR/Builders.h"
#include "mlir/IR/OpImplementation.h"
#include "mlir/IR/PatternMatch.h"
#include "mlir/IR/SymbolTable.h"
#include "mlir/IR/TypeRange.h"
#include "mlir/Interfaces/FunctionImplementation.h"
#include "mlir/Interfaces/SideEffectInterfaces.h"
#include "llvm/ADT/MapVector.h"

using namespace circt;
using namespace verif;
using namespace mlir;

static ClockEdge ltlToVerifClockEdge(ltl::ClockEdge ce) {
  switch (ce) {
  case ltl::ClockEdge::Pos:
    return ClockEdge::Pos;
  case ltl::ClockEdge::Neg:
    return ClockEdge::Neg;
  case ltl::ClockEdge::Both:
    return ClockEdge::Both;
  }
  llvm_unreachable("Unknown event control kind");
}

//===----------------------------------------------------------------------===//
// HasBeenResetOp
//===----------------------------------------------------------------------===//

OpFoldResult HasBeenResetOp::fold(FoldAdaptor adaptor) {
  // Fold to zero if the reset is a constant. In this case the op is either
  // permanently in reset or never resets. Both mean that the reset never
  // finishes, so this op never returns true.
  if (adaptor.getReset())
    return BoolAttr::get(getContext(), false);

  // Fold to zero if the clock is a constant and the reset is synchronous. In
  // that case the reset will never be started.
  if (!adaptor.getAsync() && adaptor.getClock())
    return BoolAttr::get(getContext(), false);

  return {};
}

//===----------------------------------------------------------------------===//
// AssertLikeOps Canonicalizations
//===----------------------------------------------------------------------===//

namespace AssertLikeOp {
// assertlike(ltl.clock(prop, clk), en) -> clocked_assertlike(prop, en, clk)
template <typename TargetOp, typename Op>
static LogicalResult canonicalize(Op op, PatternRewriter &rewriter) {
  // If the property is a block argument, then no canonicalization is possible
  Value property = op.getProperty();
  auto clockOp = property.getDefiningOp<ltl::ClockOp>();
  if (!clockOp)
    return failure();

  // Check for clock operand
  // If it exists, fold it into a clocked assertlike
  rewriter.replaceOpWithNewOp<TargetOp>(
      op, clockOp.getInput(), ltlToVerifClockEdge(clockOp.getEdge()),
      clockOp.getClock(), op.getEnable(), op.getLabelAttr());

  return success();
}

} // namespace AssertLikeOp

LogicalResult AssertOp::canonicalize(AssertOp op, PatternRewriter &rewriter) {
  return AssertLikeOp::canonicalize<ClockedAssertOp>(op, rewriter);
}

LogicalResult AssumeOp::canonicalize(AssumeOp op, PatternRewriter &rewriter) {
  return AssertLikeOp::canonicalize<ClockedAssumeOp>(op, rewriter);
}

LogicalResult CoverOp::canonicalize(CoverOp op, PatternRewriter &rewriter) {
  return AssertLikeOp::canonicalize<ClockedCoverOp>(op, rewriter);
}

//===----------------------------------------------------------------------===//
// LogicalEquivalenceCheckingOp
//===----------------------------------------------------------------------===//

LogicalResult LogicEquivalenceCheckingOp::verifyRegions() {
  if (getFirstCircuit().getArgumentTypes() !=
      getSecondCircuit().getArgumentTypes())
    return emitOpError() << "block argument types of both regions must match";
  if (getFirstCircuit().front().getTerminator()->getOperandTypes() !=
      getSecondCircuit().front().getTerminator()->getOperandTypes())
    return emitOpError()
           << "types of the yielded values of both regions must match";

  return success();
}

//===----------------------------------------------------------------------===//
<<<<<<< HEAD
// Formal Ops
//===----------------------------------------------------------------------===//

LogicalResult SymbolicValOp::verify() {
  if (!isa<FormalOp>(getParentOp()))
    return emitOpError()
           << "Symbolic values can only be used in a formal test!";

  return success();
}

LogicalResult ConcreteValOp::verify() {
  if (!isa<FormalOp>(getParentOp()))
    return emitOpError()
           << "Concrete values can only be used in a formal test!";

=======
// BoundedModelCheckingOp
//===----------------------------------------------------------------------===//

LogicalResult BoundedModelCheckingOp::verifyRegions() {
  if (!getInit().getArgumentTypes().empty())
    return emitOpError() << "init region must have no arguments";
  auto *initYieldOp = getInit().front().getTerminator();
  auto *loopYieldOp = getLoop().front().getTerminator();
  if (initYieldOp->getOperandTypes() != loopYieldOp->getOperandTypes())
    return emitOpError()
           << "init and loop regions must yield the same types of values";
  if (initYieldOp->getOperandTypes() != getLoop().front().getArgumentTypes())
    return emitOpError()
           << "loop region arguments must match the types of the values "
              "yielded by the init and loop regions";
  size_t totalClocks = 0;
  auto circuitArgTy = getCircuit().getArgumentTypes();
  for (auto input : circuitArgTy)
    if (isa<seq::ClockType>(input))
      totalClocks++;
  auto initYields = initYieldOp->getOperands();
  // We know init and loop yields match, so only need to check one
  if (initYields.size() < totalClocks)
    return emitOpError()
           << "init and loop regions must yield at least as many clock "
              "values as there are clock arguments to the circuit region";
  for (size_t i = 0; i < totalClocks; i++) {
    if (!isa<seq::ClockType>(initYieldOp->getOperand(i).getType()))
      return emitOpError()
             << "init and loop regions must yield as many clock values as "
                "there are clock arguments in the circuit region "
                "before any other values";
  }
>>>>>>> 18a784a8
  return success();
}

//===----------------------------------------------------------------------===//
// Generated code
//===----------------------------------------------------------------------===//

#define GET_OP_CLASSES
#include "circt/Dialect/Verif/Verif.cpp.inc"<|MERGE_RESOLUTION|>--- conflicted
+++ resolved
@@ -110,24 +110,6 @@
 }
 
 //===----------------------------------------------------------------------===//
-<<<<<<< HEAD
-// Formal Ops
-//===----------------------------------------------------------------------===//
-
-LogicalResult SymbolicValOp::verify() {
-  if (!isa<FormalOp>(getParentOp()))
-    return emitOpError()
-           << "Symbolic values can only be used in a formal test!";
-
-  return success();
-}
-
-LogicalResult ConcreteValOp::verify() {
-  if (!isa<FormalOp>(getParentOp()))
-    return emitOpError()
-           << "Concrete values can only be used in a formal test!";
-
-=======
 // BoundedModelCheckingOp
 //===----------------------------------------------------------------------===//
 
@@ -161,7 +143,26 @@
                 "there are clock arguments in the circuit region "
                 "before any other values";
   }
->>>>>>> 18a784a8
+  return success();
+}
+
+//===----------------------------------------------------------------------===//
+// Formal Ops
+//===----------------------------------------------------------------------===//
+
+LogicalResult SymbolicValOp::verify() {
+  if (!isa<FormalOp>(getParentOp()))
+    return emitOpError()
+           << "Symbolic values can only be used in a formal test!";
+
+  return success();
+}
+
+LogicalResult ConcreteValOp::verify() {
+  if (!isa<FormalOp>(getParentOp()))
+    return emitOpError()
+           << "Concrete values can only be used in a formal test!";
+
   return success();
 }
 
