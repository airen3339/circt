--- conflicted
+++ resolved
@@ -2015,30 +2015,6 @@
 namespace {
 // If memory has known, but zero width, eliminate it.
 struct FoldZeroWidthMemory : public mlir::RewritePattern {
-<<<<<<< HEAD
-  FoldZeroWidthMemory(MLIRContext * context) : RewritePattern(MemOp::getOperationName(), 0, context) {}
-  LogicalResult matchAndRewrite(Operation* op, PatternRewriter &rewriter) const override {
-    MemOp mem = cast<MemOp>(op);    
-  if (hasDontTouch(mem))
-    return failure();
-
-  if (mem.getDataType().getBitWidthOrSentinel() != 0)
-    return failure();
-
-  // Make sure are users are safe to replace
-  for (auto port : mem.getResults())
-    for (auto *user : port.getUsers())
-      if (!isa<SubfieldOp>(user))
-        return failure();
-
-  // Annoyingly, there isn't a good replacement for the port as a whole,
-  // since they have an outer flip type.
-  for (auto port : op->getResults()) {
-    for (auto *user : llvm::make_early_inc_range(port.getUsers())) {
-      SubfieldOp sfop = cast<SubfieldOp>(user);
-      replaceOpWithNewOpAndCopyName<WireOp>(rewriter, sfop,
-                                            sfop.getResult().getType());
-=======
   FoldZeroWidthMemory(MLIRContext *context)
       : RewritePattern(MemOp::getOperationName(), 0, context) {}
   LogicalResult matchAndRewrite(Operation *op,
@@ -2064,44 +2040,14 @@
         replaceOpWithNewOpAndCopyName<WireOp>(rewriter, sfop,
                                               sfop.getResult().getType());
       }
->>>>>>> e3a98590
     }
     rewriter.eraseOp(op);
     return success();
   }
-<<<<<<< HEAD
-  rewriter.eraseOp(op);
-  return success();
-}
-=======
->>>>>>> e3a98590
 };
 
 // If memory has no write ports, eliminate it.
 struct FoldReadOrWriteOnlyMemory : public mlir::RewritePattern {
-<<<<<<< HEAD
-  FoldReadOrWriteOnlyMemory(MLIRContext * context) : RewritePattern(MemOp::getOperationName(), 0, context) {}
-  LogicalResult matchAndRewrite(Operation* op, PatternRewriter &rewriter) const override {
-    MemOp mem = cast<MemOp>(op);    
-      if (hasDontTouch(mem))
-    return failure();
-  bool isRead = false, isWritten = false;
-  for (unsigned i = 0; i < mem.getNumResults(); ++i) {
-    switch (mem.getPortKind(i)) {
-    case MemOp::PortKind::Read:
-      isRead = true;
-      if (isWritten)
-        return failure();
-      continue;
-    case MemOp::PortKind::Write:
-      isWritten = true;
-      if (isRead)
-        return failure();
-      continue;
-    case MemOp::PortKind::Debug:
-    case MemOp::PortKind::ReadWrite:
-      return failure();
-=======
   FoldReadOrWriteOnlyMemory(MLIRContext *context)
       : RewritePattern(MemOp::getOperationName(), 0, context) {}
   LogicalResult matchAndRewrite(Operation *op,
@@ -2127,20 +2073,9 @@
         return failure();
       }
       llvm_unreachable("unknown port kind");
->>>>>>> e3a98590
     }
     assert((!isWritten || !isRead) && "memory is in use");
 
-<<<<<<< HEAD
-  for (auto port : mem.getResults()) {
-    auto dummyWire = rewriter.create<WireOp>(port.getLoc(), port.getType());
-    port.replaceAllUsesWith(dummyWire);
-  }
-
-  rewriter.eraseOp(op);
-  return success();;
-}
-=======
     for (auto port : mem.getResults()) {
       auto dummyWire = rewriter.create<WireOp>(port.getLoc(), port.getType());
       port.replaceAllUsesWith(dummyWire);
@@ -2150,73 +2085,10 @@
     return success();
     ;
   }
->>>>>>> e3a98590
 };
 
 // Eliminate the dead ports of memories.
 struct FoldUnusedPorts : public mlir::RewritePattern {
-<<<<<<< HEAD
-  FoldUnusedPorts(MLIRContext * context) : RewritePattern(MemOp::getOperationName(), 0, context) {}
-  LogicalResult matchAndRewrite(Operation* op, PatternRewriter &rewriter) const override {
-    MemOp mem = cast<MemOp>(op);    
-      if (hasDontTouch(mem))
-    return failure();
-  // Identify the dead and changed ports.
-  llvm::SmallBitVector deadPorts(mem.getNumResults());
-  for (auto [i, port] : llvm::enumerate(mem.getResults())) {
-    // Do not simplify annotated ports.
-    if (!mem.getPortAnnotation(i).empty())
-      continue;
-
-    // Skip debug ports.
-    auto kind = mem.getPortKind(i);
-    if (kind == MemOp::PortKind::Debug)
-      continue;
-
-    // If a port is disabled, always eliminate it.
-    if (isPortDisabled(port)) {
-      deadPorts.set(i);
-      continue;
-    }
-    // Eliminate read ports whose outputs are not used.
-    if (kind == MemOp::PortKind::Read && isPortUnused(port, "data")) {
-      deadPorts.set(i);
-      continue;
-    }
-  }
-  if (deadPorts.none())
-    return failure();
-
-  // Rebuild the new memory with the altered ports.
-  SmallVector<Type> resultTypes;
-  SmallVector<StringRef> portNames;
-  SmallVector<Attribute> portAnnotations;
-  for (auto [i, port] : llvm::enumerate(mem.getResults())) {
-    if (deadPorts[i])
-      continue;
-    resultTypes.push_back(port.getType());
-    portNames.push_back(mem.getPortName(i));
-    portAnnotations.push_back(mem.getPortAnnotation(i));
-  }
-
-  MemOp newOp;
-  if (resultTypes.size())
-     newOp = rewriter.create<MemOp>(
-      mem.getLoc(), resultTypes, mem.getReadLatency(), mem.getWriteLatency(),
-      mem.getDepth(), mem.getRuw(), rewriter.getStrArrayAttr(portNames),
-      mem.getName(), mem.getNameKind(), mem.getAnnotations(),
-      rewriter.getArrayAttr(portAnnotations), mem.getInnerSymAttr(),
-      mem.getGroupIDAttr());
-
-  // Replace the dead ports with dummy wires.
-  unsigned nextPort = 0;
-  for (auto [i, port] : llvm::enumerate(mem.getResults())) {
-    if (deadPorts[i]) {
-      auto dummyWire = rewriter.create<WireOp>(port.getLoc(), port.getType());
-      port.replaceAllUsesWith(dummyWire);
-    } else {
-      port.replaceAllUsesWith(newOp.getResult(nextPort++));
-=======
   FoldUnusedPorts(MLIRContext *context)
       : RewritePattern(MemOp::getOperationName(), 0, context) {}
   LogicalResult matchAndRewrite(Operation *op,
@@ -2280,103 +2152,15 @@
       } else {
         port.replaceAllUsesWith(newOp.getResult(nextPort++));
       }
->>>>>>> e3a98590
-    }
-
-<<<<<<< HEAD
-  rewriter.eraseOp(op);
-  return success();
-}
-=======
+    }
+
     rewriter.eraseOp(op);
     return success();
   }
->>>>>>> e3a98590
 };
 
 // Rewrite write-only read-write ports to write ports.
 struct FoldReadWritePorts : public mlir::RewritePattern {
-<<<<<<< HEAD
-  FoldReadWritePorts(MLIRContext * context) : RewritePattern(MemOp::getOperationName(), 0, context) {}
-  LogicalResult matchAndRewrite(Operation* op, PatternRewriter &rewriter) const override {
-    MemOp mem = cast<MemOp>(op);    
-      if (hasDontTouch(mem))
-    return failure();
-
-  // Identify read-write ports whose read end is unused.
-  llvm::SmallBitVector deadReads(mem.getNumResults());
-  for (auto [i, port] : llvm::enumerate(mem.getResults())) {
-    if (mem.getPortKind(i) != MemOp::PortKind::ReadWrite)
-      continue;
-    if (!mem.getPortAnnotation(i).empty())
-      continue;
-    if (isPortUnused(port, "rdata")) {
-      deadReads.set(i);
-      continue;
-    }
-  }
-  if (deadReads.none())
-    return failure();
-
-  SmallVector<Type> resultTypes;
-  SmallVector<StringRef> portNames;
-  SmallVector<Attribute> portAnnotations;
-  for (auto [i, port] : llvm::enumerate(mem.getResults())) {
-    if (deadReads[i])
-      resultTypes.push_back(
-          MemOp::getTypeForPort(mem.getDepth(), mem.getDataType(),
-                                MemOp::PortKind::Write, mem.getMaskBits()));
-    else
-      resultTypes.push_back(port.getType());
-
-    portNames.push_back(mem.getPortName(i));
-    portAnnotations.push_back(mem.getPortAnnotation(i));
-  }
-
-  auto newOp = rewriter.create<MemOp>(
-      mem.getLoc(), resultTypes, mem.getReadLatency(), mem.getWriteLatency(),
-      mem.getDepth(), mem.getRuw(), rewriter.getStrArrayAttr(portNames),
-      mem.getName(), mem.getNameKind(), mem.getAnnotations(),
-      rewriter.getArrayAttr(portAnnotations), mem.getInnerSymAttr(),
-      mem.getGroupIDAttr());
-
-  for (unsigned i = 0, n = mem.getNumResults(); i < n; ++i) {
-    auto result = mem.getResult(i);
-    auto newResult = newOp.getResult(i);
-    if (deadReads[i]) {
-      // Create a wire to replace the old result. Wire the sub-fields of the
-      // old result to the relevant sub-fields of the write port.
-      auto wire = rewriter.create<WireOp>(result.getLoc(), result.getType());
-      result.replaceAllUsesWith(wire);
-
-      auto connect = [&](Value to, StringRef toName, Value from,
-                         StringRef fromName) {
-        auto toField = rewriter.create<SubfieldOp>(to.getLoc(), to, toName);
-        auto fromField =
-            rewriter.create<SubfieldOp>(from.getLoc(), from, fromName);
-        rewriter.create<StrictConnectOp>(result.getLoc(), toField, fromField);
-      };
-
-      connect(newResult, "addr", wire, "addr");
-      connect(newResult, "en", wire, "en");
-      connect(newResult, "clk", wire, "clk");
-      connect(newResult, "data", wire, "wdata");
-      connect(newResult, "mask", wire, "wmask");
-    } else {
-      result.replaceAllUsesWith(newResult);
-    }
-  }
-
-  rewriter.eraseOp(op);
-  return success();
-}
-};
-} // namespace
-
-void MemOp::getCanonicalizationPatterns(RewritePatternSet &results,
-                                         MLIRContext *context) {
-  results.insert<FoldZeroWidthMemory, FoldReadOrWriteOnlyMemory, FoldReadWritePorts, FoldUnusedPorts>(context);
-=======
   FoldReadWritePorts(MLIRContext *context)
       : RewritePattern(MemOp::getOperationName(), 0, context) {}
   LogicalResult matchAndRewrite(Operation *op,
@@ -2459,9 +2243,7 @@
                                         MLIRContext *context) {
   results.insert<FoldZeroWidthMemory, FoldReadOrWriteOnlyMemory,
                  FoldReadWritePorts, FoldUnusedPorts>(context);
->>>>>>> e3a98590
-}
-
+}
 
 //===----------------------------------------------------------------------===//
 // Declarations
