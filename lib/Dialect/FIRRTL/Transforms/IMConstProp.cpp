//===- IMConstProp.cpp - Intermodule ConstProp and DCE ----------*- C++ -*-===//
//
// Part of the LLVM Project, under the Apache License v2.0 with LLVM Exceptions.
// See https://llvm.org/LICENSE.txt for license information.
// SPDX-License-Identifier: Apache-2.0 WITH LLVM-exception
//
//===----------------------------------------------------------------------===//
//
// This implements SCCP:
// https://www.cs.wustl.edu/~cytron/531Pages/f11/Resources/Papers/cprop.pdf
//
//===----------------------------------------------------------------------===//

#include "PassDetails.h"
#include "circt/Dialect/FIRRTL/FIRRTLAnnotations.h"
#include "circt/Dialect/FIRRTL/FIRRTLAttributes.h"
#include "circt/Dialect/FIRRTL/FIRRTLInstanceGraph.h"
#include "circt/Dialect/FIRRTL/FIRRTLUtils.h"
#include "circt/Dialect/FIRRTL/Passes.h"
#include "circt/Support/APInt.h"
#include "mlir/IR/Threading.h"
#include "llvm/ADT/APSInt.h"
#include "llvm/ADT/TinyPtrVector.h"
#include "llvm/Support/Debug.h"
#include "llvm/Support/ScopedPrinter.h"

using namespace circt;
using namespace firrtl;

#define DEBUG_TYPE "IMCP"

/// Return true if this is a wire or register.
static bool isWireOrReg(Operation *op) {
  return isa<WireOp, RegResetOp, RegOp>(op);
}

/// Return true if this is an aggregate indexer.
static bool isAggregate(Operation *op) {
  return isa<SubindexOp, SubaccessOp, SubfieldOp>(op);
}

/// Return true if this is a wire or register we're allowed to delete.
static bool isDeletableWireOrRegOrNode(Operation *op) {
  return (isWireOrReg(op) || isa<NodeOp>(op)) && AnnotationSet(op).empty() &&
         !hasDontTouch(op) && hasDroppableName(op);
}

//===----------------------------------------------------------------------===//
// Pass Infrastructure
//===----------------------------------------------------------------------===//

namespace {
/// This class represents a single lattice value. A lattive value corresponds to
/// the various different states that a value in the SCCP dataflow analysis can
/// take. See 'Kind' below for more details on the different states a value can
/// take.
class LatticeValue {
  enum Kind {
    /// A value with a yet-to-be-determined value. This state may be changed to
    /// anything, it hasn't been processed by IMConstProp.
    Unknown,

    /// A value that is known to be a constant. This state may be changed to
    /// overdefined.
    Constant,

    /// A value that cannot statically be determined to be a constant. This
    /// state cannot be changed.
    Overdefined
  };

public:
  /// Initialize a lattice value with "Unknown".
  /*implicit*/ LatticeValue() : valueAndTag(nullptr, Kind::Unknown) {}
  /// Initialize a lattice value with a constant.
  /*implicit*/ LatticeValue(IntegerAttr attr)
      : valueAndTag(attr, Kind::Constant) {}

  static LatticeValue getOverdefined() {
    LatticeValue result;
    result.markOverdefined();
    return result;
  }

  bool isUnknown() const { return valueAndTag.getInt() == Kind::Unknown; }
  bool isConstant() const { return valueAndTag.getInt() == Kind::Constant; }
  bool isOverdefined() const {
    return valueAndTag.getInt() == Kind::Overdefined;
  }

  /// Mark the lattice value as overdefined.
  void markOverdefined() {
    valueAndTag.setPointerAndInt(nullptr, Kind::Overdefined);
  }

  /// Mark the lattice value as constant.
  void markConstant(IntegerAttr value) {
    valueAndTag.setPointerAndInt(value, Kind::Constant);
  }

  /// If this lattice is constant or invalid value, return the attribute.
  /// Returns nullptr otherwise.
  Attribute getValue() const { return valueAndTag.getPointer(); }

  /// If this is in the constant state, return the IntegerAttr.
  IntegerAttr getConstant() const {
    assert(isConstant());
    return getValue().dyn_cast_or_null<IntegerAttr>();
  }

  /// Merge in the value of the 'rhs' lattice into this one. Returns true if the
  /// lattice value changed.
  bool mergeIn(LatticeValue rhs) {
    // If we are already overdefined, or rhs is unknown, there is nothing to do.
    if (isOverdefined() || rhs.isUnknown())
      return false;

    // If we are unknown, just take the value of rhs.
    if (isUnknown()) {
      valueAndTag = rhs.valueAndTag;
      return true;
    }

    // Otherwise, if this value doesn't match rhs go straight to overdefined.
    // This happens when we merge "3" and "4" from two different instance sites
    // for example.
    if (valueAndTag != rhs.valueAndTag) {
      markOverdefined();
      return true;
    }
    return false;
  }

  bool operator==(const LatticeValue &other) const {
    return valueAndTag == other.valueAndTag;
  }
  bool operator!=(const LatticeValue &other) const {
    return valueAndTag != other.valueAndTag;
  }

private:
  /// The attribute value if this is a constant and the tag for the element
  /// kind.  The attribute is always an IntegerAttr.
  llvm::PointerIntPair<Attribute, 2, Kind> valueAndTag;
};
} // end anonymous namespace

LLVM_ATTRIBUTE_USED
static llvm::raw_ostream &operator<<(llvm::raw_ostream &os,
                                     const LatticeValue &lattice) {
  if (lattice.isUnknown())
    return os << "<Unknown>";
  if (lattice.isOverdefined())
    return os << "<Overdefined>";
  return os << "<" << lattice.getConstant() << ">";
}

namespace {
struct IMConstPropPass : public IMConstPropBase<IMConstPropPass> {

  void runOnOperation() override;
  void rewriteModuleBody(FModuleOp module);

  /// Returns true if the given block is executable.
  bool isBlockExecutable(Block *block) const {
    return executableBlocks.count(block);
  }

  bool isOverdefined(Value value) const {
    auto it = latticeValues.find(value);
    return it != latticeValues.end() && it->second.isOverdefined();
  }

  /// Mark the given value as overdefined. This means that we cannot refine a
  /// specific constant for this value.
  void markOverdefined(Value value) {
    auto &entry = latticeValues[value];
    if (!entry.isOverdefined()) {
      LLVM_DEBUG({
        logger.getOStream() << "Setting overdefined : (" << value << ")\n";
      });
      entry.markOverdefined();
      changedLatticeValueWorklist.push_back(value);
    }
  }

  /// Merge information from the 'from' lattice value into value.  If it
  /// changes, then users of the value are added to the worklist for
  /// revisitation.
  void mergeLatticeValue(Value value, LatticeValue &valueEntry,
                         LatticeValue source) {
    if (valueEntry.mergeIn(source)) {
      LLVM_DEBUG({
        logger.getOStream()
            << "Changed to " << valueEntry << " : (" << value << ")\n";
      });
      changedLatticeValueWorklist.push_back(value);
    }
  }
  void mergeLatticeValue(Value value, LatticeValue source) {
    // Don't even do a map lookup if from has no info in it.
    if (source.isUnknown())
      return;
    mergeLatticeValue(value, latticeValues[value], source);
  }
  void mergeLatticeValue(Value result, Value from) {
    // If 'from' hasn't been computed yet, then it is unknown, don't do
    // anything.
    auto it = latticeValues.find(from);
    if (it == latticeValues.end())
      return;
    mergeLatticeValue(result, it->second);
  }

  /// setLatticeValue - This is used when a new LatticeValue is computed for
  /// the result of the specified value that replaces any previous knowledge,
  /// e.g. because a fold() function on an op returned a new thing.  This should
  /// not be used on operations that have multiple contributors to it, e.g.
  /// wires or ports.
  void setLatticeValue(Value value, LatticeValue source) {
    // Don't even do a map lookup if from has no info in it.
    if (source.isUnknown())
      return;

    // If we've changed this value then revisit all the users.
    auto &valueEntry = latticeValues[value];
    if (valueEntry != source) {
      changedLatticeValueWorklist.push_back(value);
      valueEntry = source;
    }
  }

  /// Return the lattice value for the specified SSA value, extended to the
  /// width of the specified destType.  If allowTruncation is true, then this
  /// allows truncating the lattice value to the specified type.
  LatticeValue getExtendedLatticeValue(Value value, FIRRTLBaseType destType,
                                       bool allowTruncation = false);

  /// Mark the given block as executable.
  void markBlockExecutable(Block *block);
  void markWireOp(Operation *wireOrReg);
  void markMemOp(MemOp mem);

  void markInvalidValueOp(InvalidValueOp invalid);
  void markConstantOp(ConstantOp constant);
  void markSpecialConstantOp(SpecialConstantOp specialConstant);
  void markInstanceOp(InstanceOp instance);

  void visitConnectLike(FConnectLike connect);
  void visitRefSend(RefSendOp send);
  void visitRefResolve(RefResolveOp resolve);
  void visitNode(NodeOp node);
  void visitOperation(Operation *op);

private:
  /// This is the current instance graph for the Circuit.
  InstanceGraph *instanceGraph = nullptr;

  /// This keeps track of the current state of each tracked value.
  DenseMap<Value, LatticeValue> latticeValues;

  /// The set of blocks that are known to execute, or are intrinsically live.
  SmallPtrSet<Block *, 16> executableBlocks;

  /// A worklist of values whose LatticeValue recently changed, indicating the
  /// users need to be reprocessed.
  SmallVector<Value, 64> changedLatticeValueWorklist;

  /// This keeps track of users the instance results that correspond to output
  /// ports.
  DenseMap<BlockArgument, llvm::TinyPtrVector<Value>>
      resultPortToInstanceResultMapping;

#ifndef NDEBUG
  /// A logger used to emit information during the application process.
  llvm::ScopedPrinter logger{llvm::dbgs()};
#endif
};
} // end anonymous namespace

// TODO: handle annotations: [[OptimizableExtModuleAnnotation]]
void IMConstPropPass::runOnOperation() {
  auto circuit = getOperation();
  LLVM_DEBUG(
      { logger.startLine() << "IMConstProp : " << circuit.getName() << "\n"; });

  instanceGraph = &getAnalysis<InstanceGraph>();

  // Mark the input ports of public modules as being overdefined.
  for (auto module : circuit.getBodyBlock()->getOps<FModuleOp>()) {
    if (module.isPublic()) {
      markBlockExecutable(module.getBodyBlock());
      for (auto port : module.getBodyBlock()->getArguments())
        markOverdefined(port);
    }
  }

  // If a value changed lattice state then reprocess any of its users.
  while (!changedLatticeValueWorklist.empty()) {
    Value changedVal = changedLatticeValueWorklist.pop_back_val();
    for (Operation *user : changedVal.getUsers()) {
      if (isBlockExecutable(user->getBlock()))
        visitOperation(user);
    }
  }

  // Rewrite any constants in the modules.
  mlir::parallelForEach(circuit.getContext(),
                        circuit.getBodyBlock()->getOps<FModuleOp>(),
                        [&](auto op) { rewriteModuleBody(op); });

  // Clean up our state for next time.
  instanceGraph = nullptr;
  latticeValues.clear();
  executableBlocks.clear();
  resultPortToInstanceResultMapping.clear();
}

/// Return the lattice value for the specified SSA value, extended to the width
/// of the specified destType.  If allowTruncation is true, then this allows
/// truncating the lattice value to the specified type.
LatticeValue IMConstPropPass::getExtendedLatticeValue(Value value,
                                                      FIRRTLBaseType destType,
                                                      bool allowTruncation) {
  // If 'value' hasn't been computed yet, then it is unknown.
  auto it = latticeValues.find(value);
  if (it == latticeValues.end())
    return LatticeValue();

  auto result = it->second;
  // Unknown/overdefined stay whatever they are.
  if (result.isUnknown() || result.isOverdefined())
    return result;

  auto constant = result.getConstant();

  // If this is a BoolAttr then we are dealing with a special constant.
  if (auto boolAttr = constant.dyn_cast<BoolAttr>()) {
    // No extOrTrunc necessary for clock or reset types.
    return LatticeValue(boolAttr);
  }

  // If destType is wider than the source constant type, extend it.
  auto resultConstant = result.getConstant().getAPSInt();
  auto destWidth = destType.getBitWidthOrSentinel();
  if (destWidth == -1) // We don't support unknown width FIRRTL.
    return LatticeValue::getOverdefined();
  if (resultConstant.getBitWidth() == (unsigned)destWidth)
    return result; // Already the right width, we're done.

  // Otherwise, extend the constant using the signedness of the source.
  resultConstant = extOrTruncZeroWidth(resultConstant, destWidth);
  return LatticeValue(IntegerAttr::get(destType.getContext(), resultConstant));
}

/// Mark a block executable if it isn't already.  This does an initial scan of
/// the block, processing nullary operations like wires, instances, and
/// constants that only get processed once.
void IMConstPropPass::markBlockExecutable(Block *block) {
  if (!executableBlocks.insert(block).second)
    return; // Already executable.

  // Mark block arguments, which are module ports, with don't touch as
  // overdefined.
  for (auto ba : block->getArguments())
    if (hasDontTouch(ba))
      markOverdefined(ba);

  for (auto &op : *block) {
    // Handle each of the special operations in the firrtl dialect.
    if (isa<RegOp, RegResetOp>(&op))
      markOverdefined(op.getResult(0));
    else if (isa<WireOp>(&op))
      markWireOp(&op);
    else if (isAggregate(&op))
      markOverdefined(op.getResult(0));
    else if (auto constant = dyn_cast<ConstantOp>(op))
      markConstantOp(constant);
    else if (auto specialConstant = dyn_cast<SpecialConstantOp>(op))
      markSpecialConstantOp(specialConstant);
    else if (auto invalid = dyn_cast<InvalidValueOp>(op))
      markInvalidValueOp(invalid);
    else if (auto instance = dyn_cast<InstanceOp>(op))
      markInstanceOp(instance);
    else if (auto mem = dyn_cast<MemOp>(op))
      markMemOp(mem);
    else if (auto cast = dyn_cast<mlir::UnrealizedConversionCastOp>(op))
      for (auto result : cast.getResults())
        markOverdefined(result);
    else if (auto verbatim = dyn_cast<VerbatimExprOp>(op))
      markOverdefined(verbatim.getResult());
    else if (auto verbatim = dyn_cast<VerbatimWireOp>(op))
      markOverdefined(verbatim.getResult());
  }
}

void IMConstPropPass::markWireOp(Operation *wire) {
  // If the wire/reg/node has a non-ground type, then it is too complex for us
  // to handle, mark it as overdefined.
  // TODO: Eventually add a field-sensitive model.
<<<<<<< HEAD
  auto resultValue = wire->getResult(0);
  auto type = resultValue.getType().dyn_cast<FIRRTLType>();
  if (!type || !type.cast<FIRRTLBaseType>().getPassiveType().isGround())
=======
  auto resultValue = wireOrReg->getResult(0);
  auto type = resultValue.getType().dyn_cast<FIRRTLBaseType>();
  if (!type || !type.getPassiveType().isGround())
>>>>>>> f0e86dc2
    return markOverdefined(resultValue);

  if (hasDontTouch(wire))
    return markOverdefined(resultValue);

  // Otherwise, this starts out as unknown and is upgraded by connects.
}

void IMConstPropPass::markMemOp(MemOp mem) {
  for (auto result : mem.getResults())
    markOverdefined(result);
}

void IMConstPropPass::markConstantOp(ConstantOp constant) {
  mergeLatticeValue(constant, LatticeValue(constant.getValueAttr()));
}

void IMConstPropPass::markSpecialConstantOp(SpecialConstantOp specialConstant) {
  mergeLatticeValue(specialConstant,
                    LatticeValue(specialConstant.getValueAttr()));
}

void IMConstPropPass::markInvalidValueOp(InvalidValueOp invalid) {
  markOverdefined(invalid.getResult());
}

/// Instances have no operands, so they are visited exactly once when their
/// enclosing block is marked live.  This sets up the def-use edges for ports.
void IMConstPropPass::markInstanceOp(InstanceOp instance) {
  // Get the module being reference or a null pointer if this is an extmodule.
  Operation *op = instanceGraph->getReferencedModule(instance);

  // If this is an extmodule, just remember that any results and inouts are
  // overdefined.
  if (!isa<FModuleOp>(op)) {
    auto module = dyn_cast<FModuleLike>(op);
    for (size_t resultNo = 0, e = instance.getNumResults(); resultNo != e;
         ++resultNo) {
      auto portVal = instance.getResult(resultNo);
      // If this is an input to the extmodule, we can ignore it.
      if (module.getPortDirection(resultNo) == Direction::In)
        continue;

      // Otherwise this is a result from it or an inout, mark it as overdefined.
      markOverdefined(portVal);
    }
    return;
  }

  // Otherwise this is a defined module.
  auto fModule = cast<FModuleOp>(op);
  markBlockExecutable(fModule.getBodyBlock());

  // Ok, it is a normal internal module reference.  Populate
  // resultPortToInstanceResultMapping, and forward any already-computed values.
  for (size_t resultNo = 0, e = instance.getNumResults(); resultNo != e;
       ++resultNo) {
    auto instancePortVal = instance.getResult(resultNo);
    // If this is an input to the instance, it will
    // get handled when any connects to it are processed.
    if (fModule.getPortDirection(resultNo) == Direction::In)
      continue;
    // We only support simple values so far.
    auto portType = instancePortVal.getType().dyn_cast<FIRRTLBaseType>();
    if (portType && !portType.isGround()) {
      // TODO: Add field sensitivity.
      markOverdefined(instancePortVal);
      continue;
    }

    // Otherwise we have a result from the instance.  We need to forward results
    // from the body to this instance result's SSA value, so remember it.
    BlockArgument modulePortVal = fModule.getArgument(resultNo);

    resultPortToInstanceResultMapping[modulePortVal].push_back(instancePortVal);

    // If there is already a value known for modulePortVal make sure to forward
    // it here.
    mergeLatticeValue(instancePortVal, modulePortVal);
  }
}

void IMConstPropPass::visitConnectLike(FConnectLike connect) {
  // Mark foreign types as overdefined.
  auto destTypeFIRRTL = connect.getDest().getType().dyn_cast<FIRRTLType>();
  if (!destTypeFIRRTL) {
    markOverdefined(connect.getSrc());
    return markOverdefined(connect.getDest());
  }
  auto destType = getBaseType(destTypeFIRRTL).getPassiveType();

  // Handle implicit extensions.
  auto srcValue = getExtendedLatticeValue(connect.getSrc(), destType);
  if (srcValue.isUnknown())
    return;

  // Driving result ports propagates the value to each instance using the
  // module.
  if (auto blockArg = connect.getDest().dyn_cast<BlockArgument>()) {
    for (auto userOfResultPort : resultPortToInstanceResultMapping[blockArg])
      mergeLatticeValue(userOfResultPort, srcValue);
    // Output ports are wire-like and may have users.
    return mergeLatticeValue(connect.getDest(), srcValue);
  }

  auto dest = connect.getDest().cast<mlir::OpResult>();

  // For wires and registers, we drive the value of the wire itself, which
  // automatically propagates to users.
  if (isWireOrReg(dest.getOwner()))
    return mergeLatticeValue(connect.getDest(), srcValue);

  // Driving an instance argument port drives the corresponding argument of the
  // referenced module.
  if (auto instance = dest.getDefiningOp<InstanceOp>()) {
    // Update the dest, when its an instance op.
    mergeLatticeValue(connect.getDest(), srcValue);
    auto module =
        dyn_cast<FModuleOp>(*instanceGraph->getReferencedModule(instance));
    if (!module)
      return;

    BlockArgument modulePortVal = module.getArgument(dest.getResultNumber());
    return mergeLatticeValue(modulePortVal, srcValue);
  }

  // Driving a memory result is ignored because these are always treated as
  // overdefined.
  if (auto subfield = dest.getDefiningOp<SubfieldOp>()) {
    if (subfield.getOperand().getDefiningOp<MemOp>())
      return;
  }

  // Skip if the dest is an aggregate value. Aggregate values are firstly marked
  // overdefined.
  if (isAggregate(dest.getOwner()))
    return;

  connect.emitError("connectlike operation unhandled by IMConstProp")
          .attachNote(connect.getDest().getLoc())
      << "connect destination is here";
}

<<<<<<< HEAD
=======
void IMConstPropPass::visitRegResetOp(RegResetOp regReset) {
  // If the reg has a non-ground type, then it is too complex for us to handle,
  // mark it as overdefined.
  // TODO: Eventually add a field-sensitive model.
  if (!regReset.getType().getPassiveType().isGround())
    return markOverdefined(regReset);

  // The reset value may be known - if so, merge it in if the enable is greater
  // than invalid.
  auto srcValue =
      getExtendedLatticeValue(regReset.getResetValue(), regReset.getType(),
                              /*allowTruncation=*/true);
  auto enable = getExtendedLatticeValue(regReset.getResetSignal(),
                                        regReset.getResetSignal().getType(),
                                        /*allowTruncation=*/true);
  if (enable.isOverdefined() ||
      (enable.isConstant() && !enable.getConstant().getValue().isZero()))
    mergeLatticeValue(regReset, srcValue);
}

>>>>>>> f0e86dc2
void IMConstPropPass::visitRefSend(RefSendOp send) {
  // Send connects the base value (source) to the result (dest).
  return mergeLatticeValue(send.getResult(), send.getBase());
}

void IMConstPropPass::visitRefResolve(RefResolveOp resolve) {
  // Resolve connects the ref value (source) to result (dest).
  // If writes are ever supported, this will need to work differently!
  return mergeLatticeValue(resolve.getResult(), resolve.getRef());
}

void IMConstPropPass::visitNode(NodeOp node) {
  // Nodes don't fold if they have interesting names, but they should still
  // propagate values.
  if (hasDontTouch(node.getResult()) ||
      (node.getAnnotationsAttr() && !node.getAnnotationsAttr().empty()))
    return markOverdefined(node);

  return mergeLatticeValue(node.getResult(), node.getInput());
}

/// This method is invoked when an operand of the specified op changes its
/// lattice value state and when the block containing the operation is first
/// noticed as being alive.
///
/// This should update the lattice value state for any result values.
///
void IMConstPropPass::visitOperation(Operation *op) {
  // If this is a operation with special handling, handle it specially.
  if (auto connectLikeOp = dyn_cast<FConnectLike>(op))
    return visitConnectLike(connectLikeOp);
  if (auto sendOp = dyn_cast<RefSendOp>(op))
    return visitRefSend(sendOp);
  if (auto resolveOp = dyn_cast<RefResolveOp>(op))
    return visitRefResolve(resolveOp);
  if (auto nodeOp = dyn_cast<NodeOp>(op))
    return visitNode(nodeOp);

  // The clock operand of regop changing doesn't change its result value.  All
  // other registers are over-defined.
  if (isa<RegOp, RegResetOp>(op))
    return;
  // TODO: Handle 'when' operations.

  // If all of the results of this operation are already overdefined (or if
  // there are no results) then bail out early: we've converged.
  auto isOverdefinedFn = [&](Value value) { return isOverdefined(value); };
  if (llvm::all_of(op->getResults(), isOverdefinedFn))
    return;

  // Collect all of the constant operands feeding into this operation. If any
  // are not ready to be resolved, bail out and wait for them to resolve.
  SmallVector<Attribute, 8> operandConstants;
  operandConstants.reserve(op->getNumOperands());
  bool hasUnknown = false;
  for (Value operand : op->getOperands()) {
    auto &operandLattice = latticeValues[operand];

    // If the operand is an unknown value, then we generally don't want to
    // process it - we want to wait until the value is resolved to by the SCCP
    // algorithm.
    if (operandLattice.isUnknown())
      hasUnknown = true;

    // Otherwise, it must be constant, invalid, or overdefined.  Translate them
    // into attributes that the fold hook can look at.
    if (operandLattice.isConstant())
      operandConstants.push_back(operandLattice.getValue());
    else
      operandConstants.push_back({});
  }

  // Simulate the result of folding this operation to a constant. If folding
  // fails or was an in-place fold, mark the results as overdefined.
  SmallVector<OpFoldResult, 8> foldResults;
  foldResults.reserve(op->getNumResults());
  if (failed(op->fold(operandConstants, foldResults))) {
    LLVM_DEBUG({
      logger.startLine() << "Folding Failed operation : '" << op->getName()
                         << "\n";
      op->dump();
    });
    // If we had unknown arguments, hold off on overdefining
    if (!hasUnknown)
      for (auto value : op->getResults())
        markOverdefined(value);
    return;
  }

  LLVM_DEBUG({
    logger.getOStream() << "\n";
    logger.startLine() << "Folding operation : '" << op->getName() << "\n";
    op->dump();
    logger.getOStream() << "( ";
    for (auto cst : operandConstants)
      if (!cst)
        logger.getOStream() << "{} ";
      else
        logger.getOStream() << cst << " ";
    logger.unindent();
    logger.getOStream() << ") -> { ";
    logger.indent();
    for (auto &r : foldResults) {
      logger.getOStream() << r << " ";
    }
    logger.unindent();
    logger.getOStream() << "}\n";
  });

  // Fold functions in general are allowed to do in-place updates, but FIRRTL
  // does not do this and supporting it costs more.
  assert(!foldResults.empty() &&
         "FIRRTL fold functions shouldn't do in-place updates!");

  // Merge the fold results into the lattice for this operation.
  assert(foldResults.size() == op->getNumResults() && "invalid result size");
  for (unsigned i = 0, e = foldResults.size(); i != e; ++i) {
    // Merge in the result of the fold, either a constant or a value.
    LatticeValue resultLattice;
    OpFoldResult foldResult = foldResults[i];
    if (Attribute foldAttr = foldResult.dyn_cast<Attribute>()) {
      if (auto intAttr = foldAttr.dyn_cast<IntegerAttr>())
        resultLattice = LatticeValue(intAttr);
      else // Treat non integer constants as overdefined.
        resultLattice = LatticeValue::getOverdefined();
    } else { // Folding to an operand results in its value.
      resultLattice = latticeValues[foldResult.get<Value>()];
    }

    // We do not "merge" the lattice value in, we set it.  This is because the
    // fold functions can produce different values over time, e.g. in the
    // presence of InvalidValue operands that get resolved to other constants.
    setLatticeValue(op->getResult(i), resultLattice);
  }
}

void IMConstPropPass::rewriteModuleBody(FModuleOp module) {
  auto *body = module.getBodyBlock();
  // If a module is unreachable, just ignore it.
  if (!executableBlocks.count(body))
    return;

  auto builder = OpBuilder::atBlockBegin(body);

  // Unique constants per <Const,Type> pair, inserted at entry
  DenseMap<std::pair<Attribute, Type>, Operation *> constPool;
  auto getConst = [&](Attribute constantValue, Type type, Location loc) {
    auto constIt = constPool.find({constantValue, type});
    if (constIt != constPool.end()) {
      auto *cst = constIt->second;
      // Add location to the constant
      cst->setLoc(builder.getFusedLoc(cst->getLoc(), loc));
      return cst->getResult(0);
    }
    auto savedIP = builder.saveInsertionPoint();
    builder.setInsertionPointToStart(body);
    auto *cst = module->getDialect()->materializeConstant(
        builder, constantValue, type, loc);
    builder.restoreInsertionPoint(savedIP);
    assert(cst && "all FIRRTL constants can be materialized");
    constPool.insert({{constantValue, type}, cst});
    return cst->getResult(0);
  };

  // If the lattice value for the specified value is a constant update it and
  // return true.  Otherwise return false.
  auto replaceValueIfPossible = [&](Value value) -> bool {
    // Lambda to replace all uses of this value a replacement, unless this is
    // the destination of a connect.  We leave connects alone to avoid upsetting
    // flow, i.e., to avoid trying to connect to a constant.
    auto replaceIfNotConnect = [&value](Value replacement) {
      value.replaceUsesWithIf(replacement, [](OpOperand &operand) {
        return !isa<FConnectLike>(operand.getOwner()) ||
               operand.getOperandNumber() != 0;
      });
    };

    auto it = latticeValues.find(value);
    if (it == latticeValues.end() || it->second.isOverdefined() ||
        it->second.isUnknown())
      return false;

    // Cannot materialize constants for non-base types.
    if (!value.getType().isa<FIRRTLBaseType>())
      return false;

    auto cstValue =
        getConst(it->second.getValue(), value.getType(), value.getLoc());

    replaceIfNotConnect(cstValue);
    return true;
  };

  // Constant propagate any ports that are always constant.
  for (auto &port : body->getArguments())
    replaceValueIfPossible(port);

  // TODO: Walk 'when's preorder with `walk`.

  // Walk the IR bottom-up when folding.  We often fold entire chains of
  // operations into constants, which make the intermediate nodes dead.  Going
  // bottom up eliminates the users of the intermediate ops, allowing us to
  // aggressively delete them.
  for (auto &op : llvm::make_early_inc_range(llvm::reverse(*body))) {
    // Connects to values that we found to be constant can be dropped.
    if (auto connect = dyn_cast<FConnectLike>(op)) {
      if (auto *destOp = connect.getDest().getDefiningOp()) {
        if (isDeletableWireOrRegOrNode(destOp) &&
            !isOverdefined(connect.getDest())) {
          connect.erase();
          ++numErasedOp;
        }
      }
      continue;
    }

    // We only fold single-result ops and instances in practice, because they
    // are the expressions.
    if (op.getNumResults() != 1 && !isa<InstanceOp>(op))
      continue;

    // If this operation is already dead, then go ahead and remove it.
    if (op.use_empty() &&
        (wouldOpBeTriviallyDead(&op) || isDeletableWireOrRegOrNode(&op))) {
      LLVM_DEBUG({ logger.getOStream() << "Trivially dead : " << op << "\n"; });
      op.erase();
      continue;
    }

    // Don't "refold" constants.  TODO: Unique in the module entry block.
    if (isa<ConstantOp, SpecialConstantOp, InvalidValueOp>(op))
      continue;

    // If the op had any constants folded, replace them.
    builder.setInsertionPoint(&op);
    bool foldedAny = false;
    for (auto result : op.getResults())
      foldedAny |= replaceValueIfPossible(result);

    if (foldedAny)
      ++numFoldedOp;

    // If the operation folded to a constant then we can probably nuke it.
    if (foldedAny && op.use_empty() &&
        (wouldOpBeTriviallyDead(&op) || isDeletableWireOrRegOrNode(&op))) {
      LLVM_DEBUG({ logger.getOStream() << "Made dead : " << op << "\n"; });
      op.erase();
      ++numErasedOp;
      continue;
    }
  }
}

std::unique_ptr<mlir::Pass> circt::firrtl::createIMConstPropPass() {
  return std::make_unique<IMConstPropPass>();
}<|MERGE_RESOLUTION|>--- conflicted
+++ resolved
@@ -398,15 +398,9 @@
   // If the wire/reg/node has a non-ground type, then it is too complex for us
   // to handle, mark it as overdefined.
   // TODO: Eventually add a field-sensitive model.
-<<<<<<< HEAD
-  auto resultValue = wire->getResult(0);
-  auto type = resultValue.getType().dyn_cast<FIRRTLType>();
-  if (!type || !type.cast<FIRRTLBaseType>().getPassiveType().isGround())
-=======
   auto resultValue = wireOrReg->getResult(0);
   auto type = resultValue.getType().dyn_cast<FIRRTLBaseType>();
   if (!type || !type.getPassiveType().isGround())
->>>>>>> f0e86dc2
     return markOverdefined(resultValue);
 
   if (hasDontTouch(wire))
@@ -550,29 +544,6 @@
       << "connect destination is here";
 }
 
-<<<<<<< HEAD
-=======
-void IMConstPropPass::visitRegResetOp(RegResetOp regReset) {
-  // If the reg has a non-ground type, then it is too complex for us to handle,
-  // mark it as overdefined.
-  // TODO: Eventually add a field-sensitive model.
-  if (!regReset.getType().getPassiveType().isGround())
-    return markOverdefined(regReset);
-
-  // The reset value may be known - if so, merge it in if the enable is greater
-  // than invalid.
-  auto srcValue =
-      getExtendedLatticeValue(regReset.getResetValue(), regReset.getType(),
-                              /*allowTruncation=*/true);
-  auto enable = getExtendedLatticeValue(regReset.getResetSignal(),
-                                        regReset.getResetSignal().getType(),
-                                        /*allowTruncation=*/true);
-  if (enable.isOverdefined() ||
-      (enable.isConstant() && !enable.getConstant().getValue().isZero()))
-    mergeLatticeValue(regReset, srcValue);
-}
-
->>>>>>> f0e86dc2
 void IMConstPropPass::visitRefSend(RefSendOp send) {
   // Send connects the base value (source) to the result (dest).
   return mergeLatticeValue(send.getResult(), send.getBase());
