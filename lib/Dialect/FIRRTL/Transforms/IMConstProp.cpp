--- conflicted
+++ resolved
@@ -605,13 +605,8 @@
     // If the operand is an unknown value, then we generally don't want to
     // process it - we want to wait until the value is resolved to by the SCCP
     // algorithm.
-<<<<<<< HEAD
-    if (operandLattice.isUnknown() || operandLattice.isUnwritten())
-      return;
-=======
     if (operandLattice.isUnknown())
       hasUnknown = true;
->>>>>>> 56c7179b
 
     // Otherwise, it must be constant, invalid, or overdefined.  Translate them
     // into attributes that the fold hook can look at.
