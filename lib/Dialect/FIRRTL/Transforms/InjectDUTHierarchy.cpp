//===- InjectDUTHierarchy.cpp - Add hierarchy above the DUT ---------------===//
//
// Part of the LLVM Project, under the Apache License v2.0 with LLVM Exceptions.
// See https://llvm.org/LICENSE.txt for license information.
// SPDX-License-Identifier: Apache-2.0 WITH LLVM-exception
//
//===----------------------------------------------------------------------===//
//
// Implementation of the SiFive transform InjectDUTHierarchy.  This moves all
// the logic inside the DUT into a new module named using an annotation.
//
//===----------------------------------------------------------------------===//

#include "PassDetails.h"

#include "circt/Dialect/FIRRTL/AnnotationDetails.h"
#include "circt/Dialect/FIRRTL/FIRRTLUtils.h"
#include "circt/Dialect/FIRRTL/NLATable.h"
#include "circt/Dialect/FIRRTL/Namespace.h"
#include "circt/Dialect/FIRRTL/Passes.h"
#include "circt/Dialect/HW/HWAttributes.h"
#include "circt/Dialect/HW/HWOps.h"
#include "llvm/Support/Debug.h"

#define DEBUG_TYPE "firrtl-inject-dut-hier"

using namespace circt;
using namespace firrtl;

namespace {
struct InjectDUTHierarchy : public InjectDUTHierarchyBase<InjectDUTHierarchy> {
  void runOnOperation() override;
};
} // namespace

/// Add an extra level of hierarchy to a hierarchical path that places the
/// wrapper instance after the DUT.  E.g., this is converting:
///
///   firrtl.hierpath [@Top::@dut, @DUT]
///
/// Int:
///
///   firrtl.hierpath [@Top::@dut, @DUT::@wrapper, @Wrapper]
static void addHierarchy(hw::HierPathOp path, FModuleOp dut,
                         InstanceOp wrapperInst) {
  auto namepath = path.getNamepath().getValue();

  size_t nlaIdx = 0;
  SmallVector<Attribute> newNamepath;
  newNamepath.reserve(namepath.size() + 1);
  while (path.modPart(nlaIdx) != dut.getNameAttr())
    newNamepath.push_back(namepath[nlaIdx++]);
  newNamepath.push_back(hw::InnerRefAttr::get(dut.getModuleNameAttr(),
                                              getInnerSymName(wrapperInst)));

  // Add the extra level of hierarchy.
  if (auto dutRef = namepath[nlaIdx].dyn_cast<hw::InnerRefAttr>())
    newNamepath.push_back(hw::InnerRefAttr::get(
        wrapperInst.getModuleNameAttr().getAttr(), dutRef.getName()));
  else
    newNamepath.push_back(
        FlatSymbolRefAttr::get(wrapperInst.getModuleNameAttr().getAttr()));

  // Add anything left over.
  auto back = namepath.drop_front(nlaIdx + 1);
  newNamepath.append(back.begin(), back.end());
  path.setNamepathAttr(ArrayAttr::get(dut.getContext(), newNamepath));
}

void InjectDUTHierarchy::runOnOperation() {
  LLVM_DEBUG(llvm::dbgs() << "===- Running InjectDUTHierarchyPass "
                             "-----------------------------------------===\n");

  CircuitOp circuit = getOperation();

  /// The design-under-test (DUT).  This is kept up-to-date by the pass as the
  /// DUT changes due to internal logic.
  FModuleOp dut;

  /// The wrapper module that is created inside the DUT to house all its logic.
  FModuleOp wrapper;

  /// The name of the new module to create under the DUT.
  StringAttr wrapperName;

  /// Mutable indicator that an error occurred for some reason.  If this is ever
  /// true, then the pass can just signalPassFailure.
  bool error = false;

  AnnotationSet::removeAnnotations(circuit, [&](Annotation anno) {
    if (!anno.isClass(injectDUTHierarchyAnnoClass))
      return false;

    auto name = anno.getMember<StringAttr>("name");
    if (!name) {
      emitError(circuit->getLoc())
          << "contained a malformed "
             "'sifive.enterprise.firrtl.InjectDUTHierarchyAnnotation' "
             "annotation that did not contain a 'name' field";
      error = true;
      return false;
    }

    if (wrapperName) {
      emitError(circuit->getLoc())
          << "contained multiple "
             "'sifive.enterprise.firrtl.InjectDUTHierarchyAnnotation' "
             "annotations when at most one is allowed";
      error = true;
      return false;
    }

    wrapperName = name;
    return true;
  });

  if (error)
    return signalPassFailure();

  // The prerequisites for the pass to run were not met.  Indicate that no work
  // was done and exit.
  if (!wrapperName)
    return markAllAnalysesPreserved();

  // TODO: Combine this logic with GrandCentral and other places that need to
  // find the DUT.  Consider changing the MarkDUTAnnotation scattering to put
  // this information on the Circuit so that we don't have to dig through all
  // the modules to find the DUT.
  for (auto mod : circuit.getOps<FModuleOp>()) {
    if (!AnnotationSet(mod).hasAnnotation(dutAnnoClass))
      continue;
    if (dut) {
      auto diag = emitError(mod.getLoc())
                  << "is marked with a '" << dutAnnoClass << "', but '"
                  << dut.getModuleName()
                  << "' also had such an annotation (this should "
                     "be impossible!)";
      diag.attachNote(dut.getLoc()) << "the first DUT was found here";
      error = true;
      break;
    }
    dut = mod;
  }

  if (error)
    return signalPassFailure();

  // If a hierarchy annotation was provided, ensure that a DUT annotation also
  // exists.  The pass could silently ignore this case and do nothing, but it is
  // better to provide an error.
  if (wrapperName && !dut) {
    emitError(circuit->getLoc())
        << "contained a '" << injectDUTHierarchyAnnoClass << "', but no '"
        << dutAnnoClass << "' was provided";
    error = true;
  }

  if (error)
    return signalPassFailure();

  // Create a module that will become the new DUT.  The original DUT is renamed
  // to become the wrapper.  This is done to save copying into the wrapper.
  // While the logical movement is "copy the body of the DUT into a wrapper", it
  // is mechanically more straigthforward to make the DUT the wrappper.  After
  // this block finishes, the "dut" and "wrapper" variables are set correctly.
  // This logic is intentionally put into a block to avoid confusion while the
  // dut and wrapper do not match the logical definition.
  OpBuilder b(circuit.getContext());
  CircuitNamespace circuitNS(circuit);
  {
    b.setInsertionPointAfter(dut);
    auto newDUT = b.create<FModuleOp>(dut.getLoc(), dut.getNameAttr(),
                                      dut.getConventionAttr(), dut.getPorts(),
                                      dut.getAnnotations());

    SymbolTable::setSymbolVisibility(newDUT, dut.getVisibility());
    dut.setName(b.getStringAttr(circuitNS.newName(wrapperName.getValue())));

    // The original DUT module is now the wrapper.  The new module we just
    // created becomse the DUT.
    wrapper = dut;
    dut = newDUT;

    // Finish setting up the wrapper.  It can have no annotations.
    AnnotationSet::removePortAnnotations(wrapper,
                                         [](auto, auto) { return true; });
    AnnotationSet::removeAnnotations(wrapper, [](auto) { return true; });
  }

  // Instantiate the wrapper inside the DUT and wire it up.
  b.setInsertionPointToStart(dut.getBodyBlock());
  ModuleNamespace dutNS(dut);
  auto wrapperInst = b.create<InstanceOp>(
      b.getUnknownLoc(), wrapper, wrapper.getModuleName(),
      NameKindEnum::DroppableName, ArrayRef<Attribute>{}, ArrayRef<Attribute>{},
      false, b.getStringAttr(dutNS.newName(wrapper.getModuleName())));
  for (const auto &pair : llvm::enumerate(wrapperInst.getResults())) {
    Value lhs = dut.getArgument(pair.index());
    Value rhs = pair.value();
    if (dut.getPortDirection(pair.index()) == Direction::In)
      std::swap(lhs, rhs);
<<<<<<< HEAD
    b.create<StrictConnectOp>(b.getUnknownLoc(), lhs, rhs);
=======
    emitConnect(b, b.getUnknownLoc(), lhs, rhs);
>>>>>>> e30da003
  }

  // Compute a set of paths that are used _inside_ the wrapper.
  DenseSet<StringAttr> dutPaths, dutPortSyms;
  for (auto anno : AnnotationSet(dut)) {
    auto sym = anno.getMember<FlatSymbolRefAttr>("circt.nonlocal");
    if (sym)
      dutPaths.insert(sym.getAttr());
  }
  for (size_t i = 0, e = dut.getNumPorts(); i != e; ++i) {
    auto portSym = dut.getPortSymbolAttr(i);
    if (portSym)
      dutPortSyms.insert(portSym.getSymName());
    for (auto anno : AnnotationSet::forPort(dut, i)) {
      auto sym = anno.getMember<FlatSymbolRefAttr>("circt.nonlocal");
      if (sym)
        dutPaths.insert(sym.getAttr());
    }
  }

  LLVM_DEBUG({
    llvm::dbgs() << "DUT Symbol Users:\n";
    for (auto path : dutPaths)
      llvm::dbgs() << "  - " << FlatSymbolRefAttr::get(path) << "\n";
    llvm::dbgs() << "Port Symbols:\n";
    for (auto sym : dutPortSyms)
      llvm::dbgs() << "  - " << FlatSymbolRefAttr::get(sym) << "\n";
  });

  // Update NLAs involving the DUT.
  //
  // NOTE: the _DUT_ is the new DUT and all the original DUT contents are put
  // inside the DUT in the _wrapper_.
  //
  // There are three cases to consider:
  //   1. The DUT or a DUT port is a leaf ref.  Do nothing.
  //   2. The DUT is the root.  Update the root module to be the wrapper.
  //   3. The NLA passes through the DUT.  Remove the original InnerRef and
  //      replace it with two InnerRefs: (1) on the DUT and (2) one the wrapper.
  LLVM_DEBUG(llvm::dbgs() << "Processing hierarchical paths:\n");
  auto &nlaTable = getAnalysis<NLATable>();
  DenseMap<StringAttr, hw::HierPathOp> dutRenames;
  for (auto nla : llvm::make_early_inc_range(nlaTable.lookup(dut))) {
    LLVM_DEBUG(llvm::dbgs() << "  - " << nla << "\n");
    auto namepath = nla.getNamepath().getValue();

    // The DUT is the root module.  Just update the root module to point at the
    // wrapper.
    if (nla.root() == dut.getNameAttr()) {
      assert(namepath.size() > 1 && "namepath size must be greater than one");
      SmallVector<Attribute> newNamepath{hw::InnerRefAttr::get(
          wrapper.getNameAttr(),
          namepath.front().cast<hw::InnerRefAttr>().getName())};
      auto tail = namepath.drop_front();
      newNamepath.append(tail.begin(), tail.end());
      nla->setAttr("namepath", b.getArrayAttr(newNamepath));
      continue;
    }

    // The path ends at the DUT.  This may be a reference path (ends in
    // hw::InnerRefAttr) or a module path (ends in FlatSymbolRefAttr).  There
    // are a number of patterns to disambiguate:
    //
    // NOTE: the _DUT_ is the new DUT and all the original DUT contents are put
    // inside the DUT in the _wrapper_.
    //
    //   1. Reference path on port.  Do nothing.
    //   2. Reference path on component.  Add hierarchy
    //   3. Module path on DUT/DUT port.  Clone path, add hier to original path.
    //   4. Module path on component.  Ad dhierarchy.
    //
    if (nla.leafMod() == dut.getNameAttr()) {
      // Case (1): ref path targeting a port.  Do nothing.
      if (nla.isComponent() && dutPortSyms.count(nla.ref()))
        continue;

      // Case (3): the module path is used by the DUT module or a port. Create a
      // clone of the path and update dutRenames so that this path symbol will
      // get updated for annotations on the DUT or on its ports.
      if (nla.isModule() && dutPaths.contains(nla.getSymNameAttr())) {
        OpBuilder::InsertionGuard guard(b);
        b.setInsertionPoint(nla);
        auto clone = cast<hw::HierPathOp>(b.clone(*nla));
        clone.setSymNameAttr(b.getStringAttr(
            circuitNS.newName(clone.getSymNameAttr().getValue())));
        dutRenames.insert({nla.getSymNameAttr(), clone});
      }

      // Cases (2), (3), and (4): fallthrough to add hierarchy to original path.
    }

    addHierarchy(nla, dut, wrapperInst);
  }

  SmallVector<Annotation> newAnnotations;
  auto removeAndUpdateNLAs = [&](Annotation anno) -> bool {
    auto sym = anno.getMember<FlatSymbolRefAttr>("circt.nonlocal");
    if (!sym)
      return false;
    if (!dutRenames.count(sym.getAttr()))
      return false;
    anno.setMember(
        "circt.nonlocal",
        FlatSymbolRefAttr::get(dutRenames[sym.getAttr()].getSymNameAttr()));
    newAnnotations.push_back(anno);
    return true;
  };

  // Replace any annotations on the DUT or DUT ports to use the cloned path.
  AnnotationSet annotations(dut);
  annotations.removeAnnotations(removeAndUpdateNLAs);
  annotations.addAnnotations(newAnnotations);
  annotations.applyToOperation(dut);
  for (size_t i = 0, e = dut.getNumPorts(); i != e; ++i) {
    newAnnotations.clear();
    auto annotations = AnnotationSet::forPort(dut, i);
    annotations.removeAnnotations(removeAndUpdateNLAs);
    annotations.addAnnotations(newAnnotations);
    annotations.applyToPort(dut, i);
  }
}

//===----------------------------------------------------------------------===//
// Pass Creation
//===----------------------------------------------------------------------===//

std::unique_ptr<mlir::Pass> circt::firrtl::createInjectDUTHierarchyPass() {
  return std::make_unique<InjectDUTHierarchy>();
}<|MERGE_RESOLUTION|>--- conflicted
+++ resolved
@@ -199,11 +199,7 @@
     Value rhs = pair.value();
     if (dut.getPortDirection(pair.index()) == Direction::In)
       std::swap(lhs, rhs);
-<<<<<<< HEAD
     b.create<StrictConnectOp>(b.getUnknownLoc(), lhs, rhs);
-=======
-    emitConnect(b, b.getUnknownLoc(), lhs, rhs);
->>>>>>> e30da003
   }
 
   // Compute a set of paths that are used _inside_ the wrapper.
