add_circt_dialect_library(CIRCTFIRRTLTransforms
  BlackBoxReader.cpp
  BlackBoxMemory.cpp
  CheckWidths.cpp
  ExpandWhens.cpp
  ModuleInliner.cpp
  IMConstProp.cpp
  InferWidths.cpp
  LowerTypes.cpp
<<<<<<< HEAD
  LowerBundleVectorTypes.cpp
=======
  PrintInstanceGraph.cpp
>>>>>>> 52c0c078

  DEPENDS
  CIRCTFIRRTLTransformsIncGen

  LINK_LIBS PUBLIC
  CIRCTFIRRTL
  CIRCTSV
  CIRCTSupport
  MLIRIR
  MLIRPass
  MLIRTransformUtils
)<|MERGE_RESOLUTION|>--- conflicted
+++ resolved
@@ -7,11 +7,8 @@
   IMConstProp.cpp
   InferWidths.cpp
   LowerTypes.cpp
-<<<<<<< HEAD
   LowerBundleVectorTypes.cpp
-=======
   PrintInstanceGraph.cpp
->>>>>>> 52c0c078
 
   DEPENDS
   CIRCTFIRRTLTransformsIncGen
