//===- Dedup.cpp - FIRRTL module deduping -----------------------*- C++ -*-===//
//
// Part of the LLVM Project, under the Apache License v2.0 with LLVM Exceptions.
// See https://llvm.org/LICENSE.txt for license information.
// SPDX-License-Identifier: Apache-2.0 WITH LLVM-exception
//
//===----------------------------------------------------------------------===//
//
// This file implements FIRRTL module deduplication.
//
//===----------------------------------------------------------------------===//

#include "PassDetails.h"
#include "circt/Dialect/FIRRTL/AnnotationDetails.h"
#include "circt/Dialect/FIRRTL/FIRRTLAttributes.h"
#include "circt/Dialect/FIRRTL/FIRRTLInstanceGraph.h"
#include "circt/Dialect/FIRRTL/FIRRTLOps.h"
#include "circt/Dialect/FIRRTL/FIRRTLTypes.h"
#include "circt/Dialect/FIRRTL/FIRRTLUtils.h"
#include "circt/Dialect/FIRRTL/NLATable.h"
#include "circt/Dialect/FIRRTL/Namespace.h"
#include "circt/Dialect/FIRRTL/Passes.h"
#include "circt/Dialect/HW/HWAttributes.h"
#include "circt/Support/LLVM.h"
#include "mlir/IR/IRMapping.h"
#include "mlir/IR/ImplicitLocOpBuilder.h"
#include "mlir/IR/Threading.h"
#include "mlir/Support/LogicalResult.h"
#include "llvm/ADT/DenseMap.h"
#include "llvm/ADT/DenseMapInfo.h"
#include "llvm/ADT/DepthFirstIterator.h"
#include "llvm/ADT/PostOrderIterator.h"
#include "llvm/ADT/SmallPtrSet.h"
#include "llvm/ADT/TypeSwitch.h"
#include "llvm/Support/Format.h"
#include "llvm/Support/SHA256.h"

using namespace circt;
using namespace firrtl;
using hw::InnerRefAttr;

//===----------------------------------------------------------------------===//
// Hashing
//===----------------------------------------------------------------------===//

llvm::raw_ostream &printHex(llvm::raw_ostream &stream,
                            ArrayRef<uint8_t> bytes) {
  // Print the hash on a single line.
  return stream << format_bytes(bytes, std::nullopt, 32) << "\n";
}

llvm::raw_ostream &printHash(llvm::raw_ostream &stream, llvm::SHA256 &data) {
  return printHex(stream, data.result());
}

llvm::raw_ostream &printHash(llvm::raw_ostream &stream, std::string data) {
  ArrayRef<uint8_t> bytes(reinterpret_cast<const uint8_t *>(data.c_str()),
                          data.length());
  return printHex(stream, bytes);
}

// This struct contains information to determine module module uniqueness. A
// first element is a structural hash of the module, and the second element is
// an array which tracks module names encountered in the walk. Since module
// names could be replaced during dedup, it's necessary to keep names up-to-date
// before actually combining them into structural hashes.
struct ModuleInfo {
  // SHA256 hash.
  std::array<uint8_t, 32> structuralHash;
  // Module names referred by instance op in the module.
  mlir::ArrayAttr referredModuleNames;
};

/// This struct contains constant string attributes shared across different
/// threads.
struct StructuralHasherSharedConstants {
  explicit StructuralHasherSharedConstants(MLIRContext *context) {
    portTypesAttr = StringAttr::get(context, "portTypes");
    moduleNameAttr = StringAttr::get(context, "moduleName");
    nonessentialAttributes.insert(StringAttr::get(context, "annotations"));
    nonessentialAttributes.insert(StringAttr::get(context, "name"));
    nonessentialAttributes.insert(StringAttr::get(context, "portAnnotations"));
    nonessentialAttributes.insert(StringAttr::get(context, "portNames"));
    nonessentialAttributes.insert(StringAttr::get(context, "portSyms"));
    nonessentialAttributes.insert(StringAttr::get(context, "portLocations"));
    nonessentialAttributes.insert(StringAttr::get(context, "sym_name"));
    nonessentialAttributes.insert(StringAttr::get(context, "inner_sym"));
  };

  // This is a cached "portTypes" string attr.
  StringAttr portTypesAttr;

  // This is a cached "moduleName" string attr.
  StringAttr moduleNameAttr;

  // This is a set of every attribute we should ignore.
  DenseSet<Attribute> nonessentialAttributes;
};

struct StructuralHasher {
  explicit StructuralHasher(const StructuralHasherSharedConstants &constants)
      : constants(constants){};

  std::pair<std::array<uint8_t, 32>, SmallVector<StringAttr>>
  getHashAndModuleNames(FModuleLike module) {
    update(&(*module));
    auto hash = sha.final();
    return {hash, referredModuleNames};
  }

private:
  void update(const void *pointer) {
    auto *addr = reinterpret_cast<const uint8_t *>(&pointer);
    sha.update(ArrayRef<uint8_t>(addr, sizeof pointer));
  }

  void update(size_t value) {
    auto *addr = reinterpret_cast<const uint8_t *>(&value);
    sha.update(ArrayRef<uint8_t>(addr, sizeof value));
  }

  void update(TypeID typeID) { update(typeID.getAsOpaquePointer()); }

  // NOLINTNEXTLINE(misc-no-recursion)
  void update(BundleType type) {
    update(type.getTypeID());
    for (auto &element : type.getElements()) {
      update(element.isFlip);
      update(element.type);
    }
  }

  // NOLINTNEXTLINE(misc-no-recursion)
  void update(Type type) {
    if (auto bundle = type_dyn_cast<BundleType>(type))
      return update(bundle);
    update(type.getAsOpaquePointer());
  }

  void update(BlockArgument arg) { indexes[arg] = currentIndex++; }

  void update(OpResult result) {
    indexes[result] = currentIndex++;
    update(result.getType());
  }

  void update(OpOperand &operand) {
    // We hash the value's index as it apears in the block.
    auto it = indexes.find(operand.get());
    assert(it != indexes.end() && "op should have been previously hashed");
    update(it->second);
  }

  void update(DictionaryAttr dict, bool isInstance) {
    for (auto namedAttr : dict) {
      auto name = namedAttr.getName();
      auto value = namedAttr.getValue();
      // Skip names and annotations.
      if (constants.nonessentialAttributes.contains(name))
        continue;

      // Hash the port types.
      if (name == constants.portTypesAttr) {
        auto portTypes = cast<ArrayAttr>(value).getAsValueRange<TypeAttr>();
        for (auto type : portTypes)
          update(type);
        continue;
      }

      // For instance op, don't use `moduleName` attributes since they might be
      // replaced by dedup. Record the names and lazily combine their hashes.
      // It is assumed that module names are hashed only through instance ops;
      // it could cause suboptimal results if there was other operation that
      // refers to module names through essential attributes.
      if (isInstance && name == constants.moduleNameAttr) {
        referredModuleNames.push_back(cast<FlatSymbolRefAttr>(value).getAttr());
        continue;
      }

      // Hash the interned pointer.
      update(name.getAsOpaquePointer());
      update(value.getAsOpaquePointer());
    }
  }

  void update(Block &block) {
    // Hash the block arguments.
    for (auto arg : block.getArguments())
      update(arg);
    // Hash the operations in the block.
    for (auto &op : block)
      update(&op);
  }

  void update(mlir::OperationName name) {
    // Operation names are interned.
    update(name.getAsOpaquePointer());
  }

  // NOLINTNEXTLINE(misc-no-recursion)
  void update(Operation *op) {
    update(op->getName());
    update(op->getAttrDictionary(), /*isInstance=*/isa<InstanceOp>(op));
    // Hash the operands.
    for (auto &operand : op->getOpOperands())
      update(operand);
    // Hash the regions. We need to make sure an empty region doesn't hash the
    // same as no region, so we include the number of regions.
    update(op->getNumRegions());
    for (auto &region : op->getRegions())
      for (auto &block : region.getBlocks())
        update(block);
    // Record any op results.
    for (auto result : op->getResults())
      update(result);
  }

  // Every value is assigned a unique id based on their order of appearance.
  unsigned currentIndex = 0;
  DenseMap<Value, unsigned> indexes;

  // This keeps track of module names in the order of the appearance.
  SmallVector<mlir::StringAttr> referredModuleNames;

  // String constants.
  const StructuralHasherSharedConstants &constants;

  // This is the actual running hash calculation. This is a stateful element
  // that should be reinitialized after each hash is produced.
  llvm::SHA256 sha;
};

//===----------------------------------------------------------------------===//
// Equivalence
//===----------------------------------------------------------------------===//

/// This class is for reporting differences between two modules which should
/// have been deduplicated.
struct Equivalence {
  Equivalence(MLIRContext *context, InstanceGraph &instanceGraph)
      : instanceGraph(instanceGraph) {
    noDedupClass = StringAttr::get(context, noDedupAnnoClass);
    portTypesAttr = StringAttr::get(context, "portTypes");
    nonessentialAttributes.insert(StringAttr::get(context, "annotations"));
    nonessentialAttributes.insert(StringAttr::get(context, "name"));
    nonessentialAttributes.insert(StringAttr::get(context, "portAnnotations"));
    nonessentialAttributes.insert(StringAttr::get(context, "portNames"));
    nonessentialAttributes.insert(StringAttr::get(context, "portTypes"));
    nonessentialAttributes.insert(StringAttr::get(context, "portSyms"));
    nonessentialAttributes.insert(StringAttr::get(context, "portLocations"));
    nonessentialAttributes.insert(StringAttr::get(context, "sym_name"));
    nonessentialAttributes.insert(StringAttr::get(context, "inner_sym"));
  }

  std::string prettyPrint(Attribute attr) {
    SmallString<64> buffer;
    llvm::raw_svector_ostream os(buffer);
    if (auto integerAttr = dyn_cast<IntegerAttr>(attr)) {
      os << "0x";
      if (integerAttr.getType().isSignlessInteger())
        integerAttr.getValue().toStringUnsigned(buffer, /*radix=*/16);
      else
        integerAttr.getAPSInt().toString(buffer, /*radix=*/16);

    } else
      os << attr;
    return std::string(buffer);
  }

  // NOLINTNEXTLINE(misc-no-recursion)
  LogicalResult check(InFlightDiagnostic &diag, const Twine &message,
                      Operation *a, BundleType aType, Operation *b,
                      BundleType bType) {
    if (aType.getNumElements() != bType.getNumElements()) {
      diag.attachNote(a->getLoc())
          << message << " bundle type has different number of elements";
      diag.attachNote(b->getLoc()) << "second operation here";
      return failure();
    }

    for (auto elementPair :
         llvm::zip(aType.getElements(), bType.getElements())) {
      auto aElement = std::get<0>(elementPair);
      auto bElement = std::get<1>(elementPair);
      if (aElement.isFlip != bElement.isFlip) {
        diag.attachNote(a->getLoc()) << message << " bundle element "
                                     << aElement.name << " flip does not match";
        diag.attachNote(b->getLoc()) << "second operation here";
        return failure();
      }

      if (failed(check(diag,
                       "bundle element \'" + aElement.name.getValue() + "'", a,
                       aElement.type, b, bElement.type)))
        return failure();
    }
    return success();
  }

  LogicalResult check(InFlightDiagnostic &diag, const Twine &message,
                      Operation *a, Type aType, Operation *b, Type bType) {
    if (aType == bType)
      return success();
    if (auto aBundleType = type_dyn_cast<BundleType>(aType))
      if (auto bBundleType = type_dyn_cast<BundleType>(bType))
        return check(diag, message, a, aBundleType, b, bBundleType);
    if (type_isa<RefType>(aType) && type_isa<RefType>(bType) &&
        aType != bType) {
      diag.attachNote(a->getLoc())
          << message << ", has a RefType with a different base type "
          << type_cast<RefType>(aType).getType()
          << " in the same position of the two modules marked as 'must dedup'. "
             "(This may be due to Grand Central Taps or Views being different "
             "between the two modules.)";
      diag.attachNote(b->getLoc())
          << "the second module has a different base type "
          << type_cast<RefType>(bType).getType();
      return failure();
    }
    diag.attachNote(a->getLoc())
        << message << " types don't match, first type is " << aType;
    diag.attachNote(b->getLoc()) << "second type is " << bType;
    return failure();
  }

  LogicalResult check(InFlightDiagnostic &diag, IRMapping &map, Operation *a,
                      Block &aBlock, Operation *b, Block &bBlock) {

    // Block argument types.
    auto portNames = a->getAttrOfType<ArrayAttr>("portNames");
    auto portNo = 0;
    auto emitMissingPort = [&](Value existsVal, Operation *opExists,
                               Operation *opDoesNotExist) {
      StringRef portName;
      auto portNames = opExists->getAttrOfType<ArrayAttr>("portNames");
      if (portNames)
        if (auto portNameAttr = dyn_cast<StringAttr>(portNames[portNo]))
          portName = portNameAttr.getValue();
      if (type_isa<RefType>(existsVal.getType())) {
        diag.attachNote(opExists->getLoc())
            << " contains a RefType port named '" + portName +
                   "' that only exists in one of the modules (can be due to "
                   "difference in Grand Central Tap or View of two modules "
                   "marked with must dedup)";
        diag.attachNote(opDoesNotExist->getLoc())
            << "second module to be deduped that does not have the RefType "
               "port";
      } else {
        diag.attachNote(opExists->getLoc())
            << "port '" + portName + "' only exists in one of the modules";
        diag.attachNote(opDoesNotExist->getLoc())
            << "second module to be deduped that does not have the port";
      }
      return failure();
    };

    for (auto argPair :
         llvm::zip_longest(aBlock.getArguments(), bBlock.getArguments())) {
      auto &aArg = std::get<0>(argPair);
      auto &bArg = std::get<1>(argPair);
      if (aArg.has_value() && bArg.has_value()) {
        // TODO: we should print the port number if there are no port names, but
        // there are always port names ;).
        StringRef portName;
        if (portNames) {
          if (auto portNameAttr = dyn_cast<StringAttr>(portNames[portNo]))
            portName = portNameAttr.getValue();
        }
        // Assumption here that block arguments correspond to ports.
        if (failed(check(diag, "module port '" + portName + "'", a,
                         aArg->getType(), b, bArg->getType())))
          return failure();
        map.map(aArg.value(), bArg.value());
        portNo++;
        continue;
      }
      if (!aArg.has_value())
        std::swap(a, b);
      return emitMissingPort(aArg.has_value() ? aArg.value() : bArg.value(), a,
                             b);
    }

    // Blocks operations.
    auto aIt = aBlock.begin();
    auto aEnd = aBlock.end();
    auto bIt = bBlock.begin();
    auto bEnd = bBlock.end();
    while (aIt != aEnd && bIt != bEnd)
      if (failed(check(diag, map, &*aIt++, &*bIt++)))
        return failure();
    if (aIt != aEnd) {
      diag.attachNote(aIt->getLoc()) << "first block has more operations";
      diag.attachNote(b->getLoc()) << "second block here";
      return failure();
    }
    if (bIt != bEnd) {
      diag.attachNote(bIt->getLoc()) << "second block has more operations";
      diag.attachNote(a->getLoc()) << "first block here";
      return failure();
    }
    return success();
  }

  LogicalResult check(InFlightDiagnostic &diag, IRMapping &map, Operation *a,
                      Region &aRegion, Operation *b, Region &bRegion) {
    auto aIt = aRegion.begin();
    auto aEnd = aRegion.end();
    auto bIt = bRegion.begin();
    auto bEnd = bRegion.end();

    // Region blocks.
    while (aIt != aEnd && bIt != bEnd)
      if (failed(check(diag, map, a, *aIt++, b, *bIt++)))
        return failure();
    if (aIt != aEnd || bIt != bEnd) {
      diag.attachNote(a->getLoc())
          << "operation regions have different number of blocks";
      diag.attachNote(b->getLoc()) << "second operation here";
      return failure();
    }
    return success();
  }

  LogicalResult check(InFlightDiagnostic &diag, Operation *a, IntegerAttr aAttr,
                      Operation *b, IntegerAttr bAttr) {
    if (aAttr == bAttr)
      return success();
    auto aDirections = direction::unpackAttribute(aAttr);
    auto bDirections = direction::unpackAttribute(bAttr);
    auto portNames = a->getAttrOfType<ArrayAttr>("portNames");
    for (unsigned i = 0, e = aDirections.size(); i < e; ++i) {
      auto aDirection = aDirections[i];
      auto bDirection = bDirections[i];
      if (aDirection != bDirection) {
        auto &note = diag.attachNote(a->getLoc()) << "module port ";
        if (portNames)
          note << "'" << cast<StringAttr>(portNames[i]).getValue() << "'";
        else
          note << i;
        note << " directions don't match, first direction is '"
             << direction::toString(aDirection) << "'";
        diag.attachNote(b->getLoc()) << "second direction is '"
                                     << direction::toString(bDirection) << "'";
        return failure();
      }
    }
    return success();
  }

  LogicalResult check(InFlightDiagnostic &diag, IRMapping &map, Operation *a,
                      DictionaryAttr aDict, Operation *b,
                      DictionaryAttr bDict) {
    // Fast path.
    if (aDict == bDict)
      return success();

    DenseSet<Attribute> seenAttrs;
    for (auto namedAttr : aDict) {
      auto attrName = namedAttr.getName();
      if (nonessentialAttributes.contains(attrName))
        continue;

      auto aAttr = namedAttr.getValue();
      auto bAttr = bDict.get(attrName);
      if (!bAttr) {
        diag.attachNote(a->getLoc())
            << "second operation is missing attribute " << attrName;
        diag.attachNote(b->getLoc()) << "second operation here";
        return diag;
      }

      if (attrName == "portDirections") {
        // Special handling for the port directions attribute for better
        // error messages.
        if (failed(check(diag, a, cast<IntegerAttr>(aAttr), b,
                         cast<IntegerAttr>(bAttr))))
          return failure();
      } else if (aAttr != bAttr) {
        diag.attachNote(a->getLoc())
            << "first operation has attribute '" << attrName.getValue()
            << "' with value " << prettyPrint(aAttr);
        diag.attachNote(b->getLoc())
            << "second operation has value " << prettyPrint(bAttr);
        return failure();
      }
      seenAttrs.insert(attrName);
    }
    if (aDict.getValue().size() != bDict.getValue().size()) {
      for (auto namedAttr : bDict) {
        auto attrName = namedAttr.getName();
        // Skip the attribute if we don't care about this particular one or it
        // is one that is known to be in both dictionaries.
        if (nonessentialAttributes.contains(attrName) ||
            seenAttrs.contains(attrName))
          continue;
        // We have found an attribute that is only in the second operation.
        diag.attachNote(a->getLoc())
            << "first operation is missing attribute " << attrName;
        diag.attachNote(b->getLoc()) << "second operation here";
        return failure();
      }
    }
    return success();
  }

  // NOLINTNEXTLINE(misc-no-recursion)
  LogicalResult check(InFlightDiagnostic &diag, InstanceOp a, InstanceOp b) {
    auto aName = a.getModuleNameAttr().getAttr();
    auto bName = b.getModuleNameAttr().getAttr();
    // If the modules instantiate are different we will want to know why the
    // sub module did not dedupliate. This code recursively checks the child
    // module.
    if (aName != bName) {
      auto aModule = instanceGraph.getReferencedModule(a);
      auto bModule = instanceGraph.getReferencedModule(b);
      // Create a new error for the submodule.
      diag.attachNote(std::nullopt)
          << "in instance " << a.getNameAttr() << " of " << aName
          << ", and instance " << b.getNameAttr() << " of " << bName;
      check(diag, aModule, bModule);
      return failure();
    }
    return success();
  }

  // NOLINTNEXTLINE(misc-no-recursion)
  LogicalResult check(InFlightDiagnostic &diag, IRMapping &map, Operation *a,
                      Operation *b) {
    // Operation name.
    if (a->getName() != b->getName()) {
      diag.attachNote(a->getLoc()) << "first operation is a " << a->getName();
      diag.attachNote(b->getLoc()) << "second operation is a " << b->getName();
      return failure();
    }

    // If its an instance operaiton, perform some checking and possibly
    // recurse.
    if (auto aInst = dyn_cast<InstanceOp>(a)) {
      auto bInst = cast<InstanceOp>(b);
      if (failed(check(diag, aInst, bInst)))
        return failure();
    }

    // Operation results.
    if (a->getNumResults() != b->getNumResults()) {
      diag.attachNote(a->getLoc())
          << "operations have different number of results";
      diag.attachNote(b->getLoc()) << "second operation here";
      return failure();
    }
    for (auto resultPair : llvm::zip(a->getResults(), b->getResults())) {
      auto &aValue = std::get<0>(resultPair);
      auto &bValue = std::get<1>(resultPair);
      if (failed(check(diag, "operation result", a, aValue.getType(), b,
                       bValue.getType())))
        return failure();
      map.map(aValue, bValue);
    }

    // Operations operands.
    if (a->getNumOperands() != b->getNumOperands()) {
      diag.attachNote(a->getLoc())
          << "operations have different number of operands";
      diag.attachNote(b->getLoc()) << "second operation here";
      return failure();
    }
    for (auto operandPair : llvm::zip(a->getOperands(), b->getOperands())) {
      auto &aValue = std::get<0>(operandPair);
      auto &bValue = std::get<1>(operandPair);
      if (bValue != map.lookup(aValue)) {
        diag.attachNote(a->getLoc())
            << "operations use different operands, first operand is '"
            << getFieldName(getFieldRefFromValue(aValue)).first << "'";
        diag.attachNote(b->getLoc())
            << "second operand is '"
            << getFieldName(getFieldRefFromValue(bValue)).first
            << "', but should have been '"
            << getFieldName(getFieldRefFromValue(map.lookup(aValue))).first
            << "'";
        return failure();
      }
    }

    // Operation regions.
    if (a->getNumRegions() != b->getNumRegions()) {
      diag.attachNote(a->getLoc())
          << "operations have different number of regions";
      diag.attachNote(b->getLoc()) << "second operation here";
      return failure();
    }
    for (auto regionPair : llvm::zip(a->getRegions(), b->getRegions())) {
      auto &aRegion = std::get<0>(regionPair);
      auto &bRegion = std::get<1>(regionPair);
      if (failed(check(diag, map, a, aRegion, b, bRegion)))
        return failure();
    }

    // Operation attributes.
    if (failed(check(diag, map, a, a->getAttrDictionary(), b,
                     b->getAttrDictionary())))
      return failure();
    return success();
  }

  // NOLINTNEXTLINE(misc-no-recursion)
  void check(InFlightDiagnostic &diag, Operation *a, Operation *b) {
    IRMapping map;
    if (AnnotationSet(a).hasAnnotation(noDedupClass)) {
      diag.attachNote(a->getLoc()) << "module marked NoDedup";
      return;
    }
    if (AnnotationSet(b).hasAnnotation(noDedupClass)) {
      diag.attachNote(b->getLoc()) << "module marked NoDedup";
      return;
    }
    if (failed(check(diag, map, a, b)))
      return;
    diag.attachNote(a->getLoc()) << "first module here";
    diag.attachNote(b->getLoc()) << "second module here";
  }

  // This is a cached "portTypes" string attr.
  StringAttr portTypesAttr;
  // This is a cached "NoDedup" annotation class string attr.
  StringAttr noDedupClass;
  // This is a set of every attribute we should ignore.
  DenseSet<Attribute> nonessentialAttributes;
  InstanceGraph &instanceGraph;
};

//===----------------------------------------------------------------------===//
// Deduplication
//===----------------------------------------------------------------------===//

// Custom location merging.  This only keeps track of 8 annotations from ".fir"
// files, and however many annotations come from "real" sources.  When
// deduplicating, modules tend not to have scala source locators, so we wind
// up fusing source locators for a module from every copy being deduped.  There
// is little value in this (all the modules are identical by definition).
static Location mergeLoc(MLIRContext *context, Location to, Location from) {
  // Unique the set of locations to be fused.
  llvm::SmallSetVector<Location, 4> decomposedLocs;
  // only track 8 "fir" locations
  unsigned seenFIR = 0;
  for (auto loc : {to, from}) {
    // If the location is a fused location we decompose it if it has no
    // metadata or the metadata is the same as the top level metadata.
    if (auto fusedLoc = dyn_cast<FusedLoc>(loc)) {
      // UnknownLoc's have already been removed from FusedLocs so we can
      // simply add all of the internal locations.
      for (auto loc : fusedLoc.getLocations()) {
        if (FileLineColLoc fileLoc = dyn_cast<FileLineColLoc>(loc)) {
          if (fileLoc.getFilename().strref().endswith(".fir")) {
            ++seenFIR;
            if (seenFIR > 8)
              continue;
          }
        }
        decomposedLocs.insert(loc);
      }
      continue;
    }

    // Might need to skip this fir.
    if (FileLineColLoc fileLoc = dyn_cast<FileLineColLoc>(loc)) {
      if (fileLoc.getFilename().strref().endswith(".fir")) {
        ++seenFIR;
        if (seenFIR > 8)
          continue;
      }
    }
    // Otherwise, only add known locations to the set.
    if (!isa<UnknownLoc>(loc))
      decomposedLocs.insert(loc);
  }

  auto locs = decomposedLocs.getArrayRef();

  // Handle the simple cases of less than two locations. Ensure the metadata (if
  // provided) is not dropped.
  if (locs.empty())
    return UnknownLoc::get(context);
  if (locs.size() == 1)
    return locs.front();

  return FusedLoc::get(context, locs);
}

struct Deduper {

  using RenameMap = DenseMap<StringAttr, StringAttr>;

  Deduper(InstanceGraph &instanceGraph, SymbolTable &symbolTable,
          NLATable *nlaTable, CircuitOp circuit)
      : context(circuit->getContext()), instanceGraph(instanceGraph),
        symbolTable(symbolTable), nlaTable(nlaTable),
        nlaBlock(circuit.getBodyBlock()),
        nonLocalString(StringAttr::get(context, "circt.nonlocal")),
        classString(StringAttr::get(context, "class")) {
    // Populate the NLA cache.
    for (auto nla : circuit.getOps<hw::HierPathOp>())
      nlaCache[nla.getNamepathAttr()] = nla.getSymNameAttr();
  }

  /// Remove the "fromModule", and replace all references to it with the
  /// "toModule".  Modules should be deduplicated in a bottom-up order.  Any
  /// module which is not deduplicated needs to be recorded with the `record`
  /// call.
  void dedup(FModuleLike toModule, FModuleLike fromModule) {
    // A map of operation (e.g. wires, nodes) names which are changed, which is
    // used to update NLAs that reference the "fromModule".
    RenameMap renameMap;

    // Merge the port locations.
    SmallVector<Attribute> newLocs;
    for (auto [toLoc, fromLoc] : llvm::zip(toModule.getPortLocations(),
                                           fromModule.getPortLocations())) {
      if (toLoc == fromLoc)
        newLocs.push_back(toLoc);
      else
        newLocs.push_back(mergeLoc(context, cast<LocationAttr>(toLoc),
                                   cast<LocationAttr>(fromLoc)));
    }
    toModule->setAttr("portLocations", ArrayAttr::get(context, newLocs));

    // Merge the two modules.
    mergeOps(renameMap, toModule, toModule, fromModule, fromModule);

    // Rewrite NLAs pathing through these modules to refer to the to module. It
    // is safe to do this at this point because NLAs cannot be one element long.
    // This means that all NLAs which require more context cannot be targetting
    // something in the module it self.
    if (auto to = dyn_cast<FModuleOp>(*toModule))
      rewriteModuleNLAs(renameMap, to, cast<FModuleOp>(*fromModule));
    else
      rewriteExtModuleNLAs(renameMap, toModule.getModuleNameAttr(),
                           fromModule.getModuleNameAttr());

    replaceInstances(toModule, fromModule);
  }

  /// Record the usages of any NLA's in this module, so that we may update the
  /// annotation if the parent module is deduped with another module.
  void record(FModuleLike module) {
    // Record any annotations on the module.
    recordAnnotations(module);
    // Record port annotations.
    for (unsigned i = 0, e = getNumPorts(module); i < e; ++i)
      recordAnnotations(PortAnnoTarget(module, i));
    // Record any annotations in the module body.
    module->walk([&](Operation *op) { recordAnnotations(op); });
  }

private:
  /// Get a cached namespace for a module.
  ModuleNamespace &getNamespace(Operation *module) {
    auto [it, inserted] =
        moduleNamespaces.try_emplace(module, cast<FModuleLike>(module));
    return it->second;
  }

  /// For a specific annotation target, record all the unique NLAs which
  /// target it in the `targetMap`.
  void recordAnnotations(AnnoTarget target) {
    for (auto anno : target.getAnnotations())
      if (auto nlaRef = anno.getMember<FlatSymbolRefAttr>("circt.nonlocal"))
        targetMap[nlaRef.getAttr()].insert(target);
  }

  /// Record all targets which use an NLA.
  void recordAnnotations(Operation *op) {
    // Record annotations.
    recordAnnotations(OpAnnoTarget(op));

    // Record port annotations only if this is a mem operation.
    auto mem = dyn_cast<MemOp>(op);
    if (!mem)
      return;

    // Record port annotations.
    for (unsigned i = 0, e = mem->getNumResults(); i < e; ++i)
      recordAnnotations(PortAnnoTarget(mem, i));
  }

  /// This deletes and replaces all instances of the "fromModule" with instances
  /// of the "toModule".
  void replaceInstances(FModuleLike toModule, Operation *fromModule) {
    // Replace all instances of the other module.
    auto *fromNode = instanceGraph[::cast<hw::HWModuleLike>(fromModule)];
    auto *toNode = instanceGraph[toModule];
    auto toModuleRef = FlatSymbolRefAttr::get(toModule.getModuleNameAttr());
    for (auto *oldInstRec : llvm::make_early_inc_range(fromNode->uses())) {
      auto inst = ::cast<InstanceOp>(*oldInstRec->getInstance());
      inst.setModuleNameAttr(toModuleRef);
      inst.setPortNamesAttr(toModule.getPortNamesAttr());
      oldInstRec->getParent()->addInstance(inst, toNode);
      oldInstRec->erase();
    }
    instanceGraph.erase(fromNode);
    fromModule->erase();
  }

  /// Look up the instantiations of the `from` module and create an NLA for each
  /// one, appending the baseNamepath to each NLA. This is used to add more
  /// context to an already existing NLA. The `fromModule` is used to indicate
  /// which module the annotation is coming from before the merge, and will be
  /// used to create the namepaths.
  SmallVector<FlatSymbolRefAttr>
  createNLAs(Operation *fromModule, ArrayRef<Attribute> baseNamepath,
             SymbolTable::Visibility vis = SymbolTable::Visibility::Private) {
    // Create an attribute array with a placeholder in the first element, where
    // the root refence of the NLA will be inserted.
    SmallVector<Attribute> namepath = {nullptr};
    namepath.append(baseNamepath.begin(), baseNamepath.end());

    auto loc = fromModule->getLoc();
    auto *fromNode = instanceGraph[cast<hw::HWModuleLike>(fromModule)];
    SmallVector<FlatSymbolRefAttr> nlas;
    for (auto *instanceRecord : fromNode->uses()) {
      auto parent = cast<FModuleOp>(*instanceRecord->getParent()->getModule());
      auto inst = instanceRecord->getInstance();
      namepath[0] = OpAnnoTarget(inst).getNLAReference(getNamespace(parent));
      auto arrayAttr = ArrayAttr::get(context, namepath);
      // Check the NLA cache to see if we already have this NLA.
      auto &cacheEntry = nlaCache[arrayAttr];
      if (!cacheEntry) {
        auto nla = OpBuilder::atBlockBegin(nlaBlock).create<hw::HierPathOp>(
            loc, "nla", arrayAttr);
        // Insert it into the symbol table to get a unique name.
        symbolTable.insert(nla);
        // Store it in the cache.
        cacheEntry = nla.getNameAttr();
        nla.setVisibility(vis);
        nlaTable->addNLA(nla);
      }
      auto nlaRef = FlatSymbolRefAttr::get(cast<StringAttr>(cacheEntry));
      nlas.push_back(nlaRef);
    }
    return nlas;
  }

  /// Look up the instantiations of this module and create an NLA for each one.
  /// This returns an array of symbol references which can be used to reference
  /// the NLAs.
  SmallVector<FlatSymbolRefAttr>
  createNLAs(StringAttr toModuleName, FModuleLike fromModule,
             SymbolTable::Visibility vis = SymbolTable::Visibility::Private) {
    return createNLAs(fromModule, FlatSymbolRefAttr::get(toModuleName), vis);
  }

  /// Clone the annotation for each NLA in a list. The attribute list should
  /// have a placeholder for the "circt.nonlocal" field, and `nonLocalIndex`
  /// should be the index of this field.
  void cloneAnnotation(SmallVectorImpl<FlatSymbolRefAttr> &nlas,
                       Annotation anno, ArrayRef<NamedAttribute> attributes,
                       unsigned nonLocalIndex,
                       SmallVectorImpl<Annotation> &newAnnotations) {
    SmallVector<NamedAttribute> mutableAttributes(attributes.begin(),
                                                  attributes.end());
    for (auto &nla : nlas) {
      // Add the new annotation.
      mutableAttributes[nonLocalIndex].setValue(nla);
      auto dict = DictionaryAttr::getWithSorted(context, mutableAttributes);
      // The original annotation records if its a subannotation.
      anno.setDict(dict);
      newAnnotations.push_back(anno);
    }
  }

  /// This erases the NLA op, and removes the NLA from every module's NLA map,
  /// but it does not delete the NLA reference from the target operation's
  /// annotations.
  void eraseNLA(hw::HierPathOp nla) {
    // Erase the NLA from the leaf module's nlaMap.
    targetMap.erase(nla.getNameAttr());
    nlaTable->erase(nla);
    nlaCache.erase(nla.getNamepathAttr());
    symbolTable.erase(nla);
  }

  /// Process all NLAs referencing the "from" module to point to the "to"
  /// module. This is used after merging two modules together.
  void addAnnotationContext(RenameMap &renameMap, FModuleOp toModule,
                            FModuleOp fromModule) {
    auto toName = toModule.getNameAttr();
    auto fromName = fromModule.getNameAttr();
    // Create a copy of the current NLAs. We will be pushing and removing
    // NLAs from this op as we go.
    auto moduleNLAs = nlaTable->lookup(fromModule.getNameAttr()).vec();
    // Change the NLA to target the toModule.
    nlaTable->renameModuleAndInnerRef(toName, fromName, renameMap);
    // Now we walk the NLA searching for ones that require more context to be
    // added.
    for (auto nla : moduleNLAs) {
      auto elements = nla.getNamepath().getValue();
      // If we don't need to add more context, we're done here.
      if (nla.root() != toName)
        continue;
      // Create the replacement NLAs.
      SmallVector<Attribute> namepath(elements.begin(), elements.end());
      auto nlaRefs = createNLAs(fromModule, namepath, nla.getVisibility());
      // Copy out the targets, because we will be updating the map.
      auto &set = targetMap[nla.getSymNameAttr()];
      SmallVector<AnnoTarget> targets(set.begin(), set.end());
      // Replace the uses of the old NLA with the new NLAs.
      for (auto target : targets) {
        // We have to clone any annotation which uses the old NLA for each new
        // NLA. This array collects the new set of annotations.
        SmallVector<Annotation> newAnnotations;
        for (auto anno : target.getAnnotations()) {
          // Find the non-local field of the annotation.
          auto [it, found] = mlir::impl::findAttrSorted(
              anno.begin(), anno.end(), nonLocalString);
          // If this annotation doesn't use the target NLA, copy it with no
          // changes.
          if (!found || cast<FlatSymbolRefAttr>(it->getValue()).getAttr() !=
                            nla.getSymNameAttr()) {
            newAnnotations.push_back(anno);
            continue;
          }
          auto nonLocalIndex = std::distance(anno.begin(), it);
          // Clone the annotation and add it to the list of new annotations.
          cloneAnnotation(nlaRefs, anno,
                          ArrayRef<NamedAttribute>(anno.begin(), anno.end()),
                          nonLocalIndex, newAnnotations);
        }

        // Apply the new annotations to the operation.
        AnnotationSet annotations(newAnnotations, context);
        target.setAnnotations(annotations);
        // Record that target uses the NLA.
        for (auto nla : nlaRefs)
          targetMap[nla.getAttr()].insert(target);
      }

      // Erase the old NLA and remove it from all breadcrumbs.
      eraseNLA(nla);
    }
  }

  /// Process all the NLAs that the two modules participate in, replacing
  /// references to the "from" module with references to the "to" module, and
  /// adding more context if necessary.
  void rewriteModuleNLAs(RenameMap &renameMap, FModuleOp toModule,
                         FModuleOp fromModule) {
    addAnnotationContext(renameMap, toModule, toModule);
    addAnnotationContext(renameMap, toModule, fromModule);
  }

  // Update all NLAs which the "from" external module participates in to the
  // "toName".
  void rewriteExtModuleNLAs(RenameMap &renameMap, StringAttr toName,
                            StringAttr fromName) {
    nlaTable->renameModuleAndInnerRef(toName, fromName, renameMap);
  }

  /// Take an annotation, and update it to be a non-local annotation.  If the
  /// annotation is already non-local and has enough context, it will be skipped
  /// for now.  Return true if the annotation was made non-local.
  bool makeAnnotationNonLocal(StringAttr toModuleName, AnnoTarget to,
                              FModuleLike fromModule, Annotation anno,
                              SmallVectorImpl<Annotation> &newAnnotations) {
    // Start constructing a new annotation, pushing a "circt.nonLocal" field
    // into the correct spot if its not already a non-local annotation.
    SmallVector<NamedAttribute> attributes;
    int nonLocalIndex = -1;
    for (const auto &val : llvm::enumerate(anno)) {
      auto attr = val.value();
      // Is this field "circt.nonlocal"?
      auto compare = attr.getName().compare(nonLocalString);
      assert(compare != 0 && "should not pass non-local annotations here");
      if (compare == 1) {
        // This annotation definitely does not have "circt.nonlocal" field. Push
        // an empty place holder for the non-local annotation.
        nonLocalIndex = val.index();
        attributes.push_back(NamedAttribute(nonLocalString, nonLocalString));
        break;
      }
      // Otherwise push the current attribute and keep searching for the
      // "circt.nonlocal" field.
      attributes.push_back(attr);
    }
    if (nonLocalIndex == -1) {
      // Push an empty "circt.nonlocal" field to the last slot.
      nonLocalIndex = attributes.size();
      attributes.push_back(NamedAttribute(nonLocalString, nonLocalString));
    } else {
      // Copy the remaining annotation fields in.
      attributes.append(anno.begin() + nonLocalIndex, anno.end());
    }

    // Construct the NLAs if we don't have any yet.
    auto nlaRefs = createNLAs(toModuleName, fromModule);
    for (auto nla : nlaRefs)
      targetMap[nla.getAttr()].insert(to);

    // Clone the annotation for each new NLA.
    cloneAnnotation(nlaRefs, anno, attributes, nonLocalIndex, newAnnotations);
    return true;
  }

  void copyAnnotations(FModuleLike toModule, AnnoTarget to,
                       FModuleLike fromModule, AnnotationSet annos,
                       SmallVectorImpl<Annotation> &newAnnotations,
                       SmallPtrSetImpl<Attribute> &dontTouches) {
    for (auto anno : annos) {
      if (anno.isClass(dontTouchAnnoClass)) {
        // Remove the nonlocal field of the annotation if it has one, since this
        // is a sticky annotation.
        anno.removeMember("circt.nonlocal");
        auto [it, inserted] = dontTouches.insert(anno.getAttr());
        if (inserted)
          newAnnotations.push_back(anno);
        continue;
      }
      // If the annotation is already non-local, we add it as is.  It is already
      // added to the target map.
      if (auto nla = anno.getMember<FlatSymbolRefAttr>("circt.nonlocal")) {
        newAnnotations.push_back(anno);
        targetMap[nla.getAttr()].insert(to);
        continue;
      }
      // Otherwise make the annotation non-local and add it to the set.
      makeAnnotationNonLocal(toModule.getModuleNameAttr(), to, fromModule, anno,
                             newAnnotations);
    }
  }

  /// Merge the annotations of a specific target, either a operation or a port
  /// on an operation.
  void mergeAnnotations(FModuleLike toModule, AnnoTarget to,
                        AnnotationSet toAnnos, FModuleLike fromModule,
                        AnnoTarget from, AnnotationSet fromAnnos) {
    // This is a list of all the annotations which will be added to `to`.
    SmallVector<Annotation> newAnnotations;

    // We have special case handling of DontTouch to prevent it from being
    // turned into a non-local annotation, and to remove duplicates.
    llvm::SmallPtrSet<Attribute, 4> dontTouches;

    // Iterate the annotations, transforming most annotations into non-local
    // ones.
    copyAnnotations(toModule, to, toModule, toAnnos, newAnnotations,
                    dontTouches);
    copyAnnotations(toModule, to, fromModule, fromAnnos, newAnnotations,
                    dontTouches);

    // Copy over all the new annotations.
    if (!newAnnotations.empty())
      to.setAnnotations(AnnotationSet(newAnnotations, context));
  }

  /// Merge all annotations and port annotations on two operations.
  void mergeAnnotations(FModuleLike toModule, Operation *to,
                        FModuleLike fromModule, Operation *from) {
    // Merge op annotations.
    mergeAnnotations(toModule, OpAnnoTarget(to), AnnotationSet(to), fromModule,
                     OpAnnoTarget(from), AnnotationSet(from));

    // Merge port annotations.
    if (toModule == to) {
      // Merge module port annotations.
      for (unsigned i = 0, e = getNumPorts(toModule); i < e; ++i)
        mergeAnnotations(toModule, PortAnnoTarget(toModule, i),
                         AnnotationSet::forPort(toModule, i), fromModule,
                         PortAnnoTarget(fromModule, i),
                         AnnotationSet::forPort(fromModule, i));
    } else if (auto toMem = dyn_cast<MemOp>(to)) {
      // Merge memory port annotations.
      auto fromMem = cast<MemOp>(from);
      for (unsigned i = 0, e = toMem.getNumResults(); i < e; ++i)
        mergeAnnotations(toModule, PortAnnoTarget(toMem, i),
                         AnnotationSet::forPort(toMem, i), fromModule,
                         PortAnnoTarget(fromMem, i),
                         AnnotationSet::forPort(fromMem, i));
    }
  }

  // Record the symbol name change of the operation or any of its ports when
  // merging two operations.  The renamed symbols are used to update the
  // target of any NLAs.  This will add symbols to the "to" operation if needed.
  void recordSymRenames(RenameMap &renameMap, FModuleLike toModule,
                        Operation *to, FModuleLike fromModule,
                        Operation *from) {
    // If the "from" operation has an inner_sym, we need to make sure the
    // "to" operation also has an `inner_sym` and then record the renaming.
    if (auto fromSym = getInnerSymName(from)) {
      auto toSym = OpAnnoTarget(to).getInnerSym(getNamespace(toModule));
      renameMap[fromSym] = toSym;
    }

    // If there are no port symbols on the "from" operation, we are done here.
    auto fromPortSyms = from->getAttrOfType<ArrayAttr>("portSyms");
    if (!fromPortSyms || fromPortSyms.empty())
      return;
    // We have to map each "fromPort" to each "toPort".
    auto &moduleNamespace = getNamespace(toModule);
    auto portCount = fromPortSyms.size();
    auto portNames = to->getAttrOfType<ArrayAttr>("portNames");
    auto toPortSyms = to->getAttrOfType<ArrayAttr>("portSyms");

    // Create an array of new port symbols for the "to" operation, copy in the
    // old symbols if it has any, create an empty symbol array if it doesn't.
    SmallVector<Attribute> newPortSyms;
    if (toPortSyms.empty())
      newPortSyms.assign(portCount, hw::InnerSymAttr());
    else
      newPortSyms.assign(toPortSyms.begin(), toPortSyms.end());

    for (unsigned portNo = 0; portNo < portCount; ++portNo) {
      // If this fromPort doesn't have a symbol, move on to the next one.
      if (!fromPortSyms[portNo])
        continue;
      auto fromSym = fromPortSyms[portNo].cast<hw::InnerSymAttr>();

      // If this toPort doesn't have a symbol, assign one.
      hw::InnerSymAttr toSym;
      if (!newPortSyms[portNo]) {
        // Get a reasonable base name for the port.
        StringRef symName = "inner_sym";
        if (portNames)
          symName = cast<StringAttr>(portNames[portNo]).getValue();
        // Create the symbol and store it into the array.
        toSym = hw::InnerSymAttr::get(
            StringAttr::get(context, moduleNamespace.newName(symName)));
        newPortSyms[portNo] = toSym;
      } else
        toSym = newPortSyms[portNo].cast<hw::InnerSymAttr>();

      // Record the renaming.
      renameMap[fromSym.getSymName()] = toSym.getSymName();
    }

    // Commit the new symbol attribute.
    cast<FModuleLike>(to).setPortSymbols(newPortSyms);
  }

  /// Recursively merge two operations.
  // NOLINTNEXTLINE(misc-no-recursion)
  void mergeOps(RenameMap &renameMap, FModuleLike toModule, Operation *to,
                FModuleLike fromModule, Operation *from) {
    // Merge the operation locations.
    if (to->getLoc() != from->getLoc())
      to->setLoc(mergeLoc(context, to->getLoc(), from->getLoc()));

    // Recurse into any regions.
    for (auto regions : llvm::zip(to->getRegions(), from->getRegions()))
      mergeRegions(renameMap, toModule, std::get<0>(regions), fromModule,
                   std::get<1>(regions));

    // Record any inner_sym renamings that happened.
    recordSymRenames(renameMap, toModule, to, fromModule, from);

    // Merge the annotations.
    mergeAnnotations(toModule, to, fromModule, from);
  }

  /// Recursively merge two blocks.
  void mergeBlocks(RenameMap &renameMap, FModuleLike toModule, Block &toBlock,
                   FModuleLike fromModule, Block &fromBlock) {
    // Merge the block locations.
    for (auto [toArg, fromArg] :
         llvm::zip(toBlock.getArguments(), fromBlock.getArguments()))
      if (toArg.getLoc() != fromArg.getLoc())
        toArg.setLoc(mergeLoc(context, toArg.getLoc(), fromArg.getLoc()));

    for (auto ops : llvm::zip(toBlock, fromBlock))
      mergeOps(renameMap, toModule, &std::get<0>(ops), fromModule,
               &std::get<1>(ops));
  }

  // Recursively merge two regions.
  void mergeRegions(RenameMap &renameMap, FModuleLike toModule,
                    Region &toRegion, FModuleLike fromModule,
                    Region &fromRegion) {
    for (auto blocks : llvm::zip(toRegion, fromRegion))
      mergeBlocks(renameMap, toModule, std::get<0>(blocks), fromModule,
                  std::get<1>(blocks));
  }

  MLIRContext *context;
  InstanceGraph &instanceGraph;
  SymbolTable &symbolTable;

  /// Cached nla table analysis.
  NLATable *nlaTable = nullptr;

  /// We insert all NLAs to the beginning of this block.
  Block *nlaBlock;

  // This maps an NLA  to the operations and ports that uses it.
  DenseMap<Attribute, llvm::SmallDenseSet<AnnoTarget>> targetMap;

  // This is a cache to avoid creating duplicate NLAs.  This maps the ArrayAtr
  // of the NLA's path to the name of the NLA which contains it.
  DenseMap<Attribute, Attribute> nlaCache;

  // Cached attributes for faster comparisons and attribute building.
  StringAttr nonLocalString;
  StringAttr classString;

  /// A module namespace cache.
  DenseMap<Operation *, ModuleNamespace> moduleNamespaces;
};

//===----------------------------------------------------------------------===//
// Fixup
//===----------------------------------------------------------------------===//

/// This fixes up connects when the field names of a bundle type changes.  It
/// finds all fields which were previously bulk connected and legalizes it
/// into a connect for each field.
void fixupConnect(ImplicitLocOpBuilder &builder, Value dst, Value src) {
  // If the types already match we can emit a connect.
  auto dstType = dst.getType();
  auto srcType = src.getType();
  if (dstType == srcType) {
    emitConnect(builder, dst, src);
    return;
  }
  // It must be a bundle type and the field name has changed. We have to
  // manually decompose the bulk connect into a connect for each field.
  auto dstBundle = type_cast<BundleType>(dstType);
  auto srcBundle = type_cast<BundleType>(srcType);
  for (unsigned i = 0; i < dstBundle.getNumElements(); ++i) {
    auto dstField = builder.create<SubfieldOp>(dst, i);
    auto srcField = builder.create<SubfieldOp>(src, i);
    if (dstBundle.getElement(i).isFlip) {
      std::swap(srcBundle, dstBundle);
      std::swap(srcField, dstField);
    }
    fixupConnect(builder, dstField, srcField);
  }
}

/// This is the root method to fixup module references when a module changes.
/// It matches all the results of "to" module with the results of the "from"
/// module.
void fixupAllModules(InstanceGraph &instanceGraph) {
  for (auto *node : instanceGraph) {
    auto module = cast<FModuleLike>(*node->getModule());
    for (auto *instRec : node->uses()) {
      auto inst = cast<InstanceOp>(instRec->getInstance());
      ImplicitLocOpBuilder builder(inst.getLoc(), inst->getContext());
      builder.setInsertionPointAfter(inst);
      for (unsigned i = 0, e = getNumPorts(module); i < e; ++i) {
        auto result = inst.getResult(i);
        auto newType = module.getPortType(i);
        auto oldType = result.getType();
        // If the type has not changed, we don't have to fix up anything.
        if (newType == oldType)
          continue;
        // If the type changed we transform it back to the old type with an
        // intermediate wire.
        auto wire =
            builder.create<WireOp>(oldType, inst.getPortName(i)).getResult();
        result.replaceAllUsesWith(wire);
        result.setType(newType);
        if (inst.getPortDirection(i) == Direction::Out)
          fixupConnect(builder, wire, result);
        else
          fixupConnect(builder, result, wire);
      }
    }
  }
}

namespace llvm {
/// A DenseMapInfo implementation for `ModuleInfo` that is a pair of
/// llvm::SHA256 hashes, which are represented as std::array<uint8_t, 32>, and
/// an array of string attributes. This allows us to create a DenseMap with
/// `ModuleInfo` as keys.
template <>
struct DenseMapInfo<ModuleInfo> {
  static inline ModuleInfo getEmptyKey() {
    std::array<uint8_t, 32> key;
    std::fill(key.begin(), key.end(), ~0);
    return {key, DenseMapInfo<mlir::ArrayAttr>::getEmptyKey()};
  }

  static inline ModuleInfo getTombstoneKey() {
    std::array<uint8_t, 32> key;
    std::fill(key.begin(), key.end(), ~0 - 1);
    return {key, DenseMapInfo<mlir::ArrayAttr>::getTombstoneKey()};
  }

  static unsigned getHashValue(const ModuleInfo &val) {
    // We assume SHA256 is already a good hash and just truncate down to the
    // number of bytes we need for DenseMap.
    unsigned hash;
    std::memcpy(&hash, val.structuralHash.data(), sizeof(unsigned));

    // Combine module names.
    return llvm::hash_combine(hash, val.referredModuleNames);
  }

  static bool isEqual(const ModuleInfo &lhs, const ModuleInfo &rhs) {
    return lhs.structuralHash == rhs.structuralHash &&
           lhs.referredModuleNames == rhs.referredModuleNames;
  }
};
} // namespace llvm

//===----------------------------------------------------------------------===//
// DedupPass
//===----------------------------------------------------------------------===//

namespace {
class DedupPass : public DedupBase<DedupPass> {
  void runOnOperation() override {
    auto *context = &getContext();
    auto circuit = getOperation();
    auto &instanceGraph = getAnalysis<InstanceGraph>();
    auto *nlaTable = &getAnalysis<NLATable>();
    SymbolTable symbolTable(circuit);
    Deduper deduper(instanceGraph, symbolTable, nlaTable, circuit);
    Equivalence equiv(context, instanceGraph);
    auto anythingChanged = false;

    // Modules annotated with this should not be considered for deduplication.
    auto noDedupClass = StringAttr::get(context, noDedupAnnoClass);

    // A map of all the module moduleInfo that we have calculated so far.
    llvm::DenseMap<ModuleInfo, Operation *> moduleInfoToModule;

    // We track the name of the module that each module is deduped into, so that
    // we can make sure all modules which are marked "must dedup" with each
    // other were all deduped to the same module.
    DenseMap<Attribute, StringAttr> dedupMap;

    // We must iterate the modules from the bottom up so that we can properly
    // deduplicate the modules. We copy the list of modules into a vector first
    // to avoid iterator invalidation while we mutate the instance graph.
    SmallVector<FModuleLike, 0> modules(
        llvm::map_range(llvm::post_order(&instanceGraph), [](auto *node) {
          return cast<FModuleLike>(*node->getModule());
        }));

    SmallVector<std::optional<
        std::pair<std::array<uint8_t, 32>, SmallVector<StringAttr>>>>
        hashesAndModuleNames(modules.size());
    StructuralHasherSharedConstants hasherConstants(&getContext());
    // Calculate module information parallelly.
    mlir::parallelFor(context, 0, modules.size(), [&](unsigned idx) {
      auto module = modules[idx];
      // If the module is marked with NoDedup, just skip it.
      if (AnnotationSet(module).hasAnnotation(noDedupClass))
        return;
      // If the module has input RefType ports, also skip it.
      if (llvm::any_of(module.getPorts(), [&](PortInfo port) {
            return isa<RefType>(port.type) && port.isInput();
          }))
        return;

      StructuralHasher hasher(hasherConstants);
      // Calculate the hash of the module and referred module names.
      hashesAndModuleNames[idx] = hasher.getHashAndModuleNames(module);
    });

    for (auto [i, module] : llvm::enumerate(modules)) {
      auto moduleName = module.getModuleNameAttr();
      auto &hashAndModuleNamesOpt = hashesAndModuleNames[i];
      // If the hash was not calculated, we need to skip it.
      if (!hashAndModuleNamesOpt) {
        // We record it in the dedup map to help detect errors when the user
        // marks the module as both NoDedup and MustDedup. We do not record this
        // module in the hasher to make sure no other module dedups "into" this
        // one.
        dedupMap[moduleName] = moduleName;
        continue;
      }
<<<<<<< HEAD
      // If the module has input RefType ports, also skip it.
      if (llvm::any_of(module.getPorts(), [&](PortInfo port) {
            return type_isa<RefType>(port.type) && port.isInput();
          })) {
        dedupMap[moduleName] = moduleName;
        continue;
=======

      // Replace module names referred in the module with new names.
      SmallVector<mlir::Attribute> names;
      for (auto oldModuleName : hashAndModuleNamesOpt->second) {
        auto newModuleName = dedupMap[oldModuleName];
        names.push_back(newModuleName);
>>>>>>> 7db3de94
      }

      // Create a module info to use it as a key.
      ModuleInfo moduleInfo{hashAndModuleNamesOpt->first,
                            mlir::ArrayAttr::get(module.getContext(), names)};

      // Check if there a module with the same hash.
      auto it = moduleInfoToModule.find(moduleInfo);
      if (it != moduleInfoToModule.end()) {
        auto original = cast<FModuleLike>(it->second);
        // Record the group ID of the other module.
        dedupMap[moduleName] = original.getModuleNameAttr();
        deduper.dedup(original, module);
        ++erasedModules;
        anythingChanged = true;
        continue;
      }
      // Any module not deduplicated must be recorded.
      deduper.record(module);
      // Add the module to a new dedup group.
      dedupMap[moduleName] = moduleName;
      // Record the module info.
      moduleInfoToModule[moduleInfo] = module;
    }

    // This part verifies that all modules marked by "MustDedup" have been
    // properly deduped with each other. For this check to succeed, all modules
    // have to been deduped to the same module. It is possible that a module was
    // deduped with the wrong thing.

    auto failed = false;
    // This parses the module name out of a target string.
    auto parseModule = [&](Attribute path) -> StringAttr {
      // Each module is listed as a target "~Circuit|Module" which we have to
      // parse.
      auto [_, rhs] = cast<StringAttr>(path).getValue().split('|');
      return StringAttr::get(context, rhs);
    };
    // This gets the name of the module which the current module was deduped
    // with. If the named module isn't in the map, then we didn't encounter it
    // in the circuit.
    auto getLead = [&](StringAttr module) -> StringAttr {
      auto it = dedupMap.find(module);
      if (it == dedupMap.end()) {
        auto diag = emitError(circuit.getLoc(),
                              "MustDeduplicateAnnotation references module ")
                    << module << " which does not exist";
        failed = true;
        return 0;
      }
      return it->second;
    };

    AnnotationSet::removeAnnotations(circuit, [&](Annotation annotation) {
      // If we have already failed, don't process any more annotations.
      if (failed)
        return false;
      if (!annotation.isClass(mustDedupAnnoClass))
        return false;
      auto modules = annotation.getMember<ArrayAttr>("modules");
      if (!modules) {
        emitError(circuit.getLoc(),
                  "MustDeduplicateAnnotation missing \"modules\" member");
        failed = true;
        return false;
      }
      // Empty module list has nothing to process.
      if (modules.size() == 0)
        return true;
      // Get the first element.
      auto firstModule = parseModule(modules[0]);
      auto firstLead = getLead(firstModule);
      if (failed)
        return false;
      // Verify that the remaining elements are all the same as the first.
      for (auto attr : modules.getValue().drop_front()) {
        auto nextModule = parseModule(attr);
        auto nextLead = getLead(nextModule);
        if (failed)
          return false;
        if (firstLead != nextLead) {
          auto diag = emitError(circuit.getLoc(), "module ")
                      << nextModule << " not deduplicated with " << firstModule;
          auto a = instanceGraph.lookup(firstLead)->getModule();
          auto b = instanceGraph.lookup(nextLead)->getModule();
          equiv.check(diag, a, b);
          failed = true;
          return false;
        }
      }
      return true;
    });
    if (failed)
      return signalPassFailure();

    // Walk all the modules and fixup the instance operation to return the
    // correct type. We delay this fixup until the end because doing it early
    // can block the deduplication of the parent modules.
    fixupAllModules(instanceGraph);

    markAnalysesPreserved<NLATable>();
    if (!anythingChanged)
      markAllAnalysesPreserved();
  }
};
} // end anonymous namespace

std::unique_ptr<mlir::Pass> circt::firrtl::createDedupPass() {
  return std::make_unique<DedupPass>();
}<|MERGE_RESOLUTION|>--- conflicted
+++ resolved
@@ -1348,7 +1348,7 @@
         return;
       // If the module has input RefType ports, also skip it.
       if (llvm::any_of(module.getPorts(), [&](PortInfo port) {
-            return isa<RefType>(port.type) && port.isInput();
+            return type_isa<RefType>(port.type) && port.isInput();
           }))
         return;
 
@@ -1369,21 +1369,12 @@
         dedupMap[moduleName] = moduleName;
         continue;
       }
-<<<<<<< HEAD
-      // If the module has input RefType ports, also skip it.
-      if (llvm::any_of(module.getPorts(), [&](PortInfo port) {
-            return type_isa<RefType>(port.type) && port.isInput();
-          })) {
-        dedupMap[moduleName] = moduleName;
-        continue;
-=======
 
       // Replace module names referred in the module with new names.
       SmallVector<mlir::Attribute> names;
       for (auto oldModuleName : hashAndModuleNamesOpt->second) {
         auto newModuleName = dedupMap[oldModuleName];
         names.push_back(newModuleName);
->>>>>>> 7db3de94
       }
 
       // Create a module info to use it as a key.
