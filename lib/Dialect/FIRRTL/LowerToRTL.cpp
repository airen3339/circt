--- conflicted
+++ resolved
@@ -149,10 +149,6 @@
       rtlPort.direction = rtl::PortDirection::INOUT;
       rtlPort.argNum = numArgs++;
     }
-<<<<<<< HEAD
-=======
-    rtlPort.direction = StringAttr::get(direction, moduleOp->getContext());
->>>>>>> 9a06d5cc
     ports.push_back(rtlPort);
   }
   return success();
