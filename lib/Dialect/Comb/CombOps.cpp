//===- CombOps.cpp - Implement the Comb operations ------------------------===//
//
// Part of the LLVM Project, under the Apache License v2.0 with LLVM Exceptions.
// See https://llvm.org/LICENSE.txt for license information.
// SPDX-License-Identifier: Apache-2.0 WITH LLVM-exception
//
//===----------------------------------------------------------------------===//
//
// This file implements combinational ops.
//
//===----------------------------------------------------------------------===//

#include "circt/Dialect/Comb/CombOps.h"
#include "circt/Dialect/HW/HWOps.h"
#include "mlir/IR/Builders.h"
#include "mlir/IR/ImplicitLocOpBuilder.h"
#include "mlir/IR/PatternMatch.h"
#include "llvm/Support/FormatVariadic.h"

using namespace circt;
using namespace comb;

/// Create a sign extension operation from a value of integer type to an equal
/// or larger integer type.
Value comb::createOrFoldSExt(Location loc, Value value, Type destTy,
                             OpBuilder &builder) {
  IntegerType valueType = dyn_cast<IntegerType>(value.getType());
  assert(valueType && isa<IntegerType>(destTy) &&
         valueType.getWidth() <= destTy.getIntOrFloatBitWidth() &&
         valueType.getWidth() != 0 && "invalid sext operands");
  // If already the right size, we are done.
  if (valueType == destTy)
    return value;

  // sext is concat with a replicate of the sign bits and the bottom part.
  auto signBit =
      builder.createOrFold<ExtractOp>(loc, value, valueType.getWidth() - 1, 1);
  auto signBits = builder.createOrFold<ReplicateOp>(
      loc, signBit, destTy.getIntOrFloatBitWidth() - valueType.getWidth());
  return builder.createOrFold<ConcatOp>(loc, signBits, value);
}

Value comb::createOrFoldSExt(Value value, Type destTy,
                             ImplicitLocOpBuilder &builder) {
  return createOrFoldSExt(builder.getLoc(), value, destTy, builder);
}

Value comb::createOrFoldNot(Location loc, Value value, OpBuilder &builder,
                            bool twoState) {
  auto allOnes = builder.create<hw::ConstantOp>(loc, value.getType(), -1);
  return builder.createOrFold<XorOp>(loc, value, allOnes, twoState);
}

Value comb::createOrFoldNot(Value value, ImplicitLocOpBuilder &builder,
                            bool twoState) {
  return createOrFoldNot(builder.getLoc(), value, builder, twoState);
}

//===----------------------------------------------------------------------===//
// ICmpOp
//===----------------------------------------------------------------------===//

ICmpPredicate ICmpOp::getFlippedPredicate(ICmpPredicate predicate) {
  switch (predicate) {
  case ICmpPredicate::eq:
    return ICmpPredicate::eq;
  case ICmpPredicate::ne:
    return ICmpPredicate::ne;
  case ICmpPredicate::slt:
    return ICmpPredicate::sgt;
  case ICmpPredicate::sle:
    return ICmpPredicate::sge;
  case ICmpPredicate::sgt:
    return ICmpPredicate::slt;
  case ICmpPredicate::sge:
    return ICmpPredicate::sle;
  case ICmpPredicate::ult:
    return ICmpPredicate::ugt;
  case ICmpPredicate::ule:
    return ICmpPredicate::uge;
  case ICmpPredicate::ugt:
    return ICmpPredicate::ult;
  case ICmpPredicate::uge:
    return ICmpPredicate::ule;
  case ICmpPredicate::ceq:
    return ICmpPredicate::ceq;
  case ICmpPredicate::cne:
    return ICmpPredicate::cne;
  case ICmpPredicate::weq:
    return ICmpPredicate::weq;
  case ICmpPredicate::wne:
    return ICmpPredicate::wne;
  }
  llvm_unreachable("unknown comparison predicate");
}

bool ICmpOp::isPredicateSigned(ICmpPredicate predicate) {
  switch (predicate) {
  case ICmpPredicate::ult:
  case ICmpPredicate::ugt:
  case ICmpPredicate::ule:
  case ICmpPredicate::uge:
  case ICmpPredicate::ne:
  case ICmpPredicate::eq:
  case ICmpPredicate::cne:
  case ICmpPredicate::ceq:
  case ICmpPredicate::wne:
  case ICmpPredicate::weq:
    return false;
  case ICmpPredicate::slt:
  case ICmpPredicate::sgt:
  case ICmpPredicate::sle:
  case ICmpPredicate::sge:
    return true;
  }
  llvm_unreachable("unknown comparison predicate");
}

/// Returns the predicate for a logically negated comparison, e.g. mapping
/// EQ => NE and SLE => SGT.
ICmpPredicate ICmpOp::getNegatedPredicate(ICmpPredicate predicate) {
  switch (predicate) {
  case ICmpPredicate::eq:
    return ICmpPredicate::ne;
  case ICmpPredicate::ne:
    return ICmpPredicate::eq;
  case ICmpPredicate::slt:
    return ICmpPredicate::sge;
  case ICmpPredicate::sle:
    return ICmpPredicate::sgt;
  case ICmpPredicate::sgt:
    return ICmpPredicate::sle;
  case ICmpPredicate::sge:
    return ICmpPredicate::slt;
  case ICmpPredicate::ult:
    return ICmpPredicate::uge;
  case ICmpPredicate::ule:
    return ICmpPredicate::ugt;
  case ICmpPredicate::ugt:
    return ICmpPredicate::ule;
  case ICmpPredicate::uge:
    return ICmpPredicate::ult;
  case ICmpPredicate::ceq:
    return ICmpPredicate::cne;
  case ICmpPredicate::cne:
    return ICmpPredicate::ceq;
  case ICmpPredicate::weq:
    return ICmpPredicate::wne;
  case ICmpPredicate::wne:
    return ICmpPredicate::weq;
  }
  llvm_unreachable("unknown comparison predicate");
}

/// Return true if this is an equality test with -1, which is a "reduction
/// and" operation in Verilog.
bool ICmpOp::isEqualAllOnes() {
  if (getPredicate() != ICmpPredicate::eq)
    return false;

  if (auto op1 =
          dyn_cast_or_null<hw::ConstantOp>(getOperand(1).getDefiningOp()))
    return op1.getValue().isAllOnes();
  return false;
}

/// Return true if this is a not equal test with 0, which is a "reduction
/// or" operation in Verilog.
bool ICmpOp::isNotEqualZero() {
  if (getPredicate() != ICmpPredicate::ne)
    return false;

  if (auto op1 =
          dyn_cast_or_null<hw::ConstantOp>(getOperand(1).getDefiningOp()))
    return op1.getValue().isZero();
  return false;
}

//===----------------------------------------------------------------------===//
// Unary Operations
//===----------------------------------------------------------------------===//

LogicalResult ReplicateOp::verify() {
  // The source must be equal or smaller than the dest type, and an even
  // multiple of it.  Both are already known to be signless integers.
<<<<<<< HEAD
  auto srcWidth = getOperand().getType().cast<IntegerType>().getWidth();
  auto dstWidth = getType().cast<IntegerType>().getWidth();
=======
  auto srcWidth = cast<IntegerType>(getOperand().getType()).getWidth();
  auto dstWidth = cast<IntegerType>(getType()).getWidth();
  if (srcWidth == 0)
    return emitOpError("replicate does not take zero bit integer");
>>>>>>> 6100c2f0

  if (srcWidth > dstWidth)
    return emitOpError("replicate cannot shrink bitwidth of operand"),
           failure();

  if ((srcWidth == 0 && dstWidth != 0) ||
      (srcWidth != 0 && dstWidth % srcWidth))
    return emitOpError("replicate must produce integer multiple of operand"),
           failure();

  return success();
}

//===----------------------------------------------------------------------===//
// Variadic operations
//===----------------------------------------------------------------------===//

static LogicalResult verifyUTBinOp(Operation *op) {
  if (op->getOperands().empty())
    return op->emitOpError("requires 1 or more args");
  return success();
}

LogicalResult AddOp::verify() { return verifyUTBinOp(*this); }

LogicalResult MulOp::verify() { return verifyUTBinOp(*this); }

LogicalResult AndOp::verify() { return verifyUTBinOp(*this); }

LogicalResult OrOp::verify() { return verifyUTBinOp(*this); }

LogicalResult XorOp::verify() { return verifyUTBinOp(*this); }

/// Return true if this is a two operand xor with an all ones constant as its
/// RHS operand.
bool XorOp::isBinaryNot() {
  if (getNumOperands() != 2)
    return false;
  if (auto cst = getOperand(1).getDefiningOp<hw::ConstantOp>())
    if (cst.getValue().isAllOnes())
      return true;
  return false;
}

//===----------------------------------------------------------------------===//
// ConcatOp
//===----------------------------------------------------------------------===//

static unsigned getTotalWidth(ValueRange inputs) {
  unsigned resultWidth = 0;
  for (auto input : inputs) {
    resultWidth += hw::type_cast<IntegerType>(input.getType()).getWidth();
  }
  return resultWidth;
}

LogicalResult ConcatOp::verify() {
  unsigned tyWidth = cast<IntegerType>(getType()).getWidth();
  unsigned operandsTotalWidth = getTotalWidth(getInputs());
  if (tyWidth != operandsTotalWidth)
    return emitOpError("ConcatOp requires operands total width to "
                       "match type width. operands "
                       "totalWidth is")
           << operandsTotalWidth << ", but concatOp type width is " << tyWidth;

  return success();
}

void ConcatOp::build(OpBuilder &builder, OperationState &result, Value hd,
                     ValueRange tl) {
  result.addOperands(ValueRange{hd});
  result.addOperands(tl);
  unsigned hdWidth = cast<IntegerType>(hd.getType()).getWidth();
  result.addTypes(builder.getIntegerType(getTotalWidth(tl) + hdWidth));
}

LogicalResult ConcatOp::inferReturnTypes(
    MLIRContext *context, std::optional<Location> loc, ValueRange operands,
    DictionaryAttr attrs, mlir::OpaqueProperties properties,
    mlir::RegionRange regions, SmallVectorImpl<Type> &results) {
  unsigned resultWidth = getTotalWidth(operands);
  results.push_back(IntegerType::get(context, resultWidth));
  return success();
}

//===----------------------------------------------------------------------===//
// Other Operations
//===----------------------------------------------------------------------===//

LogicalResult ExtractOp::verify() {
  unsigned srcWidth = cast<IntegerType>(getInput().getType()).getWidth();
  unsigned dstWidth = cast<IntegerType>(getType()).getWidth();
  if (getLowBit() >= srcWidth || srcWidth - getLowBit() < dstWidth)
    return emitOpError("from bit too large for input"), failure();

  return success();
}

LogicalResult TruthTableOp::verify() {
  size_t numInputs = getInputs().size();
  if (numInputs >= sizeof(size_t) * 8)
    return emitOpError("Truth tables support a maximum of ")
           << sizeof(size_t) * 8 - 1 << " inputs on your platform";

  ArrayAttr table = getLookupTable();
  if (table.size() != (1ull << numInputs))
    return emitOpError("Expected lookup table of 2^n length");
  return success();
}

//===----------------------------------------------------------------------===//
// TableGen generated logic.
//===----------------------------------------------------------------------===//

// Provide the autogenerated implementation guts for the Op classes.
#define GET_OP_CLASSES
#include "circt/Dialect/Comb/Comb.cpp.inc"<|MERGE_RESOLUTION|>--- conflicted
+++ resolved
@@ -183,15 +183,8 @@
 LogicalResult ReplicateOp::verify() {
   // The source must be equal or smaller than the dest type, and an even
   // multiple of it.  Both are already known to be signless integers.
-<<<<<<< HEAD
-  auto srcWidth = getOperand().getType().cast<IntegerType>().getWidth();
-  auto dstWidth = getType().cast<IntegerType>().getWidth();
-=======
   auto srcWidth = cast<IntegerType>(getOperand().getType()).getWidth();
   auto dstWidth = cast<IntegerType>(getType()).getWidth();
-  if (srcWidth == 0)
-    return emitOpError("replicate does not take zero bit integer");
->>>>>>> 6100c2f0
 
   if (srcWidth > dstWidth)
     return emitOpError("replicate cannot shrink bitwidth of operand"),
