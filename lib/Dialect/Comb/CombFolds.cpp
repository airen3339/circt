--- conflicted
+++ resolved
@@ -759,7 +759,6 @@
   return constFoldAssociativeOp(constants, hw::PEO::And);
 }
 
-<<<<<<< HEAD
 /// Returns a single common operand that all inputs of the operation `op` can
 /// be traced back to, or an empty `Value` if no such operand exists.
 ///
@@ -794,7 +793,8 @@
   }
 
   return bits.all() ? source : Value();
-=======
+}
+
 /// Canonicalize an idempotent operation `op` so that only one input of any kind
 /// occurs.
 ///
@@ -814,7 +814,6 @@
   }
 
   return false;
->>>>>>> 036219bc
 }
 
 LogicalResult AndOp::canonicalize(AndOp op, PatternRewriter &rewriter) {
