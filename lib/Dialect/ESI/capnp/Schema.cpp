//===- Schema.cpp - ESI Cap'nProto schema utilities -------------*- C++ -*-===//
//
// Part of the LLVM Project, under the Apache License v2.0 with LLVM Exceptions.
// See https://llvm.org/LICENSE.txt for license information.
// SPDX-License-Identifier: Apache-2.0 WITH LLVM-exception
//
//===----------------------------------------------------------------------===//
//
//
//===----------------------------------------------------------------------===//

#include "ESICapnp.h"
#include "circt/Dialect/ESI/ESITypes.h"
#include "circt/Dialect/RTL/RTLDialect.h"
#include "circt/Dialect/RTL/RTLOps.h"
#include "circt/Dialect/RTL/RTLTypes.h"
#include "circt/Dialect/SV/SVOps.h"

#include "capnp/schema-parser.h"
#include "mlir/Dialect/StandardOps/IR/Ops.h"
#include "mlir/IR/Builders.h"
#include "mlir/IR/BuiltinTypes.h"
#include "llvm/ADT/TypeSwitch.h"
#include "llvm/Support/Format.h"

#include <string>

using namespace mlir;
using namespace circt::esi::capnp::detail;
using namespace circt;

//===----------------------------------------------------------------------===//
// Utilities.
//===----------------------------------------------------------------------===//

namespace {
/// Intentation utils.
class IndentingOStream {
public:
  IndentingOStream(llvm::raw_ostream &os) : os(os) {}

  template <typename T>
  IndentingOStream &operator<<(T t) {
    os << t;
    return *this;
  }

  IndentingOStream &indent() {
    os.indent(currentIndent);
    return *this;
  }
  void addIndent() { currentIndent += 2; }
  void reduceIndent() { currentIndent -= 2; }

private:
  llvm::raw_ostream &os;
  size_t currentIndent = 0;
};
} // namespace

/// Emit an ID in capnp format.
static llvm::raw_ostream &emitId(llvm::raw_ostream &os, int64_t id) {
  return os << "@" << llvm::format_hex(id, /*width=*/16 + 2);
}

//===----------------------------------------------------------------------===//
// TypeSchema class implementation.
//===----------------------------------------------------------------------===//

namespace circt {
namespace esi {
namespace capnp {
namespace detail {
/// Actual implementation of `TypeSchema` to keep all the details out of the
/// header.
struct TypeSchemaImpl {
public:
  TypeSchemaImpl(Type type) : type(type) {}

<<<<<<< HEAD
  mlir::Type getType() const { return type; }
=======
  Type getType() const { return type; }
>>>>>>> fd3dd3f4

  uint64_t capnpTypeID() const;

  bool isSupported() const;
  size_t size() const;
  StringRef name() const;
  LogicalResult write(llvm::raw_ostream &os) const;
  LogicalResult writeMetadata(llvm::raw_ostream &os) const;

  bool operator==(const TypeSchemaImpl &) const;

  /// Build an RTL/SV dialect capnp encoder for this type.
  Value buildEncoder(OpBuilder &, Value clk, Value valid, Value);
  /// Build an RTL/SV dialect capnp decoder for this type.
  Value buildDecoder(OpBuilder &, Value clk, Value valid, Value);

private:
  ::capnp::ParsedSchema getSchema() const;
  ::capnp::StructSchema getTypeSchema() const;

  Type type;
  ::capnp::SchemaParser parser;
  mutable llvm::Optional<uint64_t> cachedID;
  mutable std::string cachedName;
  mutable ::capnp::ParsedSchema rootSchema;
  mutable ::capnp::StructSchema typeSchema;
};
} // namespace detail
} // namespace capnp
} // namespace esi
} // namespace circt

/// Write a valid capnp schema to memory, then parse it out of memory using the
/// capnp library. Writing and parsing text within a single process is ugly, but
/// this is by far the easiest way to do this. This isn't the use case for which
/// Cap'nProto was designed.
::capnp::ParsedSchema TypeSchemaImpl::getSchema() const {
  if (rootSchema != ::capnp::ParsedSchema())
    return rootSchema;

  // Write the schema to `schemaText`.
  std::string schemaText;
  llvm::raw_string_ostream os(schemaText);
  emitId(os, 0xFFFFFFFFFFFFFFFF) << ";\n";
  auto rc = write(os);
  assert(succeeded(rc) && "Failed schema text output.");
  os.str();

  // Write `schemaText` to an in-memory filesystem then parse it. Yes, this is
  // the only way to do this.
  kj::Own<kj::Filesystem> fs = kj::newDiskFilesystem();
  kj::Own<kj::Directory> dir = kj::newInMemoryDirectory(kj::nullClock());
  kj::Path fakePath = kj::Path::parse("schema.capnp");
  { // Ensure that 'fakeFile' has flushed.
    auto fakeFile = dir->openFile(fakePath, kj::WriteMode::CREATE);
    fakeFile->writeAll(schemaText);
  }
  rootSchema = parser.parseFromDirectory(*dir, std::move(fakePath), nullptr);
  return rootSchema;
}

/// Find the schema corresponding to `type` and return it.
::capnp::StructSchema TypeSchemaImpl::getTypeSchema() const {
  if (typeSchema != ::capnp::StructSchema())
    return typeSchema;
  uint64_t id = capnpTypeID();
  for (auto schemaNode : getSchema().getAllNested()) {
    if (schemaNode.getProto().getId() == id) {
      typeSchema = schemaNode.asStruct();
      return typeSchema;
    }
  }
  assert(false && "A node with a matching ID should always be found.");
}

// We compute a deterministic hash based on the type. Since llvm::hash_value
// changes from execution to execution, we don't use it. This assumes a closed
// type system, which is reasonable since we only support some types in the
// Capnp schema generation anyway.
uint64_t TypeSchemaImpl::capnpTypeID() const {
  if (cachedID)
    return *cachedID;

  // We can hash up to 64 bytes with a single function call.
  char buffer[64];
  memset(buffer, 0, sizeof(buffer));

  // The first byte is for the outer type.
  buffer[0] = 1; // Constant for the ChannelPort type.

  TypeSwitch<Type>(type)
      .Case([&buffer](IntegerType t) {
        // The second byte is for the inner type.
        buffer[1] = 1;
        // The rest can be defined arbitrarily.
        buffer[2] = (char)t.getSignedness();
        *(int64_t *)&buffer[4] = t.getWidth();
      })
      .Default([](Type) { assert(false && "Type not yet supported"); });

  uint64_t hash =
      llvm::hashing::detail::hash_short(buffer, 12, esiCosimSchemaVersion);
  // Capnp IDs always have a '1' high bit.
  cachedID = hash | 0x8000000000000000;
  return *cachedID;
}

/// Returns true if the type is currently supported.
bool TypeSchemaImpl::isSupported() const {
  return llvm::TypeSwitch<::mlir::Type, bool>(type)
      .Case<IntegerType>([](IntegerType t) { return t.getWidth() <= 64; })
      .Default([](Type) { return false; });
}

// Compute the expected size of the capnp message in bits.
size_t TypeSchemaImpl::size() const {
  auto schema = getTypeSchema();
  auto structProto = schema.getProto().getStruct();
  return 64 * // Convert from 64-bit words to bits.
         (1 + // Header
          structProto.getDataWordCount() + structProto.getPointerCount());
}

/// For now, the name is just the type serialized. This works only because we
/// only support ints.
StringRef TypeSchemaImpl::name() const {
  if (cachedName == "") {
    llvm::raw_string_ostream os(cachedName);
    os << "TY" << type;
    cachedName = os.str();
  }
  return cachedName;
}

/// This function is essentially a placeholder which only supports ints. It'll
/// need to be re-worked when we start supporting structs, arrays, unions,
/// enums, etc.
LogicalResult TypeSchemaImpl::write(llvm::raw_ostream &rawOS) const {
  IndentingOStream os(rawOS);

  // Since capnp requires messages to be structs, emit a wrapper struct.
  os.indent() << "struct ";
  writeMetadata(rawOS);
  os << " {\n";
  os.addIndent();

  auto intTy = type.dyn_cast<IntegerType>();
  assert(intTy &&
         "Type not supported. Please check support first with isSupported()");

  // Specify the actual type, followed by the capnp field.
  os.indent() << "# Actual type is " << type << ".\n";
  os.indent() << "i @0 :";

  auto w = intTy.getWidth();
  if (w == 1) {
    os.indent() << "Bool";
  } else {
    if (intTy.isSigned())
      os << "Int";
    else
      os << "UInt";

    // Round up.
    if (w <= 8)
      os << "8";
    else if (w <= 16)
      os << "16";
    else if (w <= 32)
      os << "32";
    else if (w <= 64)
      os << "64";
    else
      assert(false && "Type not supported. Please check support first with "
                      "isSupported()");
  }
  os << ";\n";

  os.reduceIndent();
  os.indent() << "}\n\n";
  return success();
}

LogicalResult TypeSchemaImpl::writeMetadata(llvm::raw_ostream &os) const {
  os << name() << " ";
  emitId(os, capnpTypeID());
  return success();
}

bool TypeSchemaImpl::operator==(const TypeSchemaImpl &that) const {
  return type == that.type;
}

//===----------------------------------------------------------------------===//
// Capnp encode / decode RTL builders.
//
// These have the potential to get large and complex as we add more types. The
// encoding spec is here: https://capnproto.org/encoding.html
//===----------------------------------------------------------------------===//

static size_t bits(::capnp::schema::Type::Reader type) {
  using ty = ::capnp::schema::Type;
  switch (type.which()) {
  case ty::VOID:
    return 0;
  case ty::UINT8:
  case ty::INT8:
    return 8;
  case ty::UINT16:
  case ty::INT16:
    return 16;
  case ty::UINT32:
  case ty::INT32:
    return 32;
  case ty::UINT64:
  case ty::INT64:
    return 64;
  default:
    assert(false && "Type not yet supported");
  }
}

<<<<<<< HEAD
/// Build an RTL/SV dialect capnp encoder for this type.
=======
/// Build an RTL/SV dialect capnp encoder for this type. Inputs need to be
/// packed on unpadded.
>>>>>>> fd3dd3f4
Value TypeSchemaImpl::buildEncoder(OpBuilder &b, Value clk, Value valid,
                                   Value operand) {
  MLIRContext *ctxt = b.getContext();
  auto loc = operand.getDefiningOp()->getLoc();
  ::capnp::schema::Node::Reader rootProto = getTypeSchema().getProto();

<<<<<<< HEAD
  auto i16 =
      IntegerType::get(ctxt, 16, IntegerType::SignednessSemantics::Signless);
  auto i32 =
      IntegerType::get(ctxt, 32, IntegerType::SignednessSemantics::Signless);
=======
  auto i16 = b.getIntegerType(16);
  auto i32 = b.getIntegerType(32);
>>>>>>> fd3dd3f4

  auto typeAndOffset = b.create<rtl::ConstantOp>(loc, i32, 0);
  auto ptrSize = b.create<rtl::ConstantOp>(loc, i16, 0);
  auto dataSize = b.create<rtl::ConstantOp>(
      loc, i16, rootProto.getStruct().getDataWordCount());
  auto structPtr = b.create<rtl::ConcatOp>(
      loc, ValueRange{ptrSize, dataSize, typeAndOffset});

  auto operandIntTy = operand.getType().cast<IntegerType>();
  uint16_t paddingBits =
      rootProto.getStruct().getDataWordCount() * 64 - operandIntTy.getWidth();
  auto operandCasted = b.create<rtl::BitcastOp>(
      loc,
      IntegerType::get(ctxt, operandIntTy.getWidth(), IntegerType::Signless),
      operand);

  IntegerType iPaddingTy = IntegerType::get(ctxt, paddingBits);
  auto padding = b.create<rtl::ConstantOp>(loc, iPaddingTy, 0);
  auto dataSection =
      b.create<rtl::ConcatOp>(loc, ValueRange{padding, operandCasted});

  return b.create<rtl::ConcatOp>(loc, ValueRange{dataSection, structPtr});
}

<<<<<<< HEAD
/// Build an RTL/SV dialect capnp decoder for this type.
=======
/// Build an RTL/SV dialect capnp decoder for this type. Outputs packed and
/// unpadded data.
>>>>>>> fd3dd3f4
Value TypeSchemaImpl::buildDecoder(OpBuilder &b, Value clk, Value valid,
                                   Value operand) {
  MLIRContext *ctxt = b.getContext();
  auto loc = operand.getDefiningOp()->getLoc();
  size_t size = this->size();

  // Various useful integer types.
<<<<<<< HEAD
  auto u16 =
      IntegerType::get(ctxt, 16, IntegerType::SignednessSemantics::Signless);
  auto u32 =
      IntegerType::get(ctxt, 32, IntegerType::SignednessSemantics::Signless);
=======
  auto i16 = b.getIntegerType(16);
  auto i32 = b.getIntegerType(32);
>>>>>>> fd3dd3f4

  rtl::ArrayType operandType = operand.getType().dyn_cast<rtl::ArrayType>();
  assert(operandType && operandType.getSize() == size &&
         "Operand type and length must match the type's capnp size.");

  auto alwaysAt = b.create<sv::AlwaysOp>(loc, EventControl::AtPosEdge, clk);
  auto ifValid =
      OpBuilder(alwaysAt.getBodyRegion()).create<sv::IfOp>(loc, valid);
  OpBuilder asserts(ifValid.getBodyRegion());

  // The next 64-bits of a capnp message is the root struct pointer.
  ::capnp::schema::Node::Reader rootProto = getTypeSchema().getProto();
  auto ptr = b.create<rtl::ArraySliceOp>(loc, operand, 0, 64);
  ptr->setAttr("name", StringAttr::get("rootPointer", ctxt));

  // Since this is the root, we _expect_ the offset to be zero but that's only
  // guaranteed to be the case with canonically-encoded messages.
  // TODO: support cases where the pointer offset is non-zero.
  auto typeAndOffset = asserts.create<rtl::BitcastOp>(
<<<<<<< HEAD
      loc, u32, asserts.create<rtl::ArraySliceOp>(loc, ptr, 0, 32));
  typeAndOffset->setAttr("name", StringAttr::get("typeAndOffset", ctxt));
  auto b16Zero = asserts.create<rtl::ConstantOp>(loc, u32, 0);
=======
      loc, i32, asserts.create<rtl::ArraySliceOp>(loc, ptr, 0, 32));
  typeAndOffset->setAttr("name", StringAttr::get("typeAndOffset", ctxt));
  auto b16Zero = asserts.create<rtl::ConstantOp>(loc, i32, 0);
>>>>>>> fd3dd3f4

  asserts.create<sv::AssertOp>(
      loc, asserts.create<rtl::ICmpOp>(loc, b.getI1Type(), ICmpPredicate::eq,
                                       typeAndOffset, b16Zero));

  // We expect the data section to be equal to the computed data section size.
  auto dataSectionSize = asserts.create<rtl::BitcastOp>(
<<<<<<< HEAD
      loc, u16, asserts.create<rtl::ArraySliceOp>(loc, ptr, 32, 16));
  dataSectionSize->setAttr("name", StringAttr::get("dataSectionSize", ctxt));
  auto expectedDataSectionSize = asserts.create<rtl::ConstantOp>(
      loc, u16, rootProto.getStruct().getDataWordCount());
=======
      loc, i16, asserts.create<rtl::ArraySliceOp>(loc, ptr, 32, 16));
  dataSectionSize->setAttr("name", StringAttr::get("dataSectionSize", ctxt));
  auto expectedDataSectionSize = asserts.create<rtl::ConstantOp>(
      loc, i16, rootProto.getStruct().getDataWordCount());
>>>>>>> fd3dd3f4
  asserts.create<sv::AssertOp>(
      loc,
      asserts.create<rtl::ICmpOp>(loc, b.getI1Type(), ICmpPredicate::eq,
                                  dataSectionSize, expectedDataSectionSize));

  // We expect the pointer section to be equal to the computed pointer section
  // size.
  auto ptrSectionSize = asserts.create<rtl::BitcastOp>(
<<<<<<< HEAD
      loc, u16, asserts.create<rtl::ArraySliceOp>(loc, ptr, 48, 16));
  ptrSectionSize->setAttr("name", StringAttr::get("ptrSectionSize", ctxt));
  auto expectedPtrSectionSize = asserts.create<rtl::ConstantOp>(
      loc, u16, rootProto.getStruct().getPointerCount() * 64);
=======
      loc, i16, asserts.create<rtl::ArraySliceOp>(loc, ptr, 48, 16));
  ptrSectionSize->setAttr("name", StringAttr::get("ptrSectionSize", ctxt));
  auto expectedPtrSectionSize = asserts.create<rtl::ConstantOp>(
      loc, i16, rootProto.getStruct().getPointerCount() * 64);
>>>>>>> fd3dd3f4
  asserts.create<sv::AssertOp>(
      loc, asserts.create<rtl::ICmpOp>(loc, b.getI1Type(), ICmpPredicate::eq,
                                       ptrSectionSize, expectedPtrSectionSize));

  auto dataSection = b.create<rtl::ArraySliceOp>(
      loc, operand, 64, rootProto.getStruct().getDataWordCount() * 64);
  dataSection->setAttr("name", StringAttr::get("dataSection", ctxt));

  Value result;
  // Now that we're looking at the data section, we can just cast down each
  // type. Since we only support IntegerType, this is easy.
  assert(rootProto.getStruct().getFields().size() == 1);
  // Loop through fields. Unnecessary now, but prep for future.
  for (auto field : rootProto.getStruct().getFields()) {
    auto typeBits = type.cast<IntegerType>().getWidth();
    auto fieldBits = b.create<rtl::ArraySliceOp>(
        loc, dataSection,
        field.getSlot().getOffset() * bits(field.getSlot().getType()),
        typeBits);
    fieldBits->setAttr("name", StringAttr::get("fieldBits", ctxt));
    auto fieldValue = b.create<rtl::BitcastOp>(loc, type, fieldBits);
    fieldValue->setAttr("name", StringAttr::get("decodedValue", ctxt));

    result = fieldValue;
  }

<<<<<<< HEAD
=======
  asserts.create<sv::FWriteOp>(
      loc, "typeAndOffset: %h, dataSize: %h, ptrSize: %h, decodedData: %h\n",
      ValueRange{typeAndOffset, dataSectionSize, ptrSectionSize, result});

>>>>>>> fd3dd3f4
  // All that just to decode an int! (But it'll pay off as we progress.)
  return result;
}

//===----------------------------------------------------------------------===//
// TypeSchema wrapper.
//===----------------------------------------------------------------------===//

circt::esi::capnp::TypeSchema::TypeSchema(Type type) {
  circt::esi::ChannelPort chan = type.dyn_cast<circt::esi::ChannelPort>();
  if (chan) // Unwrap the channel if it's a channel.
    type = chan.getInner();
  s = std::make_shared<detail::TypeSchemaImpl>(type);
}
Type circt::esi::capnp::TypeSchema::getType() const { return s->getType(); }
uint64_t circt::esi::capnp::TypeSchema::capnpTypeID() const {
  return s->capnpTypeID();
}
bool circt::esi::capnp::TypeSchema::isSupported() const {
  return s->isSupported();
}
size_t circt::esi::capnp::TypeSchema::size() const { return s->size(); }
StringRef circt::esi::capnp::TypeSchema::name() const { return s->name(); }
LogicalResult
circt::esi::capnp::TypeSchema::write(llvm::raw_ostream &os) const {
  return s->write(os);
}
LogicalResult
circt::esi::capnp::TypeSchema::writeMetadata(llvm::raw_ostream &os) const {
  return s->writeMetadata(os);
}
bool circt::esi::capnp::TypeSchema::operator==(const TypeSchema &that) const {
  return *s == *that.s;
}
Value circt::esi::capnp::TypeSchema::buildEncoder(OpBuilder &builder, Value clk,
                                                  Value valid,
                                                  Value operand) const {
  return s->buildEncoder(builder, clk, valid, operand);
}
Value circt::esi::capnp::TypeSchema::buildDecoder(OpBuilder &builder, Value clk,
                                                  Value valid,
                                                  Value operand) const {
  return s->buildDecoder(builder, clk, valid, operand);
}<|MERGE_RESOLUTION|>--- conflicted
+++ resolved
@@ -77,11 +77,7 @@
 public:
   TypeSchemaImpl(Type type) : type(type) {}
 
-<<<<<<< HEAD
-  mlir::Type getType() const { return type; }
-=======
   Type getType() const { return type; }
->>>>>>> fd3dd3f4
 
   uint64_t capnpTypeID() const;
 
@@ -304,27 +300,16 @@
   }
 }
 
-<<<<<<< HEAD
-/// Build an RTL/SV dialect capnp encoder for this type.
-=======
 /// Build an RTL/SV dialect capnp encoder for this type. Inputs need to be
 /// packed on unpadded.
->>>>>>> fd3dd3f4
 Value TypeSchemaImpl::buildEncoder(OpBuilder &b, Value clk, Value valid,
                                    Value operand) {
   MLIRContext *ctxt = b.getContext();
   auto loc = operand.getDefiningOp()->getLoc();
   ::capnp::schema::Node::Reader rootProto = getTypeSchema().getProto();
 
-<<<<<<< HEAD
-  auto i16 =
-      IntegerType::get(ctxt, 16, IntegerType::SignednessSemantics::Signless);
-  auto i32 =
-      IntegerType::get(ctxt, 32, IntegerType::SignednessSemantics::Signless);
-=======
   auto i16 = b.getIntegerType(16);
   auto i32 = b.getIntegerType(32);
->>>>>>> fd3dd3f4
 
   auto typeAndOffset = b.create<rtl::ConstantOp>(loc, i32, 0);
   auto ptrSize = b.create<rtl::ConstantOp>(loc, i16, 0);
@@ -349,12 +334,8 @@
   return b.create<rtl::ConcatOp>(loc, ValueRange{dataSection, structPtr});
 }
 
-<<<<<<< HEAD
-/// Build an RTL/SV dialect capnp decoder for this type.
-=======
 /// Build an RTL/SV dialect capnp decoder for this type. Outputs packed and
 /// unpadded data.
->>>>>>> fd3dd3f4
 Value TypeSchemaImpl::buildDecoder(OpBuilder &b, Value clk, Value valid,
                                    Value operand) {
   MLIRContext *ctxt = b.getContext();
@@ -362,15 +343,8 @@
   size_t size = this->size();
 
   // Various useful integer types.
-<<<<<<< HEAD
-  auto u16 =
-      IntegerType::get(ctxt, 16, IntegerType::SignednessSemantics::Signless);
-  auto u32 =
-      IntegerType::get(ctxt, 32, IntegerType::SignednessSemantics::Signless);
-=======
   auto i16 = b.getIntegerType(16);
   auto i32 = b.getIntegerType(32);
->>>>>>> fd3dd3f4
 
   rtl::ArrayType operandType = operand.getType().dyn_cast<rtl::ArrayType>();
   assert(operandType && operandType.getSize() == size &&
@@ -390,15 +364,9 @@
   // guaranteed to be the case with canonically-encoded messages.
   // TODO: support cases where the pointer offset is non-zero.
   auto typeAndOffset = asserts.create<rtl::BitcastOp>(
-<<<<<<< HEAD
-      loc, u32, asserts.create<rtl::ArraySliceOp>(loc, ptr, 0, 32));
-  typeAndOffset->setAttr("name", StringAttr::get("typeAndOffset", ctxt));
-  auto b16Zero = asserts.create<rtl::ConstantOp>(loc, u32, 0);
-=======
       loc, i32, asserts.create<rtl::ArraySliceOp>(loc, ptr, 0, 32));
   typeAndOffset->setAttr("name", StringAttr::get("typeAndOffset", ctxt));
   auto b16Zero = asserts.create<rtl::ConstantOp>(loc, i32, 0);
->>>>>>> fd3dd3f4
 
   asserts.create<sv::AssertOp>(
       loc, asserts.create<rtl::ICmpOp>(loc, b.getI1Type(), ICmpPredicate::eq,
@@ -406,17 +374,10 @@
 
   // We expect the data section to be equal to the computed data section size.
   auto dataSectionSize = asserts.create<rtl::BitcastOp>(
-<<<<<<< HEAD
-      loc, u16, asserts.create<rtl::ArraySliceOp>(loc, ptr, 32, 16));
-  dataSectionSize->setAttr("name", StringAttr::get("dataSectionSize", ctxt));
-  auto expectedDataSectionSize = asserts.create<rtl::ConstantOp>(
-      loc, u16, rootProto.getStruct().getDataWordCount());
-=======
       loc, i16, asserts.create<rtl::ArraySliceOp>(loc, ptr, 32, 16));
   dataSectionSize->setAttr("name", StringAttr::get("dataSectionSize", ctxt));
   auto expectedDataSectionSize = asserts.create<rtl::ConstantOp>(
       loc, i16, rootProto.getStruct().getDataWordCount());
->>>>>>> fd3dd3f4
   asserts.create<sv::AssertOp>(
       loc,
       asserts.create<rtl::ICmpOp>(loc, b.getI1Type(), ICmpPredicate::eq,
@@ -425,17 +386,10 @@
   // We expect the pointer section to be equal to the computed pointer section
   // size.
   auto ptrSectionSize = asserts.create<rtl::BitcastOp>(
-<<<<<<< HEAD
-      loc, u16, asserts.create<rtl::ArraySliceOp>(loc, ptr, 48, 16));
-  ptrSectionSize->setAttr("name", StringAttr::get("ptrSectionSize", ctxt));
-  auto expectedPtrSectionSize = asserts.create<rtl::ConstantOp>(
-      loc, u16, rootProto.getStruct().getPointerCount() * 64);
-=======
       loc, i16, asserts.create<rtl::ArraySliceOp>(loc, ptr, 48, 16));
   ptrSectionSize->setAttr("name", StringAttr::get("ptrSectionSize", ctxt));
   auto expectedPtrSectionSize = asserts.create<rtl::ConstantOp>(
       loc, i16, rootProto.getStruct().getPointerCount() * 64);
->>>>>>> fd3dd3f4
   asserts.create<sv::AssertOp>(
       loc, asserts.create<rtl::ICmpOp>(loc, b.getI1Type(), ICmpPredicate::eq,
                                        ptrSectionSize, expectedPtrSectionSize));
@@ -462,13 +416,6 @@
     result = fieldValue;
   }
 
-<<<<<<< HEAD
-=======
-  asserts.create<sv::FWriteOp>(
-      loc, "typeAndOffset: %h, dataSize: %h, ptrSize: %h, decodedData: %h\n",
-      ValueRange{typeAndOffset, dataSectionSize, ptrSectionSize, result});
-
->>>>>>> fd3dd3f4
   // All that just to decode an int! (But it'll pay off as we progress.)
   return result;
 }
