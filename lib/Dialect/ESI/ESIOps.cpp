//===- ESIOps.cpp - ESI op code defs ----------------------------*- C++ -*-===//
//
// This is where op definitions live.
//
//===----------------------------------------------------------------------===//

#include "circt/Dialect/ESI/ESIOps.h"

#include "mlir/IR/Builders.h"
#include "mlir/IR/StandardTypes.h"

using namespace mlir;
using namespace circt::esi;

<<<<<<< HEAD
namespace {

// ====
// ChannelBuffer methods.
// ====
=======
//====== Channel buffer.

>>>>>>> 46c3e00b
ParseResult parseChannelBuffer(OpAsmParser &parser, OperationState &result) {
  llvm::SMLoc inputOperandsLoc = parser.getCurrentLocation();

  OpAsmParser::OperandType inputOperand;
  if (parser.parseOperand(inputOperand))
    return failure();

  ChannelBufferOptions optionsAttr;
  if (parser.parseAttribute(optionsAttr,
                            parser.getBuilder().getType<NoneType>(), "options",
                            result.attributes))
    return failure();

  if (parser.parseOptionalAttrDict(result.attributes))
    return failure();
  if (parser.parseColon())
    return failure();

  Type innerOutputType;
  if (parser.parseType(innerOutputType))
    return failure();
  auto outputType =
      ChannelPort::get(parser.getBuilder().getContext(), innerOutputType);
  result.addTypes({outputType});

  if (parser.resolveOperands({inputOperand}, {outputType}, inputOperandsLoc,
                             result.operands))
    return failure();
  return success();
}

void print(OpAsmPrinter &p, ChannelBuffer &op) {
  p << "esi.buffer " << op.input() << " ";
  p.printAttributeWithoutType(op.options());
  p.printOptionalAttrDict(op.getAttrs(), /*elidedAttrs=*/{"options"});
  p << " : " << op.output().getType().cast<ChannelPort>().getInner();
}

<<<<<<< HEAD
// ====
// PipelineStage functions
// ====
ParseResult parsePipelineStage(OpAsmParser &parser, OperationState &result) {
  llvm::SMLoc inputOperandsLoc = parser.getCurrentLocation();

  OpAsmParser::OperandType inputOperand;
  if (parser.parseOperand(inputOperand))
=======
// === Wrap / unwrap.

ParseResult parseWrapValidReady(OpAsmParser &parser, OperationState &result) {
  llvm::SMLoc inputOperandsLoc = parser.getCurrentLocation();

  llvm::SmallVector<OpAsmParser::OperandType, 2> opList;
  if (parser.parseOperandList(opList, 2, OpAsmParser::Delimiter::None))
>>>>>>> 46c3e00b
    return failure();

  if (parser.parseOptionalAttrDict(result.attributes))
    return failure();
  if (parser.parseColon())
    return failure();

  Type innerOutputType;
  if (parser.parseType(innerOutputType))
    return failure();
<<<<<<< HEAD
  auto type =
      ChannelPort::get(parser.getBuilder().getContext(), innerOutputType);
  result.addTypes({type});

  if (parser.resolveOperands({inputOperand}, {type}, inputOperandsLoc,
                             result.operands))
=======

  auto boolType = parser.getBuilder().getI1Type();
  auto outputType =
      ChannelPort::get(parser.getBuilder().getContext(), innerOutputType);
  result.addTypes({outputType, boolType});
  if (parser.resolveOperands(opList, {innerOutputType, boolType},
                             inputOperandsLoc, result.operands))
>>>>>>> 46c3e00b
    return failure();
  return success();
}

<<<<<<< HEAD
void print(OpAsmPrinter &p, PipelineStage &op) {
  p << "esi.stage " << op.input() << " ";
=======
void print(OpAsmPrinter &p, WrapValidReady &op) {
  p << "esi.wrap.vr " << op.data() << ", " << op.valid();
>>>>>>> 46c3e00b
  p.printOptionalAttrDict(op.getAttrs());
  p << " : " << op.output().getType().cast<ChannelPort>().getInner();
}

<<<<<<< HEAD
} // anonymous namespace
=======
ParseResult parseUnwrapValidReady(OpAsmParser &parser, OperationState &result) {
  llvm::SMLoc inputOperandsLoc = parser.getCurrentLocation();

  llvm::SmallVector<OpAsmParser::OperandType, 2> opList;
  if (parser.parseOperandList(opList, 2, OpAsmParser::Delimiter::None))
    return failure();

  if (parser.parseOptionalAttrDict(result.attributes))
    return failure();
  if (parser.parseColon())
    return failure();

  Type outputType;
  if (parser.parseType(outputType))
    return failure();

  auto inputType =
      ChannelPort::get(parser.getBuilder().getContext(), outputType);

  auto boolType = parser.getBuilder().getI1Type();

  result.addTypes({inputType.getInner(), boolType});
  if (parser.resolveOperands(opList, {inputType, boolType}, inputOperandsLoc,
                             result.operands))
    return failure();
  return success();
}

void print(OpAsmPrinter &p, UnwrapValidReady &op) {
  p << "esi.unwrap.vr " << op.input() << ", " << op.ready();
  p.printOptionalAttrDict(op.getAttrs());
  p << " : " << op.output().getType();
}
>>>>>>> 46c3e00b

#define GET_OP_CLASSES
#include "circt/Dialect/ESI/ESI.cpp.inc"<|MERGE_RESOLUTION|>--- conflicted
+++ resolved
@@ -12,16 +12,11 @@
 using namespace mlir;
 using namespace circt::esi;
 
-<<<<<<< HEAD
 namespace {
 
 // ====
 // ChannelBuffer methods.
 // ====
-=======
-//====== Channel buffer.
-
->>>>>>> 46c3e00b
 ParseResult parseChannelBuffer(OpAsmParser &parser, OperationState &result) {
   llvm::SMLoc inputOperandsLoc = parser.getCurrentLocation();
 
@@ -60,7 +55,6 @@
   p << " : " << op.output().getType().cast<ChannelPort>().getInner();
 }
 
-<<<<<<< HEAD
 // ====
 // PipelineStage functions
 // ====
@@ -69,15 +63,6 @@
 
   OpAsmParser::OperandType inputOperand;
   if (parser.parseOperand(inputOperand))
-=======
-// === Wrap / unwrap.
-
-ParseResult parseWrapValidReady(OpAsmParser &parser, OperationState &result) {
-  llvm::SMLoc inputOperandsLoc = parser.getCurrentLocation();
-
-  llvm::SmallVector<OpAsmParser::OperandType, 2> opList;
-  if (parser.parseOperandList(opList, 2, OpAsmParser::Delimiter::None))
->>>>>>> 46c3e00b
     return failure();
 
   if (parser.parseOptionalAttrDict(result.attributes))
@@ -88,14 +73,41 @@
   Type innerOutputType;
   if (parser.parseType(innerOutputType))
     return failure();
-<<<<<<< HEAD
   auto type =
       ChannelPort::get(parser.getBuilder().getContext(), innerOutputType);
   result.addTypes({type});
 
   if (parser.resolveOperands({inputOperand}, {type}, inputOperandsLoc,
                              result.operands))
-=======
+    return failure();
+  return success();
+}
+
+void print(OpAsmPrinter &p, PipelineStage &op) {
+  p << "esi.stage " << op.input() << " ";
+  p.printOptionalAttrDict(op.getAttrs());
+  p << " : " << op.output().getType().cast<ChannelPort>().getInner();
+}
+
+// ====
+// Wrap / unwrap.
+// ====
+
+ParseResult parseWrapValidReady(OpAsmParser &parser, OperationState &result) {
+  llvm::SMLoc inputOperandsLoc = parser.getCurrentLocation();
+
+  llvm::SmallVector<OpAsmParser::OperandType, 2> opList;
+  if (parser.parseOperandList(opList, 2, OpAsmParser::Delimiter::None))
+    return failure();
+
+  if (parser.parseOptionalAttrDict(result.attributes))
+    return failure();
+  if (parser.parseColon())
+    return failure();
+
+  Type innerOutputType;
+  if (parser.parseType(innerOutputType))
+    return failure();
 
   auto boolType = parser.getBuilder().getI1Type();
   auto outputType =
@@ -103,25 +115,16 @@
   result.addTypes({outputType, boolType});
   if (parser.resolveOperands(opList, {innerOutputType, boolType},
                              inputOperandsLoc, result.operands))
->>>>>>> 46c3e00b
     return failure();
   return success();
 }
 
-<<<<<<< HEAD
-void print(OpAsmPrinter &p, PipelineStage &op) {
-  p << "esi.stage " << op.input() << " ";
-=======
 void print(OpAsmPrinter &p, WrapValidReady &op) {
   p << "esi.wrap.vr " << op.data() << ", " << op.valid();
->>>>>>> 46c3e00b
   p.printOptionalAttrDict(op.getAttrs());
   p << " : " << op.output().getType().cast<ChannelPort>().getInner();
 }
 
-<<<<<<< HEAD
-} // anonymous namespace
-=======
 ParseResult parseUnwrapValidReady(OpAsmParser &parser, OperationState &result) {
   llvm::SMLoc inputOperandsLoc = parser.getCurrentLocation();
 
@@ -155,7 +158,8 @@
   p.printOptionalAttrDict(op.getAttrs());
   p << " : " << op.output().getType();
 }
->>>>>>> 46c3e00b
+
+} // anonymous namespace
 
 #define GET_OP_CLASSES
 #include "circt/Dialect/ESI/ESI.cpp.inc"