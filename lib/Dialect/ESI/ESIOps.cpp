//===- ESIOps.cpp - ESI op code defs ----------------------------*- C++ -*-===//
//
// Part of the LLVM Project, under the Apache License v2.0 with LLVM Exceptions.
// See https://llvm.org/LICENSE.txt for license information.
// SPDX-License-Identifier: Apache-2.0 WITH LLVM-exception
//
//===----------------------------------------------------------------------===//
//
// This is where op definitions live.
//
//===----------------------------------------------------------------------===//

#include "circt/Dialect/ESI/ESIOps.h"
#include "circt/Dialect/HW/HWTypes.h"
#include "circt/Dialect/SV/SVOps.h"
#include "circt/Dialect/SV/SVTypes.h"
#include "circt/Support/LLVM.h"
#include "mlir/IR/Builders.h"
#include "mlir/IR/BuiltinTypes.h"
#include "mlir/IR/SymbolTable.h"

using namespace circt;
using namespace circt::esi;

//===----------------------------------------------------------------------===//
// ChannelBufferOp functions.
//===----------------------------------------------------------------------===//

ParseResult ChannelBufferOp::parse(OpAsmParser &parser,
                                   OperationState &result) {
  llvm::SMLoc inputOperandsLoc = parser.getCurrentLocation();

  llvm::SmallVector<OpAsmParser::UnresolvedOperand, 4> operands;
  if (parser.parseOperandList(operands, /*requiredOperandCount=*/3,
                              /*delimiter=*/OpAsmParser::Delimiter::None))
    return failure();

  Type innerOutputType;
  if (parser.parseOptionalAttrDict(result.attributes) || parser.parseColon() ||
      parser.parseType(innerOutputType))
    return failure();
  auto outputType =
      ChannelType::get(parser.getBuilder().getContext(), innerOutputType);
  result.addTypes({outputType});

  auto i1 = IntegerType::get(result.getContext(), 1);
  if (parser.resolveOperands(operands, {i1, i1, outputType}, inputOperandsLoc,
                             result.operands))
    return failure();
  return success();
}

<<<<<<< HEAD
void ChannelBufferOp::print(OpAsmPrinter &p) {
  p << " " << clk() << ", " << rstn() << ", " << input() << " ";
=======
void ChannelBuffer::print(OpAsmPrinter &p) {
  p << " " << clk() << ", " << rst() << ", " << input() << " ";
>>>>>>> f45ba442
  p.printOptionalAttrDict((*this)->getAttrs());
  p << " : " << innerType();
}

circt::esi::ChannelType ChannelBufferOp::channelType() {
  return input().getType().cast<circt::esi::ChannelType>();
}

//===----------------------------------------------------------------------===//
// PipelineStageOp functions.
//===----------------------------------------------------------------------===//

ParseResult PipelineStageOp::parse(OpAsmParser &parser,
                                   OperationState &result) {
  llvm::SMLoc inputOperandsLoc = parser.getCurrentLocation();

  SmallVector<OpAsmParser::UnresolvedOperand, 4> operands;
  Type innerOutputType;
  if (parser.parseOperandList(operands, /*requiredOperandCount=*/3) ||
      parser.parseOptionalAttrDict(result.attributes) || parser.parseColon() ||
      parser.parseType(innerOutputType))
    return failure();
  auto type =
      ChannelType::get(parser.getBuilder().getContext(), innerOutputType);
  result.addTypes({type});

  auto i1 = IntegerType::get(result.getContext(), 1);
  if (parser.resolveOperands(operands, {i1, i1, type}, inputOperandsLoc,
                             result.operands))
    return failure();
  return success();
}

<<<<<<< HEAD
void PipelineStageOp::print(OpAsmPrinter &p) {
  p << " " << clk() << ", " << rstn() << ", " << input() << " ";
=======
void PipelineStage::print(OpAsmPrinter &p) {
  p << " " << clk() << ", " << rst() << ", " << input() << " ";
>>>>>>> f45ba442
  p.printOptionalAttrDict((*this)->getAttrs());
  p << " : " << innerType();
}

circt::esi::ChannelType PipelineStageOp::channelType() {
  return input().getType().cast<circt::esi::ChannelType>();
}

//===----------------------------------------------------------------------===//
// Wrap / unwrap.
//===----------------------------------------------------------------------===//

ParseResult WrapValidReadyOp::parse(OpAsmParser &parser,
                                    OperationState &result) {
  llvm::SMLoc inputOperandsLoc = parser.getCurrentLocation();

  llvm::SmallVector<OpAsmParser::UnresolvedOperand, 2> opList;
  Type innerOutputType;
  if (parser.parseOperandList(opList, 2, OpAsmParser::Delimiter::None) ||
      parser.parseOptionalAttrDict(result.attributes) || parser.parseColon() ||
      parser.parseType(innerOutputType))
    return failure();

  auto boolType = parser.getBuilder().getI1Type();
  auto outputType =
      ChannelType::get(parser.getBuilder().getContext(), innerOutputType);
  result.addTypes({outputType, boolType});
  if (parser.resolveOperands(opList, {innerOutputType, boolType},
                             inputOperandsLoc, result.operands))
    return failure();
  return success();
}

void WrapValidReadyOp::print(OpAsmPrinter &p) {
  p << " " << rawInput() << ", " << valid();
  p.printOptionalAttrDict((*this)->getAttrs());
  p << " : " << innerType();
}

void WrapValidReadyOp::build(OpBuilder &b, OperationState &state, Value data,
                             Value valid) {
  build(b, state, ChannelType::get(state.getContext(), data.getType()),
        b.getI1Type(), data, valid);
}

ParseResult UnwrapValidReadyOp::parse(OpAsmParser &parser,
                                      OperationState &result) {
  llvm::SMLoc inputOperandsLoc = parser.getCurrentLocation();

  llvm::SmallVector<OpAsmParser::UnresolvedOperand, 2> opList;
  Type outputType;
  if (parser.parseOperandList(opList, 2, OpAsmParser::Delimiter::None) ||
      parser.parseOptionalAttrDict(result.attributes) || parser.parseColon() ||
      parser.parseType(outputType))
    return failure();

  auto inputType =
      ChannelType::get(parser.getBuilder().getContext(), outputType);

  auto boolType = parser.getBuilder().getI1Type();

  result.addTypes({inputType.getInner(), boolType});
  if (parser.resolveOperands(opList, {inputType, boolType}, inputOperandsLoc,
                             result.operands))
    return failure();
  return success();
}

void UnwrapValidReadyOp::print(OpAsmPrinter &p) {
  p << " " << chanInput() << ", " << ready();
  p.printOptionalAttrDict((*this)->getAttrs());
  p << " : " << rawOutput().getType();
}

circt::esi::ChannelType WrapValidReadyOp::channelType() {
  return chanOutput().getType().cast<circt::esi::ChannelType>();
}

void UnwrapValidReadyOp::build(OpBuilder &b, OperationState &state,
                               Value inChan, Value ready) {
  auto inChanType = inChan.getType().cast<ChannelType>();
  build(b, state, inChanType.getInner(), b.getI1Type(), inChan, ready);
}

circt::esi::ChannelType UnwrapValidReadyOp::channelType() {
  return chanInput().getType().cast<circt::esi::ChannelType>();
}

/// If 'iface' looks like an ESI interface, return the inner data type.
static Type getEsiDataType(circt::sv::InterfaceOp iface) {
  using namespace circt::sv;
  if (!iface.lookupSymbol<InterfaceSignalOp>("valid"))
    return Type();
  if (!iface.lookupSymbol<InterfaceSignalOp>("ready"))
    return Type();
  auto dataSig = iface.lookupSymbol<InterfaceSignalOp>("data");
  if (!dataSig)
    return Type();
  return dataSig.getType();
}

/// Verify that the modport type of 'modportArg' points to an interface which
/// looks like an ESI interface and the inner data from said interface matches
/// the chan type's inner data type.
static LogicalResult verifySVInterface(Operation *op,
                                       circt::sv::ModportType modportType,
                                       ChannelType chanType) {
  auto modport =
      SymbolTable::lookupNearestSymbolFrom<circt::sv::InterfaceModportOp>(
          op, modportType.getModport());
  if (!modport)
    return op->emitError("Could not find modport ")
           << modportType.getModport() << " in symbol table.";
  auto iface = cast<circt::sv::InterfaceOp>(modport->getParentOp());
  Type esiDataType = getEsiDataType(iface);
  if (!esiDataType)
    return op->emitOpError("Interface is not a valid ESI interface.");
  if (esiDataType != chanType.getInner())
    return op->emitOpError("Operation specifies ")
           << chanType << " but type inside doesn't match interface data type "
           << esiDataType << ".";
  return success();
}

LogicalResult WrapSVInterfaceOp::verify() {
  auto modportType = interfaceSink().getType().cast<circt::sv::ModportType>();
  auto chanType = output().getType().cast<ChannelType>();
  return verifySVInterface(*this, modportType, chanType);
}

circt::esi::ChannelType WrapSVInterfaceOp::channelType() {
  return output().getType().cast<circt::esi::ChannelType>();
}

LogicalResult UnwrapSVInterfaceOp::verify() {
  auto modportType = interfaceSource().getType().cast<circt::sv::ModportType>();
  auto chanType = chanInput().getType().cast<ChannelType>();
  return verifySVInterface(*this, modportType, chanType);
}

circt::esi::ChannelType UnwrapSVInterfaceOp::channelType() {
  return chanInput().getType().cast<circt::esi::ChannelType>();
}

/// Get the port declaration op for the specified service decl, port name.
template <class OpType>
static OpType getServicePortDecl(Operation *op,
                                 SymbolTableCollection &symbolTable,
                                 hw::InnerRefAttr servicePort) {
  ModuleOp top = op->getParentOfType<mlir::ModuleOp>();
  SymbolTable topSyms = symbolTable.getSymbolTable(top);

  StringAttr modName = servicePort.getModule();
  ServiceDeclOp serviceDeclOp = topSyms.lookup<ServiceDeclOp>(modName);
  if (!serviceDeclOp) {
    op->emitOpError("Cannot find module ") << modName;
    return {};
  }

  StringAttr innerSym = servicePort.getName();
  for (auto portDecl : serviceDeclOp.getOps<OpType>())
    if (portDecl.inner_symAttr() == innerSym)
      return portDecl;
  op->emitOpError("Cannot find port named ") << innerSym;
  return {};
}

/// Check that the type of a given service request matches the services port
/// type.
template <class PortTypeOp, class OpType>
static LogicalResult
reqPortMatches(OpType op, SymbolTableCollection &symbolTable, Type t) {
  auto portDecl =
      getServicePortDecl<PortTypeOp>(op, symbolTable, op.servicePort());
  if (!portDecl)
    return failure();

  auto *ctxt = op.getContext();
  if (portDecl.type() != t &&
      portDecl.type() != ChannelType::get(ctxt, AnyType::get(ctxt)))
    return op.emitOpError("Request type does not match port type ")
           << portDecl.type();

  return success();
}

LogicalResult RequestToClientConnectionOp::verifySymbolUses(
    SymbolTableCollection &symbolTable) {
  return reqPortMatches<ToClientOp>(*this, symbolTable, receiving().getType());
}

LogicalResult RequestToServerConnectionOp::verifySymbolUses(
    SymbolTableCollection &symbolTable) {
  return reqPortMatches<ToServerOp>(*this, symbolTable, sending().getType());
}

#define GET_OP_CLASSES
#include "circt/Dialect/ESI/ESI.cpp.inc"<|MERGE_RESOLUTION|>--- conflicted
+++ resolved
@@ -50,13 +50,8 @@
   return success();
 }
 
-<<<<<<< HEAD
 void ChannelBufferOp::print(OpAsmPrinter &p) {
-  p << " " << clk() << ", " << rstn() << ", " << input() << " ";
-=======
-void ChannelBuffer::print(OpAsmPrinter &p) {
   p << " " << clk() << ", " << rst() << ", " << input() << " ";
->>>>>>> f45ba442
   p.printOptionalAttrDict((*this)->getAttrs());
   p << " : " << innerType();
 }
@@ -90,13 +85,8 @@
   return success();
 }
 
-<<<<<<< HEAD
 void PipelineStageOp::print(OpAsmPrinter &p) {
-  p << " " << clk() << ", " << rstn() << ", " << input() << " ";
-=======
-void PipelineStage::print(OpAsmPrinter &p) {
   p << " " << clk() << ", " << rst() << ", " << input() << " ";
->>>>>>> f45ba442
   p.printOptionalAttrDict((*this)->getAttrs());
   p << " : " << innerType();
 }
