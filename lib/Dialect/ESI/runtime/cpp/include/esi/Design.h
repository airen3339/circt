//===- Design.h - Dynamic accelerator API -----------------------*- C++ -*-===//
//
// Part of the LLVM Project, under the Apache License v2.0 with LLVM Exceptions.
// See https://llvm.org/LICENSE.txt for license information.
// SPDX-License-Identifier: Apache-2.0 WITH LLVM-exception
//
//===----------------------------------------------------------------------===//
//
// The dynamic API into an accelerator allows access to the accelerator's design
// and communication channels through various stl containers (e.g. std::vector,
// std::map, etc.). This allows runtime reflection against the accelerator and
// can be pybind'd to create a Python API.
//
// The static API, in contrast, is a compile-time API that allows access to the
// design and communication channels symbolically. It will be generated once
// (not here) then compiled into the host software.
//
// DO NOT EDIT!
// This file is distributed as part of an ESI package. The source for this file
// should always be modified within CIRCT.
//
//===----------------------------------------------------------------------===//

// NOLINTNEXTLINE(llvm-header-guard)
#ifndef ESI_DESIGN_H
#define ESI_DESIGN_H

#include "esi/Accelerator.h"
#include "esi/Manifest.h"

#include <any>
#include <cstdint>
#include <string>

namespace esi {
// Forward declarations.
class Instance;

class ChannelPort {};

class BundlePort {
  friend class services::Service;

public:
  BundlePort(AppID id, std::map<std::string, ChannelPort *> channels);
  bool isConnected() const;

private:
  AppID _id;
  std::map<std::string, ChannelPort *> _channels;
};

class Design {
public:
  Design(std::optional<ModuleInfo> info,
         std::vector<std::unique_ptr<Instance>> children,
         std::vector<services::Service *> services,
         std::vector<BundlePort> ports)
      : _info(info), _children(std::move(children)), _services(services),
        _ports(ports) {}

  std::optional<ModuleInfo> info() const { return _info; }
  const std::vector<std::unique_ptr<Instance>> &children() const {
    return _children;
  }

protected:
  const std::optional<ModuleInfo> _info;
  const std::vector<std::unique_ptr<Instance>> _children;
  const std::vector<services::Service *> _services;
  const std::vector<BundlePort> _ports;
};

class Instance : public Design {
public:
  Instance() = delete;
  Instance(const Instance &) = delete;
  ~Instance() = default;
  Instance(AppID id, std::optional<ModuleInfo> info,
<<<<<<< HEAD
           std::vector<std::unique_ptr<Instance>> children,
           std::vector<services::Service *> services,
           std::vector<BundlePort> ports)
      : Design(info, std::move(children), services, ports), _id(id) {}
=======
           std::vector<std::unique_ptr<Instance>> children)
      : Design(info, std::move(children)), id_(id) {}
>>>>>>> 8632d9a2

  const AppID id() const { return id_; }

protected:
  const AppID id_;
};

} // namespace esi

#endif // ESI_DESIGN_H<|MERGE_RESOLUTION|>--- conflicted
+++ resolved
@@ -77,15 +77,10 @@
   Instance(const Instance &) = delete;
   ~Instance() = default;
   Instance(AppID id, std::optional<ModuleInfo> info,
-<<<<<<< HEAD
            std::vector<std::unique_ptr<Instance>> children,
            std::vector<services::Service *> services,
            std::vector<BundlePort> ports)
-      : Design(info, std::move(children), services, ports), _id(id) {}
-=======
-           std::vector<std::unique_ptr<Instance>> children)
-      : Design(info, std::move(children)), id_(id) {}
->>>>>>> 8632d9a2
+      : Design(info, std::move(children), services, ports), id_(id) {}
 
   const AppID id() const { return id_; }
 
