--- conflicted
+++ resolved
@@ -3,11 +3,8 @@
   PassRegistration.cpp
   ProcessLoweringPass.cpp
   FunctionEliminationPass.cpp
-<<<<<<< HEAD
   MemoryToBlockArgumentPass.cpp
-=======
   EarlyCodeMotionPass.cpp
->>>>>>> 74b446f6
 
   DEPENDS
   MLIRLLHDTransformsIncGen
