//===- AppID.cpp - AppID related code -------------------------------------===//
//
// Part of the LLVM Project, under the Apache License v2.0 with LLVM Exceptions.
// See https://llvm.org/LICENSE.txt for license information.
// SPDX-License-Identifier: Apache-2.0 WITH LLVM-exception
//
//===----------------------------------------------------------------------===//

#include "circt/Dialect/MSFT/AppID.h"

#include "circt/Support/InstanceGraph.h"

using namespace circt;
using namespace msft;

/// Helper class constructed on a per-HWModuleLike basis. Contains a map for
/// fast lookups to the operation involved in an appid component.
class AppIDIndex::ModuleAppIDs {
public:
  /// Add an appid component to the index. 'Inherited' is true if we're
  /// bubbling up from an instance and is used to inform the conflicting entry
  /// error message.
  LogicalResult add(AppIDAttr id, hw::InnerSymbolOpInterface op,
                    bool inherited) {
    if (!op.getInnerName())
      return op->emitOpError(
          "to carry an appid, this op must have an inner symbol");

    if (childAppIDPaths.find(id) != childAppIDPaths.end()) {
      return op->emitOpError("Found multiple identical AppIDs in same module")
                 .attachNote(childAppIDPaths[id]->getLoc())
             << "first AppID located here."
             << (inherited ? " Must insert appid to differentiate one instance "
                             "branch from the other."
                           : "");
    }
    childAppIDPaths[id] = op;
    return success();
  }

  FailureOr<hw::InnerSymbolOpInterface> lookup(AppIDAttr id,
                                               Location loc) const {
    auto f = childAppIDPaths.find(id);
    if (f == childAppIDPaths.end())
      return emitError(loc, "could not find appid '") << id << "'";
    return f->second;
  }

  // Returns a range iterator to the AppID components exposed by this module.
  auto getAppIDs() const { return llvm::make_first_range(childAppIDPaths); }

private:
  // Operations involved in appids.
  DenseMap<AppIDAttr, hw::InnerSymbolOpInterface> childAppIDPaths;
};

AppIDIndex::AppIDIndex(Operation *mlirTop) : valid(true), mlirTop(mlirTop) {
  Block &topBlock = mlirTop->getRegion(0).front();
  symCache.addDefinitions(mlirTop);
  symCache.freeze();

  // Build a cache for the existing dynamic instance hierarchy.
  for (auto instHierOp : topBlock.getOps<InstanceHierarchyOp>()) {
    dynHierRoots[instHierOp.getTopModuleRefAttr()] = instHierOp;
    instHierOp.walk([this](DynamicInstanceOp dyninst) {
      auto &childInsts = dynInstChildLookup[dyninst];
      for (auto child : dyninst.getOps<DynamicInstanceOp>())
        childInsts[child.getInstanceRefAttr()] = child;
    });
  }

  // Build the per-module cache.
  for (auto mod : topBlock.getOps<hw::HWModuleLike>())
    if (failed(buildIndexFor(mod))) {
      valid = false;
      break;
    }
}
AppIDIndex::~AppIDIndex() {
  for (auto [appId, childAppIDs] : containerAppIDs)
    delete childAppIDs;
}

ArrayAttr AppIDIndex::getChildAppIDsOf(hw::HWModuleLike fromMod) const {
<<<<<<< HEAD
  const ModuleAppIDs *fromModIdx = containerAppIDs.find(fromMod)->getSecond();
  SmallVector<Attribute, 8> appids;
  for (AppIDAttr childID : fromModIdx->getAppIDs())
    appids.push_back(childID);
  return ArrayAttr::get(fromMod.getContext(), appids);
=======
  auto f = containerAppIDs.find(fromMod);
  if (f == containerAppIDs.end())
    return ArrayAttr::get(fromMod.getContext(), {});

  const ModuleAppIDs *fromModIdx = f->getSecond();
  SmallVector<AppIDAttr, 8> appids;
  for (AppIDAttr childID : fromModIdx->getAppIDs())
    appids.push_back(childID);
  llvm::sort(appids, [](const AppIDAttr a, const AppIDAttr b) {
    if (a.getName() == b.getName())
      return a.getIndex() < b.getIndex();
    return a.getName().compare(b.getName()) > 0;
  });

  SmallVector<Attribute, 8> attrs(
      llvm::map_range(appids, [](AppIDAttr a) -> Attribute { return a; }));
  return ArrayAttr::get(fromMod.getContext(), attrs);
>>>>>>> 0510ad8c
}

FailureOr<ArrayAttr> AppIDIndex::getAppIDPathAttr(hw::HWModuleLike fromMod,
                                                  AppIDAttr appid,
                                                  Location loc) const {
  SmallVector<Attribute, 8> path;
  do {
    auto f = containerAppIDs.find(fromMod);
    if (f == containerAppIDs.end())
      return emitError(loc, "Could not find appid index for module '")
             << fromMod.getName() << "'";

    const ModuleAppIDs *modIDs = f->getSecond();
    FailureOr<hw::InnerSymbolOpInterface> op = modIDs->lookup(appid, loc);
    if (failed(op))
      return failure();
    path.push_back(op->getInnerRef());

    if (op->getOperation()->hasAttr(AppIDAttr::AppIDAttrName))
      break;

    if (auto inst = dyn_cast<hw::HWInstanceLike>(op->getOperation()))
      fromMod = cast<hw::HWModuleLike>(
          symCache.getDefinition(inst.getReferencedModuleNameAttr()));
    else
      assert(false && "Search bottomed out");
  } while (true);
  return ArrayAttr::get(fromMod.getContext(), path);
}

FailureOr<DynamicInstanceOp> AppIDIndex::getInstance(AppIDPathAttr path,
                                                     Location loc) const {
  // Resolve the module at the root of the path.
  FlatSymbolRefAttr rootSym = path.getRoot();
  auto rootMod =
      dyn_cast_or_null<hw::HWModuleLike>(symCache.getDefinition(rootSym));
  if (!rootMod)
    return emitError(loc, "could not find module '") << rootSym << "'";

  // Get or create.
  auto &dynHierRoot = dynHierRoots[rootSym];
  if (dynHierRoot == nullptr) {
    dynHierRoot = OpBuilder::atBlockEnd(&mlirTop->getRegion(0).front())
                      .create<InstanceHierarchyOp>(loc, rootSym, StringAttr());
    dynHierRoot->getRegion(0).emplaceBlock();
  }

  // Resolve the rest of the path.
  return getSubInstance(rootMod, dynHierRoot, path.getPath(), loc);
}

DynamicInstanceOp AppIDIndex::getOrCreate(Operation *parent,
                                          hw::InnerRefAttr name,
                                          Location loc) const {
  NamedChildren &children = dynInstChildLookup[parent];
  DynamicInstanceOp &child = children[name];
  if (child)
    return child;
  auto dyninst = OpBuilder::atBlockEnd(&parent->getRegion(0).front())
                     .create<DynamicInstanceOp>(loc, name);
  dyninst->getRegion(0).emplaceBlock();
  return dyninst;
}

FailureOr<DynamicInstanceOp>
AppIDIndex::getSubInstance(hw::HWModuleLike rootMod,
                           InstanceHierarchyOp dynInstRoot,
                           ArrayRef<AppIDAttr> subpath, Location loc) const {

  // Loop-carried iteration variables.
  Operation *dynInst = dynInstRoot;
  hw::HWModuleLike mod = rootMod;
  assert(mod && "The first iteration assumes mod to be non-null.");
  hw::InnerSymbolOpInterface op;

  // Iterate through the components, resolving them one at a time and chaining
  // the results together.
  for (auto component : subpath) {
    if (!mod)
      return (emitError(loc, "could not find appid '") << component << "'")
                 .attachNote(op.getLoc())
             << "bottomed out instance hierarchy here";

    // Resolve the component.
    auto instOpFail = getSubInstance(mod, dynInst, component, loc);
    if (failed(instOpFail))
      return failure();

    std::tie(dynInst, op) = *instOpFail;
    if (auto inst = dyn_cast<hw::HWInstanceLike>(op.getOperation()))
      // If it points to an instance, setup the next iteration.
      mod = dyn_cast<hw::HWModuleLike>(
          symCache.getDefinition(inst.getReferencedModuleNameAttr()));
    else
      // Otherwise we've bottomed out.
      mod = nullptr;
  }
  return cast<DynamicInstanceOp>(dynInst);
}

FailureOr<std::pair<DynamicInstanceOp, hw::InnerSymbolOpInterface>>
AppIDIndex::getSubInstance(hw::HWModuleLike parentTgtMod, Operation *parent,
                           AppIDAttr appid, Location loc) const {
  // The exit and increments are not succinct enough to fit in a typical loop.
  // The reality is that this is better modeled as a recursive function, but
  // since it would be tail-recursive we unroll it here so as to not violate
  // clang-tidy rules.
  while (true) {
    // Find the the index for the target module and lookup the appid operation
    // within.
    auto fChildAppID = containerAppIDs.find(parentTgtMod);
    if (fChildAppID == containerAppIDs.end())
      return emitError(loc, "Could not find child appid '") << appid << "'";
    const ModuleAppIDs *cAppIDs = fChildAppID->getSecond();
    FailureOr<hw::InnerSymbolOpInterface> appidOpOrFail =
        cAppIDs->lookup(appid, loc);
    if (failed(appidOpOrFail))
      return failure();

    hw::InnerSymbolOpInterface appidOp = *appidOpOrFail;
    auto innerRef = hw::InnerRefAttr::get(parentTgtMod.getModuleNameAttr(),
                                          appidOp.getInnerNameAttr());

    // If the op has an appid itself, return the dynamic instance for it.
    if (auto opAppid =
            appidOp->getAttrOfType<AppIDAttr>(AppIDAttr::AppIDAttrName)) {
      assert(opAppid == appid && "Wrong appid");
      return std::make_pair(getOrCreate(parent, innerRef, loc), appidOp);
    }

    if (auto inst = dyn_cast<hw::HWInstanceLike>(appidOp.getOperation())) {
      // If 'op' is an instantiantion, continue the search down.
      parentTgtMod = cast<hw::HWModuleLike>(
          symCache.getDefinition(inst.getReferencedModuleNameAttr()));
      parent = getOrCreate(parent, innerRef, loc);
    } else {
      // Otherwise, fail.
      return emitError(loc, "could not find appid '") << appid << "'";
    }
  }
}

/// Do a DFS of the instance hierarchy, 'bubbling up' appids.
FailureOr<const AppIDIndex::ModuleAppIDs *>
AppIDIndex::buildIndexFor(hw::HWModuleLike mod) {
  // Memoize.
  ModuleAppIDs *&appIDs = containerAppIDs[mod];
  if (appIDs != nullptr)
    return appIDs;
  appIDs = new ModuleAppIDs();

  auto done = mod.walk([&](hw::InnerSymbolOpInterface op) {
    // If an op has an appid attribute, add it to the index and terminate the
    // DFS (since AppIDs only get 'bubbled up' until they encounter an ID'd
    // instantiation).
    if (auto appid = op->getAttrOfType<AppIDAttr>(AppIDAttr::AppIDAttrName)) {
      if (failed(appIDs->add(appid, op, false)))
        return WalkResult::interrupt();
      return WalkResult::advance();
    }

    // If we encounter an instance op which isn't ID'd...
    if (auto inst = dyn_cast<hw::HWInstanceLike>(op.getOperation())) {
      auto tgtMod = dyn_cast<hw::HWModuleLike>(
          symCache.getDefinition(inst.getReferencedModuleNameAttr()));
      // Do the assert here to get a more precise message.
      assert(tgtMod && "invalid module reference");

      // Recurse.
      FailureOr<const ModuleAppIDs *> childIds = buildIndexFor(tgtMod);
      if (failed(childIds))
        return WalkResult::interrupt();

      // Then add the 'bubbled up' appids to the cache.
      for (AppIDAttr appid : (*childIds)->getAppIDs())
        if (failed(appIDs->add(appid, op, true)))
          return WalkResult::interrupt();
    }
    return WalkResult::advance();
  });

  if (done.wasInterrupted())
    return failure();
  return appIDs;
}<|MERGE_RESOLUTION|>--- conflicted
+++ resolved
@@ -82,13 +82,6 @@
 }
 
 ArrayAttr AppIDIndex::getChildAppIDsOf(hw::HWModuleLike fromMod) const {
-<<<<<<< HEAD
-  const ModuleAppIDs *fromModIdx = containerAppIDs.find(fromMod)->getSecond();
-  SmallVector<Attribute, 8> appids;
-  for (AppIDAttr childID : fromModIdx->getAppIDs())
-    appids.push_back(childID);
-  return ArrayAttr::get(fromMod.getContext(), appids);
-=======
   auto f = containerAppIDs.find(fromMod);
   if (f == containerAppIDs.end())
     return ArrayAttr::get(fromMod.getContext(), {});
@@ -106,7 +99,6 @@
   SmallVector<Attribute, 8> attrs(
       llvm::map_range(appids, [](AppIDAttr a) -> Attribute { return a; }));
   return ArrayAttr::get(fromMod.getContext(), attrs);
->>>>>>> 0510ad8c
 }
 
 FailureOr<ArrayAttr> AppIDIndex::getAppIDPathAttr(hw::HWModuleLike fromMod,
