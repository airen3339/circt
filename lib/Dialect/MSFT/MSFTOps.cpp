--- conflicted
+++ resolved
@@ -37,11 +37,7 @@
 }
 
 StringAttr InstanceOp::getResultName(size_t idx) {
-<<<<<<< HEAD
-  if (auto refMod = getReferencedModule())
-=======
   if (auto *refMod = getReferencedModule())
->>>>>>> 922282ca
     return hw::getModuleResultNameAttr(refMod, idx);
   return StringAttr();
 }
@@ -136,7 +132,6 @@
   return newBlockArgs;
 }
 
-<<<<<<< HEAD
 // Remove the ports at the specified indexes.
 SmallVector<unsigned> MSFTModuleOp::removePorts(ArrayRef<unsigned> inputs,
                                                 ArrayRef<unsigned> outputs) {
@@ -165,10 +160,8 @@
   return newToOldResultMap;
 }
 
-=======
 // Copied nearly exactly from hwops.cpp.
 // TODO: Unify code once a `ModuleLike` op interface exists.
->>>>>>> 922282ca
 static void buildModule(OpBuilder &builder, OperationState &result,
                         StringAttr name, const hw::ModulePortInfo &ports) {
   using namespace mlir::function_like_impl;
