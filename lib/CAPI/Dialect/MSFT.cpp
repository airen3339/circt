//===- MSFT.cpp - C Interface for the MSFT Dialect ------------------------===//
//
//===----------------------------------------------------------------------===//

#include "circt-c/Dialect/MSFT.h"
#include "circt/Dialect/MSFT/ExportTcl.h"
#include "circt/Dialect/MSFT/MSFTAttributes.h"
#include "circt/Dialect/MSFT/MSFTDialect.h"
#include "circt/Dialect/MSFT/PlacementDB.h"
#include "circt/Support/LLVM.h"
#include "mlir/CAPI/IR.h"
#include "mlir/CAPI/Registration.h"
#include "mlir/CAPI/Support.h"
#include "mlir/CAPI/Utils.h"
#include "llvm/ADT/SmallVector.h"
#include "llvm/Support/raw_ostream.h"

MLIR_DEFINE_CAPI_DIALECT_REGISTRATION(MSFT, msft, circt::msft::MSFTDialect)

using namespace circt;
using namespace circt::msft;

void mlirMSFTRegisterPasses() { circt::msft::registerMSFTPasses(); }

MlirLogicalResult mlirMSFTExportTcl(MlirOperation module,
                                    MlirStringCallback callback,
                                    void *userData) {
  Operation *op = unwrap(module);
  hw::HWModuleOp hwmod = dyn_cast<hw::HWModuleOp>(op);
  if (!hwmod)
    return wrap(op->emitOpError("Export TCL can only be run on HWModules"));
  mlir::detail::CallbackOstream stream(callback, userData);
  return wrap(exportQuartusTcl(hwmod, stream));
}

//===----------------------------------------------------------------------===//
<<<<<<< HEAD
// Generator registration.
//===----------------------------------------------------------------------===//

void mlirMSFTRegisterGenerator(MlirContext cCtxt, const char *opName,
                               const char *generatorName,
                               mlirMSFTGeneratorCallback cb,
                               MlirAttribute parameters) {
  mlir::MLIRContext *ctxt = unwrap(cCtxt);
  MSFTDialect *msft = ctxt->getLoadedDialect<MSFTDialect>();
  msft->registerGenerator(
      llvm::StringRef(opName), llvm::StringRef(generatorName),
      [cb](mlir::Operation *op) {
        return unwrap(cb.callback(wrap(op), cb.userData));
      },
      unwrap(parameters));
}

//===----------------------------------------------------------------------===//
// PlacementDB.
=======
// DeviceDB.
>>>>>>> d046e6a7
//===----------------------------------------------------------------------===//

DEFINE_C_API_PTR_METHODS(CirctMSFTPlacementDB, circt::msft::PlacementDB)

CirctMSFTPlacementDB circtMSFTCreatePlacementDB(MlirOperation top) {
  return wrap(new PlacementDB(unwrap(top)));
}
void circtMSFTDeletePlacementDB(CirctMSFTPlacementDB self) {
  delete unwrap(self);
}
size_t circtMSFTPlacementDBAddDesignPlacements(CirctMSFTPlacementDB self) {
  return unwrap(self)->addDesignPlacements();
}
MlirLogicalResult
circtMSFTPlacementDBAddPlacement(CirctMSFTPlacementDB self, MlirAttribute cLoc,
                                 CirctMSFTPlacedInstance cInst) {
  PhysLocationAttr loc = unwrap(cLoc).cast<PhysLocationAttr>();
  RootedInstancePathAttr path =
      unwrap(cInst.path).cast<RootedInstancePathAttr>();
  StringAttr subpath = StringAttr::get(
      loc.getContext(), StringRef(cInst.subpath, cInst.subpathLength));
  auto inst =
      PlacementDB::PlacedInstance{path, subpath.getValue(), unwrap(cInst.op)};

  return wrap(unwrap(self)->addPlacement(loc, inst));
}
bool circtMSFTPlacementDBTryGetInstanceAt(CirctMSFTPlacementDB self,
                                          MlirAttribute cLoc,
                                          CirctMSFTPlacedInstance *out) {
  auto loc = unwrap(cLoc).cast<PhysLocationAttr>();
  Optional<PlacementDB::PlacedInstance> inst = unwrap(self)->getInstanceAt(loc);
  if (!inst)
    return false;
  if (out != nullptr) {
    out->path = wrap(inst->path);
    out->subpath = inst->subpath.data();
    out->subpathLength = inst->subpath.size();
    out->op = wrap(inst->op);
  }
  return true;
}

//===----------------------------------------------------------------------===//
// MSFT Attributes.
//===----------------------------------------------------------------------===//

void mlirMSFTAddPhysLocationAttr(MlirOperation cOp, const char *entityName,
                                 DeviceType type, long x, long y, long num) {
  mlir::Operation *op = unwrap(cOp);
  mlir::MLIRContext *ctxt = op->getContext();
  PhysLocationAttr loc =
      PhysLocationAttr::get(ctxt, DeviceTypeAttr::get(ctxt, type), x, y, num);
  llvm::SmallString<64> entity("loc:");
  entity.append(entityName);
  op->setAttr(entity, loc);
}

bool circtMSFTAttributeIsAPhysLocationAttribute(MlirAttribute attr) {
  return unwrap(attr).isa<PhysLocationAttr>();
}
MlirAttribute circtMSFTPhysLocationAttrGet(MlirContext cCtxt,
                                           CirctMSFTDevType devType, uint64_t x,
                                           uint64_t y, uint64_t num) {
  auto ctxt = unwrap(cCtxt);
  return wrap(PhysLocationAttr::get(
      ctxt, DeviceTypeAttr::get(ctxt, (DeviceType)devType), x, y, num));
}

CirctMSFTDevType circtMSFTPhysLocationAttrGetDeviceType(MlirAttribute attr) {
  return (CirctMSFTDevType)unwrap(attr)
      .cast<PhysLocationAttr>()
      .getDevType()
      .getValue();
}
uint64_t circtMSFTPhysLocationAttrGetX(MlirAttribute attr) {
  return (CirctMSFTDevType)unwrap(attr).cast<PhysLocationAttr>().getX();
}
uint64_t circtMSFTPhysLocationAttrGetY(MlirAttribute attr) {
  return (CirctMSFTDevType)unwrap(attr).cast<PhysLocationAttr>().getY();
}
uint64_t circtMSFTPhysLocationAttrGetNum(MlirAttribute attr) {
  return (CirctMSFTDevType)unwrap(attr).cast<PhysLocationAttr>().getNum();
}

bool circtMSFTAttributeIsARootedInstancePathAttribute(MlirAttribute cAttr) {
  return unwrap(cAttr).isa<RootedInstancePathAttr>();
}
MlirAttribute
circtMSFTRootedInstancePathAttrGet(MlirContext cCtxt, MlirAttribute cRootSym,
                                   MlirAttribute *cPathStringAttrs,
                                   size_t num) {
  auto ctxt = unwrap(cCtxt);
  auto rootSym = unwrap(cRootSym).cast<FlatSymbolRefAttr>();
  SmallVector<StringAttr, 16> path;
  for (size_t i = 0; i < num; ++i)
    path.push_back(unwrap(cPathStringAttrs[i]).cast<StringAttr>());
  return wrap(RootedInstancePathAttr::get(ctxt, rootSym, path));
}

bool circtMSFTAttributeIsASwitchInstanceAttribute(MlirAttribute attr) {
  return unwrap(attr).isa<SwitchInstanceAttr>();
}
MlirAttribute
circtMSFTSwitchInstanceAttrGet(MlirContext cCtxt,
                               CirctMSFTSwitchInstanceCase *listOfCases,
                               size_t numCases) {
  MLIRContext *ctxt = unwrap(cCtxt);
  SmallVector<SwitchInstanceCaseAttr, 64> cases;
  for (size_t i = 0; i < numCases; ++i) {
    CirctMSFTSwitchInstanceCase pair = listOfCases[i];
    Attribute instanceAttr = unwrap(pair.instance);
    auto instance = instanceAttr.dyn_cast<RootedInstancePathAttr>();
    assert(instance &&
           "Expected `RootedInstancePathAttr` in switch instance case.");
    auto attr = unwrap(pair.attr);
    cases.push_back(SwitchInstanceCaseAttr::get(ctxt, instance, attr));
  }
  return wrap(SwitchInstanceAttr::get(ctxt, cases));
}
size_t circtMSFTSwitchInstanceAttrGetNumCases(MlirAttribute attr) {
  return unwrap(attr).cast<SwitchInstanceAttr>().getCases().size();
}
void circtMSFTSwitchInstanceAttrGetCases(MlirAttribute attr,
                                         CirctMSFTSwitchInstanceCase *dstArray,
                                         size_t space) {
  auto sw = unwrap(attr).cast<SwitchInstanceAttr>();
  ArrayRef<SwitchInstanceCaseAttr> cases = sw.getCases();
  assert(space >= cases.size());
  for (size_t i = 0, e = cases.size(); i < e; ++i) {
    auto c = cases[i];
    dstArray[i] = {wrap(c.getInst()), wrap(c.getAttr())};
  }
}

MlirOperation circtMSFTGetInstance(MlirOperation cRoot, MlirAttribute cPath) {
  auto root = cast<circt::hw::HWModuleOp>(unwrap(cRoot));
  auto path = unwrap(cPath).cast<SymbolRefAttr>();
  return wrap(getInstance(root, path));
}<|MERGE_RESOLUTION|>--- conflicted
+++ resolved
@@ -34,29 +34,7 @@
 }
 
 //===----------------------------------------------------------------------===//
-<<<<<<< HEAD
-// Generator registration.
-//===----------------------------------------------------------------------===//
-
-void mlirMSFTRegisterGenerator(MlirContext cCtxt, const char *opName,
-                               const char *generatorName,
-                               mlirMSFTGeneratorCallback cb,
-                               MlirAttribute parameters) {
-  mlir::MLIRContext *ctxt = unwrap(cCtxt);
-  MSFTDialect *msft = ctxt->getLoadedDialect<MSFTDialect>();
-  msft->registerGenerator(
-      llvm::StringRef(opName), llvm::StringRef(generatorName),
-      [cb](mlir::Operation *op) {
-        return unwrap(cb.callback(wrap(op), cb.userData));
-      },
-      unwrap(parameters));
-}
-
-//===----------------------------------------------------------------------===//
 // PlacementDB.
-=======
-// DeviceDB.
->>>>>>> d046e6a7
 //===----------------------------------------------------------------------===//
 
 DEFINE_C_API_PTR_METHODS(CirctMSFTPlacementDB, circt::msft::PlacementDB)
