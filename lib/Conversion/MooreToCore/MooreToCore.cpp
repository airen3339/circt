--- conflicted
+++ resolved
@@ -647,13 +647,9 @@
     CondBranchOpConversion, BranchOpConversion,
 
     // Patterns of other operations outside Moore dialect.
-<<<<<<< HEAD
-    ReturnOpConversion, CallOpConversion, UnrealizedConversionCastConversion,
-    ProcedureOpConversion
-=======
     HWOutputOpConversion, HWInstanceOpConversion, ReturnOpConversion,
     CallOpConversion, UnrealizedConversionCastConversion
->>>>>>> 38bb2b4e
+     ,ProcedureOpConversion
   >(typeConverter, context);
   // clang-format on
   mlir::populateFunctionOpInterfaceTypeConversionPattern<func::FuncOp>(
