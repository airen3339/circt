//===- MooreToCore.cpp - Moore To Core Conversion Pass --------------------===//
//
// Part of the LLVM Project, under the Apache License v2.0 with LLVM Exceptions.
// See https://llvm.org/LICENSE.txt for license information.
// SPDX-License-Identifier: Apache-2.0 WITH LLVM-exception
//
//===----------------------------------------------------------------------===//
//
// This is the main Moore to Core Conversion Pass Implementation.
//
//===----------------------------------------------------------------------===//

#include "circt/Conversion/MooreToCore.h"
#include "circt/Dialect/Comb/CombOps.h"
#include "circt/Dialect/HW/HWOps.h"
#include "circt/Dialect/LLHD/IR/LLHDOps.h"
#include "circt/Dialect/Moore/MooreOps.h"
#include "mlir/Dialect/ControlFlow/IR/ControlFlowOps.h"
#include "mlir/Dialect/Func/IR/FuncOps.h"
#include "mlir/IR/BuiltinDialect.h"
#include "mlir/Pass/Pass.h"
#include "mlir/Transforms/DialectConversion.h"
#include "llvm/ADT/TypeSwitch.h"

namespace circt {
#define GEN_PASS_DEF_CONVERTMOORETOCORE
#include "circt/Conversion/Passes.h.inc"
} // namespace circt

using namespace mlir;
using namespace circt;
using namespace moore;

using comb::ICmpPredicate;

namespace {

/// Returns the passed value if the integer width is already correct.
/// Zero-extends if it is too narrow.
/// Truncates if the integer is too wide and the truncated part is zero, if it
/// is not zero it returns the max value integer of target-width.
static Value adjustIntegerWidth(OpBuilder &builder, Value value,
                                uint32_t targetWidth, Location loc) {
  uint32_t intWidth = value.getType().getIntOrFloatBitWidth();
  if (intWidth == targetWidth)
    return value;

  if (intWidth < targetWidth) {
    Value zeroExt = builder.create<hw::ConstantOp>(
        loc, builder.getIntegerType(targetWidth - intWidth), 0);
    return builder.create<comb::ConcatOp>(loc, ValueRange{zeroExt, value});
  }

  Value hi = builder.create<comb::ExtractOp>(loc, value, targetWidth,
                                             intWidth - targetWidth);
  Value zero = builder.create<hw::ConstantOp>(
      loc, builder.getIntegerType(intWidth - targetWidth), 0);
  Value isZero = builder.create<comb::ICmpOp>(loc, comb::ICmpPredicate::eq, hi,
                                              zero, false);
  Value lo = builder.create<comb::ExtractOp>(loc, value, 0, targetWidth);
  Value max = builder.create<hw::ConstantOp>(
      loc, builder.getIntegerType(targetWidth), -1);
  return builder.create<comb::MuxOp>(loc, isZero, lo, max, false);
}

/// Get the ModulePortInfo from a SVModuleOp.
static hw::ModulePortInfo getModulePortInfo(const TypeConverter &typeConverter,
                                            SVModuleOp op) {
  size_t inputNum = 0;
  size_t resultNum = 0;
  auto moduleTy = op.getModuleType();
  SmallVector<hw::PortInfo> inputs, outputs;
  inputs.reserve(moduleTy.getNumInputs());
  outputs.reserve(moduleTy.getNumOutputs());

  for (auto port : moduleTy.getPorts())
    if (port.dir == hw::ModulePort::Direction::Output) {
      outputs.push_back(
          hw::PortInfo({{port.name, port.type, port.dir}, resultNum++, {}}));
    } else {
      // FIXME: Once we support net<...>, ref<...> type to represent type of
      // special port like inout or ref port which is not a input or output
      // port. It can change to generate corresponding types for direction of
      // port or do specified operation to it. Now inout and ref port is treated
      // as input port.
      inputs.push_back(
          hw::PortInfo({{port.name, port.type, port.dir}, inputNum++, {}}));
    }

  return hw::ModulePortInfo(inputs, outputs);
}

//===----------------------------------------------------------------------===//
// Structural Conversion
//===----------------------------------------------------------------------===//

struct SVModuleOpConversion : public OpConversionPattern<SVModuleOp> {
  using OpConversionPattern::OpConversionPattern;

  LogicalResult
  matchAndRewrite(SVModuleOp op, OpAdaptor adaptor,
                  ConversionPatternRewriter &rewriter) const override {
    auto outputOp = op.getOutputOp();
    rewriter.setInsertionPoint(op);

    // Create the hw.module to replace svmoduleOp
    auto hwModuleOp =
        rewriter.create<hw::HWModuleOp>(op.getLoc(), op.getSymNameAttr(),
                                        getModulePortInfo(*typeConverter, op));
    rewriter.eraseBlock(hwModuleOp.getBodyBlock());
    rewriter.inlineRegionBefore(op.getBodyRegion(), hwModuleOp.getBodyRegion(),
                                hwModuleOp.getBodyRegion().end());

    // Rewrite the hw.output op
    rewriter.setInsertionPointToEnd(hwModuleOp.getBodyBlock());
    rewriter.replaceOpWithNewOp<hw::OutputOp>(outputOp, outputOp.getOperands());

    // Erase the original op
    rewriter.eraseOp(op);
    return success();
  }
};

struct InstanceOpConversion : public OpConversionPattern<InstanceOp> {
  using OpConversionPattern::OpConversionPattern;

  LogicalResult
  matchAndRewrite(InstanceOp op, OpAdaptor adaptor,
                  ConversionPatternRewriter &rewriter) const override {
    auto instName = op.getInstanceNameAttr();
    auto moduleName = op.getModuleNameAttr();

    // Create the new hw instanceOp to replace the original one.
    rewriter.setInsertionPoint(op);
    auto instOp = rewriter.create<hw::InstanceOp>(
        op.getLoc(), op.getResultTypes(), instName, moduleName, op.getInputs(),
        op.getInputNamesAttr(), op.getOutputNamesAttr(),
        /*Parameter*/ rewriter.getArrayAttr({}), /*InnerSymbol*/ nullptr);

    // Replace uses chain and erase the original op.
    op.replaceAllUsesWith(instOp.getResults());
    rewriter.eraseOp(op);
    return success();
  }
};

//===----------------------------------------------------------------------===//
// Declaration Conversion
//===----------------------------------------------------------------------===//

struct VariableOpConversion : public OpConversionPattern<VariableOp> {
  using OpConversionPattern::OpConversionPattern;

  LogicalResult
  matchAndRewrite(VariableOp op, OpAdaptor adaptor,
                  ConversionPatternRewriter &rewriter) const override {
    Type resultType = typeConverter->convertType(op.getResult().getType());
    Value init = adaptor.getInitial();
    // TODO: Unsupport x/z, so the initial value is 0.
    if (!init && cast<RefType>(op.getResult().getType()).getDomain() ==
                     Domain::FourValued)
      return failure();

    if (!init)
      init = rewriter.create<hw::ConstantOp>(op->getLoc(), resultType, 0);
    rewriter.replaceOpWithNewOp<llhd::SigOp>(op, hw::InOutType::get(resultType),
                                             op.getNameAttr(), init);
    return success();
  }
};

//===----------------------------------------------------------------------===//
// Expression Conversion
//===----------------------------------------------------------------------===//

struct ConstantOpConv : public OpConversionPattern<ConstantOp> {
  using OpConversionPattern::OpConversionPattern;

  LogicalResult
  matchAndRewrite(ConstantOp op, OpAdaptor adaptor,
                  ConversionPatternRewriter &rewriter) const override {

    rewriter.replaceOpWithNewOp<hw::ConstantOp>(op, op.getValueAttr());
    return success();
  }
};

struct NamedConstantOpConv : public OpConversionPattern<NamedConstantOp> {
  using OpConversionPattern::OpConversionPattern;

  LogicalResult
  matchAndRewrite(NamedConstantOp op, OpAdaptor adaptor,
                  ConversionPatternRewriter &rewriter) const override {

    Type resultType = typeConverter->convertType(op.getResult().getType());
    SmallString<32> symStr;
    switch (op.getKind()) {
    case NamedConst::Parameter:
      symStr = "parameter";
      break;
    case NamedConst::LocalParameter:
      symStr = "localparameter";
      break;
    case NamedConst::SpecParameter:
      symStr = "specparameter";
      break;
    }
    auto symAttr =
        rewriter.getStringAttr(symStr + Twine("_") + adaptor.getName());
    rewriter.replaceOpWithNewOp<hw::WireOp>(op, resultType, adaptor.getValue(),
                                            op.getNameAttr(),
                                            hw::InnerSymAttr::get(symAttr));
    return success();
  }
};

struct ConcatOpConversion : public OpConversionPattern<ConcatOp> {
  using OpConversionPattern::OpConversionPattern;
  LogicalResult
  matchAndRewrite(ConcatOp op, OpAdaptor adaptor,
                  ConversionPatternRewriter &rewriter) const override {
    rewriter.replaceOpWithNewOp<comb::ConcatOp>(op, adaptor.getValues());
    return success();
  }
};

struct ReplicateOpConversion : public OpConversionPattern<ReplicateOp> {
  using OpConversionPattern::OpConversionPattern;
  LogicalResult
  matchAndRewrite(ReplicateOp op, OpAdaptor adaptor,
                  ConversionPatternRewriter &rewriter) const override {
    Type resultType = typeConverter->convertType(op.getResult().getType());

    rewriter.replaceOpWithNewOp<comb::ReplicateOp>(op, resultType,
                                                   adaptor.getValue());
    return success();
  }
};

struct ExtractOpConversion : public OpConversionPattern<ExtractOp> {
  using OpConversionPattern::OpConversionPattern;

  LogicalResult
  matchAndRewrite(ExtractOp op, OpAdaptor adaptor,
                  ConversionPatternRewriter &rewriter) const override {
    Type resultType = typeConverter->convertType(op.getResult().getType());
    auto width = typeConverter->convertType(op.getInput().getType())
                     .getIntOrFloatBitWidth();
    Value amount =
        adjustIntegerWidth(rewriter, adaptor.getLowBit(), width, op->getLoc());
    Value value =
        rewriter.create<comb::ShrUOp>(op->getLoc(), adaptor.getInput(), amount);

    rewriter.replaceOpWithNewOp<comb::ExtractOp>(op, resultType, value, 0);
    return success();
  }
};

struct ReduceAndOpConversion : public OpConversionPattern<ReduceAndOp> {
  using OpConversionPattern::OpConversionPattern;
  LogicalResult
  matchAndRewrite(ReduceAndOp op, OpAdaptor adaptor,
                  ConversionPatternRewriter &rewriter) const override {
    Type resultType = typeConverter->convertType(op.getInput().getType());
    Value max = rewriter.create<hw::ConstantOp>(op->getLoc(), resultType, -1);

    rewriter.replaceOpWithNewOp<comb::ICmpOp>(op, comb::ICmpPredicate::eq,
                                              adaptor.getInput(), max);
    return success();
  }
};

struct ReduceOrOpConversion : public OpConversionPattern<ReduceOrOp> {
  using OpConversionPattern::OpConversionPattern;
  LogicalResult
  matchAndRewrite(ReduceOrOp op, OpAdaptor adaptor,
                  ConversionPatternRewriter &rewriter) const override {
    Type resultType = typeConverter->convertType(op.getInput().getType());
    Value zero = rewriter.create<hw::ConstantOp>(op->getLoc(), resultType, 0);

    rewriter.replaceOpWithNewOp<comb::ICmpOp>(op, comb::ICmpPredicate::ne,
                                              adaptor.getInput(), zero);
    return success();
  }
};

struct ReduceXorOpConversion : public OpConversionPattern<ReduceXorOp> {
  using OpConversionPattern::OpConversionPattern;
  LogicalResult
  matchAndRewrite(ReduceXorOp op, OpAdaptor adaptor,
                  ConversionPatternRewriter &rewriter) const override {

    rewriter.replaceOpWithNewOp<comb::ParityOp>(op, adaptor.getInput());
    return success();
  }
};

struct BoolCastOpConversion : public OpConversionPattern<BoolCastOp> {
  using OpConversionPattern::OpConversionPattern;
  LogicalResult
  matchAndRewrite(BoolCastOp op, OpAdaptor adaptor,
                  ConversionPatternRewriter &rewriter) const override {
    Type resultType = typeConverter->convertType(op.getInput().getType());
    if (isa_and_nonnull<IntegerType>(resultType)) {
      Value zero = rewriter.create<hw::ConstantOp>(op->getLoc(), resultType, 0);
      rewriter.replaceOpWithNewOp<comb::ICmpOp>(op, comb::ICmpPredicate::ne,
                                                adaptor.getInput(), zero);
      return success();
    }
    return failure();
  }
};

struct NotOpConversion : public OpConversionPattern<NotOp> {
  using OpConversionPattern::OpConversionPattern;
  LogicalResult
  matchAndRewrite(NotOp op, OpAdaptor adaptor,
                  ConversionPatternRewriter &rewriter) const override {
    Type resultType =
        ConversionPattern::typeConverter->convertType(op.getResult().getType());
    Value max = rewriter.create<hw::ConstantOp>(op.getLoc(), resultType, -1);

    rewriter.replaceOpWithNewOp<comb::XorOp>(op, adaptor.getInput(), max);
    return success();
  }
};

struct NegOpConversion : public OpConversionPattern<NegOp> {
  using OpConversionPattern::OpConversionPattern;
  LogicalResult
  matchAndRewrite(NegOp op, OpAdaptor adaptor,
                  ConversionPatternRewriter &rewriter) const override {
    Type resultType =
        ConversionPattern::typeConverter->convertType(op.getResult().getType());
    Value zero = rewriter.create<hw::ConstantOp>(op.getLoc(), resultType, 0);

    rewriter.replaceOpWithNewOp<comb::SubOp>(op, zero, adaptor.getInput());
    return success();
  }
};

template <typename SourceOp, typename TargetOp>
struct BinaryOpConversion : public OpConversionPattern<SourceOp> {
  using OpConversionPattern<SourceOp>::OpConversionPattern;
  using OpAdaptor = typename SourceOp::Adaptor;

  LogicalResult
  matchAndRewrite(SourceOp op, OpAdaptor adaptor,
                  ConversionPatternRewriter &rewriter) const override {
    rewriter.replaceOpWithNewOp<TargetOp>(op, adaptor.getLhs(),
                                          adaptor.getRhs(), false);
    return success();
  }
};

template <typename SourceOp, ICmpPredicate pred>
struct ICmpOpConversion : public OpConversionPattern<SourceOp> {
  using OpConversionPattern<SourceOp>::OpConversionPattern;
  using OpAdaptor = typename SourceOp::Adaptor;

  LogicalResult
  matchAndRewrite(SourceOp op, OpAdaptor adapter,
                  ConversionPatternRewriter &rewriter) const override {
    Type resultType =
        ConversionPattern::typeConverter->convertType(op.getResult().getType());

    rewriter.replaceOpWithNewOp<comb::ICmpOp>(
        op, resultType, pred, adapter.getLhs(), adapter.getRhs());
    return success();
  }
};

struct ConversionOpConversion : public OpConversionPattern<ConversionOp> {
  using OpConversionPattern::OpConversionPattern;

  LogicalResult
  matchAndRewrite(ConversionOp op, OpAdaptor adaptor,
                  ConversionPatternRewriter &rewriter) const override {
    Type resultType = typeConverter->convertType(op.getResult().getType());
    Value amount =
        adjustIntegerWidth(rewriter, adaptor.getInput(),
                           resultType.getIntOrFloatBitWidth(), op->getLoc());

    rewriter.replaceOpWithNewOp<hw::BitcastOp>(op, resultType, amount);
    return success();
  }
};

//===----------------------------------------------------------------------===//
// Statement Conversion
//===----------------------------------------------------------------------===//

struct HWOutputOpConversion : public OpConversionPattern<hw::OutputOp> {
  using OpConversionPattern::OpConversionPattern;

  LogicalResult
  matchAndRewrite(hw::OutputOp op, OpAdaptor adaptor,
                  ConversionPatternRewriter &rewriter) const override {
    rewriter.replaceOpWithNewOp<hw::OutputOp>(op, adaptor.getOperands());
    return success();
  }
};

struct HWInstanceOpConversion : public OpConversionPattern<hw::InstanceOp> {
  using OpConversionPattern::OpConversionPattern;

  LogicalResult
  matchAndRewrite(hw::InstanceOp op, OpAdaptor adaptor,
                  ConversionPatternRewriter &rewriter) const override {
    SmallVector<Type> convResTypes;
    if (typeConverter->convertTypes(op.getResultTypes(), convResTypes).failed())
      return failure();

    rewriter.replaceOpWithNewOp<hw::InstanceOp>(
        op, convResTypes, op.getInstanceName(), op.getModuleName(),
        adaptor.getOperands(), op.getArgNames(),
        op.getResultNames(), /*Parameter*/
        rewriter.getArrayAttr({}), /*InnerSymbol*/ nullptr);

    return success();
  }
};

struct ReturnOpConversion : public OpConversionPattern<func::ReturnOp> {
  using OpConversionPattern::OpConversionPattern;

  LogicalResult
  matchAndRewrite(func::ReturnOp op, OpAdaptor adaptor,
                  ConversionPatternRewriter &rewriter) const override {
    rewriter.replaceOpWithNewOp<func::ReturnOp>(op, adaptor.getOperands());
    return success();
  }
};

struct CondBranchOpConversion : public OpConversionPattern<cf::CondBranchOp> {
  using OpConversionPattern::OpConversionPattern;

  LogicalResult
  matchAndRewrite(cf::CondBranchOp op, OpAdaptor adaptor,
                  ConversionPatternRewriter &rewriter) const override {
    rewriter.replaceOpWithNewOp<cf::CondBranchOp>(
        op, adaptor.getCondition(), adaptor.getTrueDestOperands(),
        adaptor.getFalseDestOperands(), op.getTrueDest(), op.getFalseDest());
    return success();
  }
};

struct BranchOpConversion : public OpConversionPattern<cf::BranchOp> {
  using OpConversionPattern::OpConversionPattern;

  LogicalResult
  matchAndRewrite(cf::BranchOp op, OpAdaptor adaptor,
                  ConversionPatternRewriter &rewriter) const override {
    rewriter.replaceOpWithNewOp<cf::BranchOp>(op, op.getDest(),
                                              adaptor.getDestOperands());
    return success();
  }
};

struct CallOpConversion : public OpConversionPattern<func::CallOp> {
  using OpConversionPattern::OpConversionPattern;

  LogicalResult
  matchAndRewrite(func::CallOp op, OpAdaptor adaptor,
                  ConversionPatternRewriter &rewriter) const override {
    SmallVector<Type> convResTypes;
    if (typeConverter->convertTypes(op.getResultTypes(), convResTypes).failed())
      return failure();
    rewriter.replaceOpWithNewOp<func::CallOp>(
        op, adaptor.getCallee(), convResTypes, adaptor.getOperands());
    return success();
  }
};

struct UnrealizedConversionCastConversion
    : public OpConversionPattern<UnrealizedConversionCastOp> {
  using OpConversionPattern::OpConversionPattern;

  LogicalResult
  matchAndRewrite(UnrealizedConversionCastOp op, OpAdaptor adaptor,
                  ConversionPatternRewriter &rewriter) const override {
    SmallVector<Type> convResTypes;
    if (typeConverter->convertTypes(op.getResultTypes(), convResTypes).failed())
      return failure();

    // Drop the cast if the operand and result types agree after type
    // conversion.
    if (convResTypes == adaptor.getOperands().getTypes()) {
      rewriter.replaceOp(op, adaptor.getOperands());
      return success();
    }

    rewriter.replaceOpWithNewOp<UnrealizedConversionCastOp>(
        op, convResTypes, adaptor.getOperands());
    return success();
  }
};

struct ShlOpConversion : public OpConversionPattern<ShlOp> {
  using OpConversionPattern::OpConversionPattern;

  LogicalResult
  matchAndRewrite(ShlOp op, OpAdaptor adaptor,
                  ConversionPatternRewriter &rewriter) const override {
    Type resultType = typeConverter->convertType(op.getResult().getType());

    // Comb shift operations require the same bit-width for value and amount
    Value amount =
        adjustIntegerWidth(rewriter, adaptor.getAmount(),
                           resultType.getIntOrFloatBitWidth(), op->getLoc());
    rewriter.replaceOpWithNewOp<comb::ShlOp>(op, resultType, adaptor.getValue(),
                                             amount, false);
    return success();
  }
};

struct ShrOpConversion : public OpConversionPattern<ShrOp> {
  using OpConversionPattern::OpConversionPattern;

  LogicalResult
  matchAndRewrite(ShrOp op, OpAdaptor adaptor,
                  ConversionPatternRewriter &rewriter) const override {
    Type resultType = typeConverter->convertType(op.getResult().getType());

    // Comb shift operations require the same bit-width for value and amount
    Value amount =
        adjustIntegerWidth(rewriter, adaptor.getAmount(),
                           resultType.getIntOrFloatBitWidth(), op->getLoc());
    rewriter.replaceOpWithNewOp<comb::ShrUOp>(
        op, resultType, adaptor.getValue(), amount, false);
    return success();
  }
};

struct AShrOpConversion : public OpConversionPattern<AShrOp> {
  using OpConversionPattern::OpConversionPattern;

  LogicalResult
  matchAndRewrite(AShrOp op, OpAdaptor adaptor,
                  ConversionPatternRewriter &rewriter) const override {
    Type resultType = typeConverter->convertType(op.getResult().getType());

    // Comb shift operations require the same bit-width for value and amount
    Value amount =
        adjustIntegerWidth(rewriter, adaptor.getAmount(),
                           resultType.getIntOrFloatBitWidth(), op->getLoc());
    rewriter.replaceOpWithNewOp<comb::ShrSOp>(
        op, resultType, adaptor.getValue(), amount, false);
    return success();
  }
};

<<<<<<< HEAD
struct ProcedureOpConversion : public OpConversionPattern<ProcedureOp> {
  using OpConversionPattern::OpConversionPattern;
  LogicalResult
  matchAndRewrite(ProcedureOp op, OpAdaptor adaptor,
                  ConversionPatternRewriter &rewriter) const override {
    switch (adaptor.getKind()) {
    case ProcedureKind::AlwaysComb:
    case ProcedureKind::Always:
    case ProcedureKind::AlwaysFF:
    case ProcedureKind::AlwaysLatch:
    case ProcedureKind::Final:
      return emitError(op->getLoc(), "Unsupported procedure operation");
      return failure();
    case ProcedureKind::Initial:

      // Insert new Op to the builtin.module
      // rewriter.setInsertionPointToEnd(
      //   op->getParentOfType<mlir::ModuleOp>()->getBlock());
      auto procOp = rewriter.create<llhd::ProcOp>(
          op->getLoc(),
          mlir::FunctionType::get(rewriter.getContext(), std::nullopt,
                                  std::nullopt),
          uint64_t(0), mlir::ArrayAttr(), mlir::ArrayAttr());
      procOp->setAttr("sym_name", rewriter.getStringAttr("initial"));
      procOp.getBody().emplaceBlock();

      // detach the moore.procedure's body block and attach it to llhd.proc
      rewriter.mergeBlocks(op->getBlock(), procOp->getBlock(),
                           procOp->getBlock()->getArguments());
      rewriter.eraseOp(op);
      return success();
    };
=======
struct ReadOpConversion : public OpConversionPattern<ReadOp> {
  using OpConversionPattern::OpConversionPattern;

  LogicalResult
  matchAndRewrite(ReadOp op, OpAdaptor adaptor,
                  ConversionPatternRewriter &rewriter) const override {
    Type resultType = typeConverter->convertType(op.getResult().getType());
    rewriter.replaceOpWithNewOp<llhd::PrbOp>(op, resultType,
                                             adaptor.getInput());
    return success();
  }
};

template <typename OpTy>
struct AssignOpConversion : public OpConversionPattern<OpTy> {
  using OpConversionPattern<OpTy>::OpConversionPattern;
  using OpAdaptor = typename OpTy::Adaptor;

  LogicalResult
  matchAndRewrite(OpTy op, OpAdaptor adaptor,
                  ConversionPatternRewriter &rewriter) const override {
    // TODO: When we support delay control in Moore dialect, we need to update
    // this conversion.
    auto timeAttr =
        llhd::TimeAttr::get(op->getContext(), unsigned(0),
                            llvm::StringRef("ns"), unsigned(0), unsigned(0));
    auto time = rewriter.create<llhd::ConstantTimeOp>(op->getLoc(), timeAttr);
    rewriter.replaceOpWithNewOp<llhd::DrvOp>(op, adaptor.getDst(),
                                             adaptor.getSrc(), time, Value{});
    return success();
>>>>>>> 0102a610
  }
};

} // namespace

//===----------------------------------------------------------------------===//
// Conversion Infrastructure
//===----------------------------------------------------------------------===//

static bool isMooreType(Type type) { return isa<UnpackedType>(type); }

static bool hasMooreType(TypeRange types) {
  return llvm::any_of(types, isMooreType);
}

static bool hasMooreType(ValueRange values) {
  return hasMooreType(values.getTypes());
}

template <typename Op>
static void addGenericLegality(ConversionTarget &target) {
  target.addDynamicallyLegalOp<Op>([](Op op) {
    return !hasMooreType(op->getOperands()) && !hasMooreType(op->getResults());
  });
}

static void populateLegality(ConversionTarget &target) {
  target.addIllegalDialect<MooreDialect>();
  target.addLegalDialect<mlir::BuiltinDialect>();
  target.addLegalDialect<hw::HWDialect>();
  target.addLegalDialect<llhd::LLHDDialect>();
  target.addLegalDialect<comb::CombDialect>();

  addGenericLegality<cf::CondBranchOp>(target);
  addGenericLegality<cf::BranchOp>(target);
  addGenericLegality<func::CallOp>(target);
  addGenericLegality<func::ReturnOp>(target);
  addGenericLegality<UnrealizedConversionCastOp>(target);

  target.addDynamicallyLegalOp<func::FuncOp>([](func::FuncOp op) {
    auto argsConverted = llvm::none_of(op.getBlocks(), [](auto &block) {
      return hasMooreType(block.getArguments());
    });
    auto resultsConverted = !hasMooreType(op.getResultTypes());
    return argsConverted && resultsConverted;
  });

  target.addDynamicallyLegalOp<hw::HWModuleOp>([](hw::HWModuleOp op) {
    return !hasMooreType(op.getInputTypes()) &&
           !hasMooreType(op.getOutputTypes()) &&
           !hasMooreType(op.getBody().getArgumentTypes());
  });

  target.addDynamicallyLegalOp<hw::InstanceOp>([](hw::InstanceOp op) {
    return !hasMooreType(op.getInputs()) && !hasMooreType(op.getResults());
  });

  target.addDynamicallyLegalOp<hw::OutputOp>(
      [](hw::OutputOp op) { return !hasMooreType(op.getOutputs()); });
}

static void populateTypeConversion(TypeConverter &typeConverter) {
  typeConverter.addConversion([&](IntType type) {
    return mlir::IntegerType::get(type.getContext(), type.getWidth());
  });

  typeConverter.addConversion([&](RefType type) -> std::optional<Type> {
    if (isa<IntType, ArrayType, UnpackedArrayType>(type.getNestedType()))
      return mlir::IntegerType::get(type.getContext(),
                                    type.getBitSize().value());
    return std::nullopt;
  });

  // Valid target types.
  typeConverter.addConversion([](mlir::IntegerType type) { return type; });
  typeConverter.addTargetMaterialization(
      [&](mlir::OpBuilder &builder, mlir::Type resultType,
          mlir::ValueRange inputs,
          mlir::Location loc) -> std::optional<mlir::Value> {
        if (inputs.size() != 1)
          return std::nullopt;
        return inputs[0];
      });

  typeConverter.addSourceMaterialization(
      [&](mlir::OpBuilder &builder, mlir::Type resultType,
          mlir::ValueRange inputs,
          mlir::Location loc) -> std::optional<mlir::Value> {
        if (inputs.size() != 1)
          return std::nullopt;
        return inputs[0];
      });
}

static void populateOpConversion(RewritePatternSet &patterns,
                                 TypeConverter &typeConverter) {
  auto *context = patterns.getContext();
  // clang-format off
  patterns.add<
  // Patterns of declaration operations.
    VariableOpConversion,

    // Patterns of miscellaneous operations.
    ConstantOpConv, ConcatOpConversion, ReplicateOpConversion,
    ExtractOpConversion, ConversionOpConversion, ReadOpConversion,
    NamedConstantOpConv,

    // Patterns of unary operations.
    ReduceAndOpConversion, ReduceOrOpConversion, ReduceXorOpConversion,
    BoolCastOpConversion, NotOpConversion, NegOpConversion,

    // Patterns of binary operations.
    BinaryOpConversion<AddOp, comb::AddOp>,
    BinaryOpConversion<SubOp, comb::SubOp>,
    BinaryOpConversion<MulOp, comb::MulOp>,
    BinaryOpConversion<DivUOp, comb::DivUOp>,
    BinaryOpConversion<DivSOp, comb::DivSOp>,
    BinaryOpConversion<ModUOp, comb::ModUOp>,
    BinaryOpConversion<ModSOp, comb::ModSOp>,
    BinaryOpConversion<AndOp, comb::AndOp>,
    BinaryOpConversion<OrOp, comb::OrOp>,
    BinaryOpConversion<XorOp, comb::XorOp>,

    // Patterns of relational operations.
    ICmpOpConversion<UltOp, ICmpPredicate::ult>,
    ICmpOpConversion<SltOp, ICmpPredicate::slt>,
    ICmpOpConversion<UleOp, ICmpPredicate::ule>,
    ICmpOpConversion<SleOp, ICmpPredicate::sle>,
    ICmpOpConversion<UgtOp, ICmpPredicate::ugt>,
    ICmpOpConversion<SgtOp, ICmpPredicate::sgt>,
    ICmpOpConversion<UgeOp, ICmpPredicate::uge>,
    ICmpOpConversion<SgeOp, ICmpPredicate::sge>,
    ICmpOpConversion<EqOp, ICmpPredicate::eq>,
    ICmpOpConversion<NeOp, ICmpPredicate::ne>,
    ICmpOpConversion<CaseEqOp, ICmpPredicate::ceq>,
    ICmpOpConversion<CaseNeOp, ICmpPredicate::cne>,
    ICmpOpConversion<WildcardEqOp, ICmpPredicate::weq>,
    ICmpOpConversion<WildcardNeOp, ICmpPredicate::wne>,
    
    // Patterns of structural operations.
    SVModuleOpConversion, InstanceOpConversion,

    // Patterns of shifting operations.
    ShrOpConversion, ShlOpConversion, AShrOpConversion,

    // Patterns of assignment operations.
    AssignOpConversion<ContinuousAssignOp>,

    // Patterns of branch operations.
    CondBranchOpConversion, BranchOpConversion,

    // Patterns of other operations outside Moore dialect.
    HWOutputOpConversion, HWInstanceOpConversion, ReturnOpConversion,
    CallOpConversion, UnrealizedConversionCastConversion
     ,ProcedureOpConversion
  >(typeConverter, context);
  // clang-format on
  mlir::populateFunctionOpInterfaceTypeConversionPattern<func::FuncOp>(
      patterns, typeConverter);

  hw::populateHWModuleLikeTypeConversionPattern(
      hw::HWModuleOp::getOperationName(), patterns, typeConverter);
}

//===----------------------------------------------------------------------===//
// Moore to Core Conversion Pass
//===----------------------------------------------------------------------===//

namespace {
struct MooreToCorePass
    : public circt::impl::ConvertMooreToCoreBase<MooreToCorePass> {
  void runOnOperation() override;
};
} // namespace

/// Create a Moore to core dialects conversion pass.
std::unique_ptr<OperationPass<ModuleOp>> circt::createConvertMooreToCorePass() {
  return std::make_unique<MooreToCorePass>();
}

/// This is the main entrypoint for the Moore to Core conversion pass.
void MooreToCorePass::runOnOperation() {
  MLIRContext &context = getContext();
  ModuleOp module = getOperation();

  ConversionTarget target(context);
  TypeConverter typeConverter;
  RewritePatternSet patterns(&context);
  populateLegality(target);
  populateTypeConversion(typeConverter);
  populateOpConversion(patterns, typeConverter);

  if (failed(applyFullConversion(module, target, std::move(patterns))))
    signalPassFailure();
}<|MERGE_RESOLUTION|>--- conflicted
+++ resolved
@@ -550,7 +550,6 @@
   }
 };
 
-<<<<<<< HEAD
 struct ProcedureOpConversion : public OpConversionPattern<ProcedureOp> {
   using OpConversionPattern::OpConversionPattern;
   LogicalResult
@@ -569,7 +568,7 @@
       // Insert new Op to the builtin.module
       // rewriter.setInsertionPointToEnd(
       //   op->getParentOfType<mlir::ModuleOp>()->getBlock());
-      auto procOp = rewriter.create<llhd::ProcOp>(
+      auto procOp = rewriter.create<llhd::ProcessOp>(
           op->getLoc(),
           mlir::FunctionType::get(rewriter.getContext(), std::nullopt,
                                   std::nullopt),
@@ -583,7 +582,9 @@
       rewriter.eraseOp(op);
       return success();
     };
-=======
+  }
+}
+
 struct ReadOpConversion : public OpConversionPattern<ReadOp> {
   using OpConversionPattern::OpConversionPattern;
 
@@ -614,7 +615,6 @@
     rewriter.replaceOpWithNewOp<llhd::DrvOp>(op, adaptor.getDst(),
                                              adaptor.getSrc(), time, Value{});
     return success();
->>>>>>> 0102a610
   }
 };
 
