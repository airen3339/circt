//===- PassDetail.h - Conversion Pass class details -------------*- C++ -*-===//
//
// Part of the LLVM Project, under the Apache License v2.0 with LLVM Exceptions.
// See https://llvm.org/LICENSE.txt for license information.
// SPDX-License-Identifier: Apache-2.0 WITH LLVM-exception
//
//===----------------------------------------------------------------------===//

// NOLINTNEXTLINE(llvm-header-guard)
#ifndef CONVERSION_PASSDETAIL_H
#define CONVERSION_PASSDETAIL_H

#include "mlir/Pass/Pass.h"

namespace mlir {
class StandardOpsDialect;

namespace LLVM {
class LLVMDialect;
} // namespace LLVM
} // namespace mlir

namespace circt {

<<<<<<< HEAD
namespace hir {
class HIRDialect;
} // namespace hir
=======
namespace calyx {
class CalyxDialect;
} // namespace calyx
>>>>>>> 0a6ad1a2

namespace firrtl {
class FIRRTLDialect;
class FModuleOp;
} // namespace firrtl

namespace handshake {
class HandshakeOpsDialect;
class FuncOp;
} // namespace handshake

namespace llhd {
class LLHDDialect;
} // namespace llhd

namespace comb {
class CombDialect;
} // namespace comb

namespace hw {
class HWDialect;
class HWModuleOp;
} // namespace hw

namespace staticlogic {
class StaticLogicDialect;
} // namespace staticlogic

namespace sv {
class SVDialect;
} // namespace sv

// Generate the classes which represent the passes
#define GEN_PASS_CLASSES
#include "circt/Conversion/Passes.h.inc"

} // namespace circt

#endif // CONVERSION_PASSDETAIL_H<|MERGE_RESOLUTION|>--- conflicted
+++ resolved
@@ -22,15 +22,13 @@
 
 namespace circt {
 
-<<<<<<< HEAD
 namespace hir {
 class HIRDialect;
 } // namespace hir
-=======
+
 namespace calyx {
 class CalyxDialect;
 } // namespace calyx
->>>>>>> 0a6ad1a2
 
 namespace firrtl {
 class FIRRTLDialect;
