//===- ExportVerilog.cpp - Verilog Emitter --------------------------------===//
//
// Part of the LLVM Project, under the Apache License v2.0 with LLVM Exceptions.
// See https://llvm.org/LICENSE.txt for license information.
// SPDX-License-Identifier: Apache-2.0 WITH LLVM-exception
//
//===----------------------------------------------------------------------===//
//
// This is the main Verilog emitter implementation.
//
// CAREFUL: This file covers the emission phase of `ExportVerilog` which mainly
// walks the IR and produces output. Do NOT modify the IR during this walk, as
// emission occurs in a highly parallel fashion. If you need to modify the IR,
// do so during the preparation phase which lives in `PrepareForEmission.cpp`.
//
//===----------------------------------------------------------------------===//

#include "circt/Conversion/ExportVerilog.h"
#include "../PassDetail.h"
#include "ExportVerilogInternals.h"
#include "circt/Dialect/Comb/CombDialect.h"
#include "circt/Dialect/Comb/CombVisitors.h"
#include "circt/Dialect/Debug/DebugDialect.h"
#include "circt/Dialect/Emit/EmitOps.h"
#include "circt/Dialect/HW/HWAttributes.h"
#include "circt/Dialect/HW/HWOps.h"
#include "circt/Dialect/HW/HWTypes.h"
#include "circt/Dialect/HW/HWVisitors.h"
#include "circt/Dialect/LTL/LTLVisitors.h"
#include "circt/Dialect/OM/OMOps.h"
#include "circt/Dialect/SV/SVAttributes.h"
#include "circt/Dialect/SV/SVOps.h"
#include "circt/Dialect/SV/SVVisitors.h"
#include "circt/Dialect/Verif/VerifVisitors.h"
#include "circt/Support/LLVM.h"
#include "circt/Support/LoweringOptions.h"
#include "circt/Support/Path.h"
#include "circt/Support/PrettyPrinter.h"
#include "circt/Support/PrettyPrinterHelpers.h"
#include "circt/Support/Version.h"
#include "mlir/IR/BuiltinOps.h"
#include "mlir/IR/ImplicitLocOpBuilder.h"
#include "mlir/IR/Location.h"
#include "mlir/IR/Matchers.h"
#include "mlir/IR/Threading.h"
#include "mlir/Interfaces/FunctionImplementation.h"
#include "mlir/Pass/PassManager.h"
#include "mlir/Support/FileUtilities.h"
#include "mlir/Transforms/DialectConversion.h"
#include "llvm/ADT/MapVector.h"
#include "llvm/ADT/STLExtras.h"
#include "llvm/ADT/StringSet.h"
#include "llvm/ADT/TypeSwitch.h"
#include "llvm/Support/FileSystem.h"
#include "llvm/Support/FormattedStream.h"
#include "llvm/Support/Path.h"
#include "llvm/Support/SaveAndRestore.h"
#include "llvm/Support/ToolOutputFile.h"
#include "llvm/Support/raw_ostream.h"

using namespace circt;

using namespace comb;
using namespace hw;
using namespace sv;
using namespace ExportVerilog;

using namespace pretty;

#define DEBUG_TYPE "export-verilog"

StringRef circtHeader = "circt_header.svh";
StringRef circtHeaderInclude = "`include \"circt_header.svh\"\n";

static ltl::ClockEdge verifToltlClockEdge(verif::ClockEdge ce) {
  switch (ce) {
  case verif::ClockEdge::Pos:
    return ltl::ClockEdge::Pos;
  case verif::ClockEdge::Neg:
    return ltl::ClockEdge::Neg;
  case verif::ClockEdge::Both:
    return ltl::ClockEdge::Both;
  }
  llvm_unreachable("Unknown event control kind");
}

static ltl::ClockEdge SVToLTLClockEdge(sv::EventControl ec) {
  switch (ec) {
  case sv::EventControl::AtPosEdge:
    return ltl::ClockEdge::Pos;
  case sv::EventControl::AtNegEdge:
    return ltl::ClockEdge::Neg;
  case sv::EventControl::AtEdge:
    return ltl::ClockEdge::Both;
  }
  llvm_unreachable("Unknown event control kind");
}

namespace {
/// This enum keeps track of the precedence level of various binary operators,
/// where a lower number binds tighter.
enum VerilogPrecedence {
  // Normal precedence levels.
  Symbol,          // Atomic symbol like "foo" and {a,b}
  Selection,       // () , [] , :: , ., $signed()
  Unary,           // Unary operators like ~foo
  Multiply,        // * , / , %
  Addition,        // + , -
  Shift,           // << , >>, <<<, >>>
  Comparison,      // > , >= , < , <=
  Equality,        // == , !=
  And,             // &
  Xor,             // ^ , ^~
  Or,              // |
  AndShortCircuit, // &&
  Conditional,     // ? :

  LowestPrecedence, // Sentinel which is always the lowest precedence.
};

/// This enum keeps track of whether the emitted subexpression is signed or
/// unsigned as seen from the Verilog language perspective.
enum SubExprSignResult { IsSigned, IsUnsigned };

/// This is information precomputed about each subexpression in the tree we
/// are emitting as a unit.
struct SubExprInfo {
  /// The precedence of this expression.
  VerilogPrecedence precedence;

  /// The signedness of the expression.
  SubExprSignResult signedness;

  SubExprInfo(VerilogPrecedence precedence, SubExprSignResult signedness)
      : precedence(precedence), signedness(signedness) {}
};

} // end anonymous namespace

//===----------------------------------------------------------------------===//
// Helper routines
//===----------------------------------------------------------------------===//

static TypedAttr getInt32Attr(MLIRContext *ctx, uint32_t value) {
  return Builder(ctx).getI32IntegerAttr(value);
}

static TypedAttr getIntAttr(MLIRContext *ctx, Type t, const APInt &value) {
  return Builder(ctx).getIntegerAttr(t, value);
}

/// Return true for nullary operations that are better emitted multiple
/// times as inline expression (when they have multiple uses) rather than having
/// a temporary wire.
///
/// This can only handle nullary expressions, because we don't want to replicate
/// subtrees arbitrarily.
static bool isDuplicatableNullaryExpression(Operation *op) {
  // We don't want wires that are just constants aesthetically.
  if (isConstantExpression(op))
    return true;

  // If this is a small verbatim expression with no side effects, duplicate it
  // inline.
  if (isa<VerbatimExprOp>(op)) {
    if (op->getNumOperands() == 0 &&
        op->getAttrOfType<StringAttr>("format_string").getValue().size() <= 32)
      return true;
  }

  // Always duplicate XMRs into their use site.
  if (isa<XMRRefOp>(op))
    return true;

  // If this is a macro reference without side effects, allow duplication.
  if (isa<MacroRefExprOp>(op))
    return true;

  return false;
}

// Return true if the expression can be inlined even when the op has multiple
// uses. Be careful to add operations here since it might cause exponential
// emission without proper restrictions.
static bool isDuplicatableExpression(Operation *op) {
  if (op->getNumOperands() == 0)
    return isDuplicatableNullaryExpression(op);

  // It is cheap to inline extract op.
  if (isa<comb::ExtractOp, hw::StructExtractOp, hw::UnionExtractOp>(op))
    return true;

  // We only inline array_get with a constant, port or wire index.
  if (auto array = dyn_cast<hw::ArrayGetOp>(op)) {
    auto *indexOp = array.getIndex().getDefiningOp();
    if (!indexOp || isa<ConstantOp>(indexOp))
      return true;
    if (auto read = dyn_cast<ReadInOutOp>(indexOp)) {
      auto *readSrc = read.getInput().getDefiningOp();
      // A port or wire is ok to duplicate reads.
      return !readSrc || isa<sv::WireOp, LogicOp>(readSrc);
    }

    return false;
  }

  return false;
}

/// Return the verilog name of the operations that can define a symbol.
/// Legalized names are added to "hw.verilogName" so look up it when the
/// attribute already exists.
StringRef ExportVerilog::getSymOpName(Operation *symOp) {
  // Typeswitch of operation types which can define a symbol.
  // If legalizeNames has renamed it, then the attribute must be set.
  if (auto attr = symOp->getAttrOfType<StringAttr>("hw.verilogName"))
    return attr.getValue();
  return TypeSwitch<Operation *, StringRef>(symOp)
      .Case<HWModuleOp, HWModuleExternOp, HWModuleGeneratedOp>(
          [](Operation *op) { return getVerilogModuleName(op); })
      .Case<InterfaceOp>([&](InterfaceOp op) {
        return getVerilogModuleNameAttr(op).getValue();
      })
      .Case<InterfaceSignalOp>(
          [&](InterfaceSignalOp op) { return op.getSymName(); })
      .Case<InterfaceModportOp>(
          [&](InterfaceModportOp op) { return op.getSymName(); })
      .Default([&](Operation *op) {
        if (auto attr = op->getAttrOfType<StringAttr>("name"))
          return attr.getValue();
        if (auto attr = op->getAttrOfType<StringAttr>("instanceName"))
          return attr.getValue();
        if (auto attr = op->getAttrOfType<StringAttr>("sv.namehint"))
          return attr.getValue();
        if (auto attr =
                op->getAttrOfType<StringAttr>(SymbolTable::getSymbolAttrName()))
          return attr.getValue();
        return StringRef("");
      });
}

/// Emits a known-safe token that is legal when indexing into singleton arrays.
template <typename PPS>
static void emitZeroWidthIndexingValue(PPS &os) {
  os << "/*Zero width*/ 1\'b0";
}

/// Return the verilog name of the port for the module.
static StringRef getPortVerilogName(Operation *module, size_t portArgNum) {
  auto hml = cast<HWModuleLike>(module);
  return hml.getPort(portArgNum).getVerilogName();
}

/// Return the verilog name of the port for the module.
static StringRef getInputPortVerilogName(Operation *module, size_t portArgNum) {
  auto hml = cast<HWModuleLike>(module);
  auto pId = hml.getHWModuleType().getPortIdForInputId(portArgNum);
  if (auto attrs = dyn_cast_or_null<DictionaryAttr>(hml.getPortAttrs(pId)))
    if (auto updatedName = attrs.getAs<StringAttr>("hw.verilogName"))
      return updatedName.getValue();
  return hml.getHWModuleType().getPortName(pId);
}

/// This predicate returns true if the specified operation is considered a
/// potentially inlinable Verilog expression.  These nodes always have a single
/// result, but may have side effects (e.g. `sv.verbatim.expr.se`).
/// MemoryEffects should be checked if a client cares.
bool ExportVerilog::isVerilogExpression(Operation *op) {
  // These are SV dialect expressions.
  if (isa<ReadInOutOp, AggregateConstantOp, ArrayIndexInOutOp,
          IndexedPartSelectInOutOp, StructFieldInOutOp, IndexedPartSelectOp,
          ParamValueOp, XMROp, XMRRefOp, SampledOp, EnumConstantOp,
          SystemFunctionOp>(op))
    return true;

  // All HW combinational logic ops and SV expression ops are Verilog
  // expressions.
  return isCombinational(op) || isExpression(op);
}

// NOLINTBEGIN(misc-no-recursion)
/// Push this type's dimension into a vector.
static void getTypeDims(SmallVectorImpl<Attribute> &dims, Type type,
                        Location loc) {
  if (auto integer = hw::type_dyn_cast<IntegerType>(type)) {
    if (integer.getWidth() != 1)
      dims.push_back(getInt32Attr(type.getContext(), integer.getWidth()));
    return;
  }
  if (auto array = hw::type_dyn_cast<ArrayType>(type)) {
    dims.push_back(getInt32Attr(type.getContext(), array.getNumElements()));
    getTypeDims(dims, array.getElementType(), loc);

    return;
  }
  if (auto intType = hw::type_dyn_cast<IntType>(type)) {
    dims.push_back(intType.getWidth());
    return;
  }

  if (auto inout = hw::type_dyn_cast<InOutType>(type))
    return getTypeDims(dims, inout.getElementType(), loc);
  if (auto uarray = hw::type_dyn_cast<hw::UnpackedArrayType>(type))
    return getTypeDims(dims, uarray.getElementType(), loc);
  if (hw::type_isa<InterfaceType, StructType, EnumType>(type))
    return;

  mlir::emitError(loc, "value has an unsupported verilog type ") << type;
}
// NOLINTEND(misc-no-recursion)

/// True iff 'a' and 'b' have the same wire dims.
static bool haveMatchingDims(Type a, Type b, Location loc) {
  SmallVector<Attribute, 4> aDims;
  getTypeDims(aDims, a, loc);

  SmallVector<Attribute, 4> bDims;
  getTypeDims(bDims, b, loc);

  return aDims == bDims;
}

// NOLINTBEGIN(misc-no-recursion)
bool ExportVerilog::isZeroBitType(Type type) {
  type = getCanonicalType(type);
  if (auto intType = dyn_cast<IntegerType>(type))
    return intType.getWidth() == 0;
  if (auto inout = dyn_cast<hw::InOutType>(type))
    return isZeroBitType(inout.getElementType());
  if (auto uarray = dyn_cast<hw::UnpackedArrayType>(type))
    return uarray.getNumElements() == 0 ||
           isZeroBitType(uarray.getElementType());
  if (auto array = dyn_cast<hw::ArrayType>(type))
    return array.getNumElements() == 0 || isZeroBitType(array.getElementType());
  if (auto structType = dyn_cast<hw::StructType>(type))
    return llvm::all_of(structType.getElements(),
                        [](auto elem) { return isZeroBitType(elem.type); });
  if (auto enumType = dyn_cast<hw::EnumType>(type))
    return enumType.getFields().empty();
  if (auto unionType = dyn_cast<hw::UnionType>(type))
    return hw::getBitWidth(unionType) == 0;

  // We have an open type system, so assume it is ok.
  return false;
}
// NOLINTEND(misc-no-recursion)

/// Given a set of known nested types (those supported by this pass), strip off
/// leading unpacked types.  This strips off portions of the type that are
/// printed to the right of the name in verilog.
// NOLINTBEGIN(misc-no-recursion)
static Type stripUnpackedTypes(Type type) {
  return TypeSwitch<Type, Type>(type)
      .Case<InOutType>([](InOutType inoutType) {
        return stripUnpackedTypes(inoutType.getElementType());
      })
      .Case<UnpackedArrayType>([](UnpackedArrayType arrayType) {
        return stripUnpackedTypes(arrayType.getElementType());
      })
      .Default([](Type type) { return type; });
}

/// Return true if type has a struct type as a subtype.
static bool hasStructType(Type type) {
  return TypeSwitch<Type, bool>(type)
      .Case<InOutType, UnpackedArrayType, ArrayType>([](auto parentType) {
        return hasStructType(parentType.getElementType());
      })
      .Case<StructType>([](auto) { return true; })
      .Default([](auto) { return false; });
}
// NOLINTEND(misc-no-recursion)

/// Return the word (e.g. "reg") in Verilog to declare the specified thing.
static StringRef getVerilogDeclWord(Operation *op,
                                    const LoweringOptions &options) {
  if (isa<RegOp>(op)) {
    // Check if the type stored in this register is a struct or array of
    // structs. In this case, according to spec section 6.8, the "reg" prefix
    // should be left off.
    auto elementType =
        cast<InOutType>(op->getResult(0).getType()).getElementType();
    if (isa<StructType>(elementType))
      return "";
    if (isa<UnionType>(elementType))
      return "";
    if (isa<EnumType>(elementType))
      return "";
    if (auto innerType = dyn_cast<ArrayType>(elementType)) {
      while (isa<ArrayType>(innerType.getElementType()))
        innerType = cast<ArrayType>(innerType.getElementType());
      if (isa<StructType>(innerType.getElementType()) ||
          isa<TypeAliasType>(innerType.getElementType()))
        return "";
    }
    if (isa<TypeAliasType>(elementType))
      return "";

    return "reg";
  }
  if (isa<sv::WireOp>(op))
    return "wire";
  if (isa<ConstantOp, AggregateConstantOp, LocalParamOp, ParamValueOp>(op))
    return "localparam";

  // Interfaces instances use the name of the declared interface.
  if (auto interface = dyn_cast<InterfaceInstanceOp>(op))
    return interface.getInterfaceType().getInterface().getValue();

  // If 'op' is in a module, output 'wire'. If 'op' is in a procedural block,
  // fall through to default.
  bool isProcedural = op->getParentOp()->hasTrait<ProceduralRegion>();

  if (isa<LogicOp>(op)) {
    // If the logic op is defined in a procedural region, add 'automatic'
    // keyword. If the op has a struct type, 'logic' keyword is already emitted
    // within a struct type definition (e.g. struct packed {logic foo;}). So we
    // should not emit extra 'logic'.
    bool hasStruct = hasStructType(op->getResult(0).getType());
    if (isProcedural)
      return hasStruct ? "automatic" : "automatic logic";
    return hasStruct ? "" : "logic";
  }

  if (!isProcedural)
    return "wire";

  // "automatic" values aren't allowed in disallowLocalVariables mode.
  assert(!options.disallowLocalVariables && "automatic variables not allowed");

  // If the type contains a struct type, we have to use only "automatic" because
  // "automatic struct" is syntactically correct.
  return hasStructType(op->getResult(0).getType()) ? "automatic"
                                                   : "automatic logic";
}

//===----------------------------------------------------------------------===//
// Location comparison
//===----------------------------------------------------------------------===//

// NOLINTBEGIN(misc-no-recursion)

static int compareLocs(Location lhs, Location rhs);

// NameLoc comparator - compare names, then child locations.
static int compareLocsImpl(mlir::NameLoc lhs, mlir::NameLoc rhs) {
  if (auto name = lhs.getName().compare(rhs.getName()))
    return name;
  return compareLocs(lhs.getChildLoc(), rhs.getChildLoc());
}

// FileLineColLoc comparator.
static int compareLocsImpl(mlir::FileLineColLoc lhs, mlir::FileLineColLoc rhs) {
  if (auto fn = lhs.getFilename().compare(rhs.getFilename()))
    return fn;
  if (lhs.getLine() != rhs.getLine())
    return lhs.getLine() < rhs.getLine() ? -1 : 1;
  return lhs.getColumn() < rhs.getColumn() ? -1 : 1;
}

// CallSiteLoc comparator. Compare first on the callee, then on the caller.
static int compareLocsImpl(mlir::CallSiteLoc lhs, mlir::CallSiteLoc rhs) {
  Location lhsCallee = lhs.getCallee();
  Location rhsCallee = rhs.getCallee();
  if (auto res = compareLocs(lhsCallee, rhsCallee))
    return res;

  Location lhsCaller = lhs.getCaller();
  Location rhsCaller = rhs.getCaller();
  return compareLocs(lhsCaller, rhsCaller);
}

template <typename TTargetLoc>
FailureOr<int> dispatchCompareLocations(Location lhs, Location rhs) {
  auto lhsT = dyn_cast<TTargetLoc>(lhs);
  auto rhsT = dyn_cast<TTargetLoc>(rhs);
  if (lhsT && rhsT) {
    // Both are of the target location type, compare them directly.
    return compareLocsImpl(lhsT, rhsT);
  }
  if (lhsT) {
    // lhs is TTargetLoc => it comes before rhs.
    return -1;
  }
  if (rhsT) {
    // rhs is TTargetLoc => it comes before lhs.
    return 1;
  }

  return failure();
}

// Top-level comparator for two arbitrarily typed locations.
// First order comparison by location type:
// 1. FileLineColLoc
// 2. NameLoc
// 3. CallSiteLoc
// 4. Anything else...
// Intra-location type comparison is delegated to the corresponding
// compareLocsImpl() function.
static int compareLocs(Location lhs, Location rhs) {
  // FileLineColLoc
  if (auto res = dispatchCompareLocations<mlir::FileLineColLoc>(lhs, rhs);
      succeeded(res))
    return *res;

  // NameLoc
  if (auto res = dispatchCompareLocations<mlir::NameLoc>(lhs, rhs);
      succeeded(res))
    return *res;

  // CallSiteLoc
  if (auto res = dispatchCompareLocations<mlir::CallSiteLoc>(lhs, rhs);
      succeeded(res))
    return *res;

  // Anything else...
  return 0;
}

// NOLINTEND(misc-no-recursion)

//===----------------------------------------------------------------------===//
// Location printing
//===----------------------------------------------------------------------===//

/// Pull apart any fused locations into the location set, such that they are
/// uniqued. Any other location type will be added as-is.
static void collectAndUniqueLocations(Location loc,
                                      SmallPtrSetImpl<Attribute> &locationSet) {
  llvm::TypeSwitch<Location, void>(loc)
      .Case<FusedLoc>([&](auto fusedLoc) {
        for (auto subLoc : fusedLoc.getLocations())
          collectAndUniqueLocations(subLoc, locationSet);
      })
      .Default([&](auto loc) { locationSet.insert(loc); });
}

// Sorts a vector of locations in-place.
template <typename TVector>
static void sortLocationVector(TVector &vec) {
  llvm::array_pod_sort(
      vec.begin(), vec.end(), [](const auto *lhs, const auto *rhs) -> int {
        return compareLocs(cast<Location>(*lhs), cast<Location>(*rhs));
      });
}

class LocationEmitter {
public:
  // Generates location info for a single location in the specified style.
  LocationEmitter(LoweringOptions::LocationInfoStyle style, Location loc) {
    SmallPtrSet<Attribute, 8> locationSet;
    locationSet.insert(loc);
    llvm::raw_string_ostream os(output);
    emitLocationSetInfo(os, style, locationSet);
  }

  // Generates location info for a set of operations in the specified style.
  LocationEmitter(LoweringOptions::LocationInfoStyle style,
                  const SmallPtrSetImpl<Operation *> &ops) {
    // Multiple operations may come from the same location or may not have
    // useful
    // location info.  Unique it now.
    SmallPtrSet<Attribute, 8> locationSet;
    for (auto *op : ops)
      collectAndUniqueLocations(op->getLoc(), locationSet);
    llvm::raw_string_ostream os(output);
    emitLocationSetInfo(os, style, locationSet);
  }

  StringRef strref() { return output; }

private:
  void emitLocationSetInfo(llvm::raw_string_ostream &os,
                           LoweringOptions::LocationInfoStyle style,
                           const SmallPtrSetImpl<Attribute> &locationSet) {
    if (style == LoweringOptions::LocationInfoStyle::None)
      return;
    std::string resstr;
    llvm::raw_string_ostream sstr(resstr);
    LocationEmitter::Impl(sstr, style, locationSet);
    if (resstr.empty() || style == LoweringOptions::LocationInfoStyle::Plain) {
      os << resstr;
      return;
    }
    assert(style == LoweringOptions::LocationInfoStyle::WrapInAtSquareBracket &&
           "other styles must be already handled");
    os << "@[" << resstr << "]";
  }

  std::string output;

  struct Impl {

    // NOLINTBEGIN(misc-no-recursion)
    Impl(llvm::raw_string_ostream &os, LoweringOptions::LocationInfoStyle style,
         const SmallPtrSetImpl<Attribute> &locationSet)
        : os(os), style(style) {
      emitLocationSetInfoImpl(locationSet);
    }

    // Emit CallSiteLocs.
    void emitLocationInfo(mlir::CallSiteLoc loc) {
      os << "{";
      emitLocationInfo(loc.getCallee());
      os << " <- ";
      emitLocationInfo(loc.getCaller());
      os << "}";
    }

    // Emit NameLocs.
    void emitLocationInfo(mlir::NameLoc loc) {
      bool withName = !loc.getName().empty();
      if (withName)
        os << "'" << loc.getName().strref() << "'(";
      emitLocationInfo(loc.getChildLoc());

      if (withName)
        os << ")";
    }

    // Emit FileLineColLocs.
    void emitLocationInfo(FileLineColLoc loc) {
      os << loc.getFilename().getValue();
      if (auto line = loc.getLine()) {
        os << ':' << line;
        if (auto col = loc.getColumn())
          os << ':' << col;
      }
    }

    // Generates a string representation of a set of FileLineColLocs.
    // The entries are sorted by filename, line, col.  Try to merge together
    // entries to reduce verbosity on the column info.
    void
    printFileLineColSetInfo(llvm::SmallVector<FileLineColLoc, 8> locVector) {
      // The entries are sorted by filename, line, col.  Try to merge together
      // entries to reduce verbosity on the column info.
      StringRef lastFileName;
      for (size_t i = 0, e = locVector.size(); i != e;) {
        if (i != 0)
          os << ", ";

        // Print the filename if it changed.
        auto first = locVector[i];
        if (first.getFilename() != lastFileName) {
          lastFileName = first.getFilename();
          os << lastFileName;
        }

        // Scan for entries with the same file/line.
        size_t end = i + 1;
        while (end != e &&
               first.getFilename() == locVector[end].getFilename() &&
               first.getLine() == locVector[end].getLine())
          ++end;

        // If we have one entry, print it normally.
        if (end == i + 1) {
          if (auto line = first.getLine()) {
            os << ':' << line;
            if (auto col = first.getColumn())
              os << ':' << col;
          }
          ++i;
          continue;
        }

        // Otherwise print a brace enclosed list.
        os << ':' << first.getLine() << ":{";
        while (i != end) {
          os << locVector[i++].getColumn();

          if (i != end)
            os << ',';
        }
        os << '}';
      }
    }

    /// Return the location information in the specified style. This is the main
    /// dispatch function for calling the location-specific routines.
    void emitLocationInfo(Location loc) {
      llvm::TypeSwitch<Location, void>(loc)
          .Case<mlir::CallSiteLoc, mlir::NameLoc, mlir::FileLineColLoc>(
              [&](auto loc) { emitLocationInfo(loc); })
          .Case<mlir::FusedLoc>([&](auto loc) {
            SmallPtrSet<Attribute, 8> locationSet;
            collectAndUniqueLocations(loc, locationSet);
            emitLocationSetInfoImpl(locationSet);
          })
          .Default([&](auto loc) {
            // Don't print anything for unhandled locations.
          });
    }

    /// Emit the location information of `locationSet` to `sstr`. The emitted
    /// string
    /// may potentially be an empty string given the contents of the
    /// `locationSet`.
    void
    emitLocationSetInfoImpl(const SmallPtrSetImpl<Attribute> &locationSet) {
      // Fast pass some common cases.
      switch (locationSet.size()) {
      case 1:
        emitLocationInfo(cast<LocationAttr>(*locationSet.begin()));
        [[fallthrough]];
      case 0:
        return;
      default:
        break;
      }

      // Sort the entries into distinct location printing kinds.
      SmallVector<FileLineColLoc, 8> flcLocs;
      SmallVector<Attribute, 8> otherLocs;
      flcLocs.reserve(locationSet.size());
      otherLocs.reserve(locationSet.size());
      for (Attribute loc : locationSet) {
        if (auto flcLoc = dyn_cast<FileLineColLoc>(loc))
          flcLocs.push_back(flcLoc);
        else
          otherLocs.push_back(loc);
      }

      // SmallPtrSet iteration is non-deterministic, so sort the location
      // vectors to ensure deterministic output.
      sortLocationVector(otherLocs);
      sortLocationVector(flcLocs);

      // To detect whether something actually got emitted, we inspect the stream
      // for size changes. This is due to the possiblity of locations which are
      // not supposed to be emitted (e.g. `loc("")`).
      size_t sstrSize = os.tell();
      bool emittedAnything = false;
      auto recheckEmittedSomething = [&]() {
        size_t currSize = os.tell();
        bool emittedSomethingSinceLastCheck = currSize != sstrSize;
        emittedAnything |= emittedSomethingSinceLastCheck;
        sstrSize = currSize;
        return emittedSomethingSinceLastCheck;
      };

      // First, emit the other locations through the generic location dispatch
      // function.
      llvm::interleave(
          otherLocs,
          [&](Attribute loc) { emitLocationInfo(cast<LocationAttr>(loc)); },
          [&] {
            if (recheckEmittedSomething()) {
              os << ", ";
              recheckEmittedSomething(); // reset detector to reflect the comma.
            }
          });

      // If we emitted anything, and we have FileLineColLocs, then emit a
      // location-separating comma.
      if (emittedAnything && !flcLocs.empty())
        os << ", ";
      // Then, emit the FileLineColLocs.
      printFileLineColSetInfo(flcLocs);
    }
    llvm::raw_string_ostream &os;
    LoweringOptions::LocationInfoStyle style;

    // NOLINTEND(misc-no-recursion)
  };
};

/// Most expressions are invalid to bit-select from in Verilog, but some
/// things are ok.  Return true if it is ok to inline bitselect from the
/// result of this expression.  It is conservatively correct to return false.
static bool isOkToBitSelectFrom(Value v) {
  // Module ports are always ok to bit select from.
  if (isa<BlockArgument>(v))
    return true;

  // Read_inout is valid to inline for bit-select. See `select` syntax on
  // SV spec A.8.4 (P1174).
  if (auto read = v.getDefiningOp<ReadInOutOp>())
    return true;

  // Aggregate access can be inlined.
  if (isa_and_nonnull<StructExtractOp, UnionExtractOp, ArrayGetOp>(
          v.getDefiningOp()))
    return true;

  // Interface signal can be inlined.
  if (v.getDefiningOp<ReadInterfaceSignalOp>())
    return true;

  // TODO: We could handle concat and other operators here.
  return false;
}

/// Return true if we are unable to ever inline the specified operation.  This
/// happens because not all Verilog expressions are composable, notably you
/// can only use bit selects like x[4:6] on simple expressions, you cannot use
/// expressions in the sensitivity list of always blocks, etc.
static bool isExpressionUnableToInline(Operation *op,
                                       const LoweringOptions &options) {
  if (auto cast = dyn_cast<BitcastOp>(op))
    if (!haveMatchingDims(cast.getInput().getType(), cast.getResult().getType(),
                          op->getLoc())) {
      // Even if dimentions don't match, we can inline when its user doesn't
      // rely on the type.
      if (op->hasOneUse() &&
          isa<comb::ConcatOp, hw::ArrayConcatOp>(*op->getUsers().begin()))
        return false;
      // Bitcasts rely on the type being assigned to, so we cannot inline.
      return true;
    }

  // StructCreateOp needs to be assigning to a named temporary so that types
  // are inferred properly by verilog
  if (isa<StructCreateOp, UnionCreateOp>(op))
    return true;

  // Aggregate literal syntax only works in an assignment expression, where
  // the Verilog expression's type is determined by the LHS.
  if (auto aggConstantOp = dyn_cast<AggregateConstantOp>(op))
    return true;

  // Verbatim with a long string should be emitted as an out-of-line declration.
  if (auto verbatim = dyn_cast<VerbatimExprOp>(op))
    if (verbatim.getFormatString().size() > 32)
      return true;

  // Scan the users of the operation to see if any of them need this to be
  // emitted out-of-line.
  for (auto &use : op->getUses()) {
    auto *user = use.getOwner();

    // Verilog bit selection is required by the standard to be:
    // "a vector, packed array, packed structure, parameter or concatenation".
    //
    // It cannot be an arbitrary expression, e.g. this is invalid:
    //     assign bar = {{a}, {b}, {c}, {d}}[idx];
    //
    // To handle these, we push the subexpression into a temporary.
    if (isa<ExtractOp, ArraySliceOp, ArrayGetOp, StructExtractOp,
            UnionExtractOp, IndexedPartSelectOp>(user))
      if (use.getOperandNumber() == 0 && // ignore index operands.
          !isOkToBitSelectFrom(use.get()))
        return true;

    // Handle option disallowing expressions in event control.
    if (!options.allowExprInEventControl) {
      // Check operations used for event control, anything other than
      // a read of a wire must be out of line.

      // Helper to determine if the use will be part of "event control",
      // based on what the operation using it is and as which operand.
      auto usedInExprControl = [user, &use]() {
        // "disable iff" condition must be a name.
        if (auto disableOp = dyn_cast<ltl::DisableOp>(user))
          return disableOp.getCondition() == use.get();
        // LTL Clock up's clock operand must be a name.
        if (auto clockOp = dyn_cast<ltl::ClockOp>(user))
          return clockOp.getClock() == use.get();
        // Always blocks must have a name in their sensitivity list.
        // (all operands)
        return isa<AlwaysOp, AlwaysFFOp>(user);
      };

      if (!usedInExprControl())
        continue;

      // Otherwise, this can only be inlined if is (already) a read of a wire.
      auto read = dyn_cast<ReadInOutOp>(op);
      if (!read)
        return true;
      if (!isa_and_nonnull<sv::WireOp, RegOp>(read.getInput().getDefiningOp()))
        return true;
    }
  }
  return false;
}

enum class BlockStatementCount { Zero, One, TwoOrMore };

/// Compute how many statements are within this block, for begin/end markers.
static BlockStatementCount countStatements(Block &block) {
  unsigned numStatements = 0;
  block.walk([&](Operation *op) {
    if (isVerilogExpression(op) || isa<ltl::LTLDialect>(op->getDialect()))
      return WalkResult::advance();
    numStatements +=
        TypeSwitch<Operation *, unsigned>(op)
            .Case<VerbatimOp>([&](auto) {
              // We don't know how many statements we emitted, so assume
              // conservatively that a lot got put out. This will make sure we
              // get a begin/end block around this.
              return 3;
            })
            .Case<IfOp>([&](auto) {
              // We count if as multiple statements to make sure it is always
              // surrounded by a begin/end so we don't get if/else confusion in
              // cases like this:
              // if (cond)
              //   if (otherCond)    // This should force a begin!
              //     stmt
              // else                // Goes with the outer if!
              //   thing;
              return 2;
            })
            .Case<IfDefOp, IfDefProceduralOp>([&](auto) { return 3; })
            .Case<OutputOp>([&](OutputOp oop) {
              // Skip single-use instance outputs, they don't get statements.
              // Keep this synchronized with visitStmt(InstanceOp,OutputOp).
              return llvm::count_if(oop->getOperands(), [&](auto operand) {
                Operation *op = operand.getDefiningOp();
                return !operand.hasOneUse() || !op || !isa<HWInstanceLike>(op);
              });
            })
            .Default([](auto) { return 1; });
    if (numStatements > 1)
      return WalkResult::interrupt();
    return WalkResult::advance();
  });
  if (numStatements == 0)
    return BlockStatementCount::Zero;
  if (numStatements == 1)
    return BlockStatementCount::One;
  return BlockStatementCount::TwoOrMore;
}

/// Return true if this expression should be emitted inline into any statement
/// that uses it.
bool ExportVerilog::isExpressionEmittedInline(Operation *op,
                                              const LoweringOptions &options) {
  // Never create a temporary for a dead expression.
  if (op->getResult(0).use_empty())
    return true;

  // Never create a temporary which is only going to be assigned to an output
  // port, wire, or reg.
  if (op->hasOneUse() &&
      isa<hw::OutputOp, sv::AssignOp, sv::BPAssignOp, sv::PAssignOp>(
          *op->getUsers().begin()))
    return true;

  // If mux inlining is dissallowed, we cannot inline muxes.
  if (options.disallowMuxInlining && isa<MuxOp>(op))
    return false;

  // If this operation has multiple uses, we can't generally inline it unless
  // the op is duplicatable.
  if (!op->getResult(0).hasOneUse() && !isDuplicatableExpression(op))
    return false;

  // If it isn't structurally possible to inline this expression, emit it out
  // of line.
  return !isExpressionUnableToInline(op, options);
}

/// Find a nested IfOp in an else block that can be printed as `else if`
/// instead of nesting it into a new `begin` - `end` block.  The block must
/// contain a single IfOp and optionally expressions which can be hoisted out.
static IfOp findNestedElseIf(Block *elseBlock) {
  IfOp ifOp;
  for (auto &op : *elseBlock) {
    if (auto opIf = dyn_cast<IfOp>(op)) {
      if (ifOp)
        return {};
      ifOp = opIf;
      continue;
    }
    if (!isVerilogExpression(&op))
      return {};
  }
  // SV attributes cannot be attached to `else if` so reject when ifOp has SV
  // attributes.
  if (ifOp && hasSVAttributes(ifOp))
    return {};
  return ifOp;
}

/// Emit SystemVerilog attributes.
template <typename PPS>
static void emitSVAttributesImpl(PPS &ps, ArrayAttr attrs, bool mayBreak) {
  enum Container { NoContainer, InComment, InAttr };
  Container currentContainer = NoContainer;

  auto closeContainer = [&] {
    if (currentContainer == NoContainer)
      return;
    if (currentContainer == InComment)
      ps << " */";
    else if (currentContainer == InAttr)
      ps << " *)";
    ps << PP::end << PP::end;

    currentContainer = NoContainer;
  };

  bool isFirstContainer = true;
  auto openContainer = [&](Container newContainer) {
    assert(newContainer != NoContainer);
    if (currentContainer == newContainer)
      return false;
    closeContainer();
    // If not first container, insert break point but no space.
    if (!isFirstContainer)
      ps << (mayBreak ? PP::space : PP::nbsp);
    isFirstContainer = false;
    // fit container on one line if possible, break if needed.
    ps << PP::ibox0;
    if (newContainer == InComment)
      ps << "/* ";
    else if (newContainer == InAttr)
      ps << "(* ";
    currentContainer = newContainer;
    // Pack attributes within to fit, align to current column when breaking.
    ps << PP::ibox0;
    return true;
  };

  // Break containers to starting column (0), put all on same line OR
  // put each on their own line (cbox).
  ps.scopedBox(PP::cbox0, [&]() {
    for (auto attr : attrs.getAsRange<SVAttributeAttr>()) {
      if (!openContainer(attr.getEmitAsComment().getValue() ? InComment
                                                            : InAttr))
        ps << "," << (mayBreak ? PP::space : PP::nbsp);
      ps << PPExtString(attr.getName().getValue());
      if (attr.getExpression())
        ps << " = " << PPExtString(attr.getExpression().getValue());
    }
    closeContainer();
  });
}

/// Retrieve value's verilog name from IR. The name must already have been
/// added in pre-pass and passed through "hw.verilogName" attr.
StringRef getVerilogValueName(Value val) {
  if (auto *op = val.getDefiningOp())
    return getSymOpName(op);

  if (auto port = dyn_cast<BlockArgument>(val)) {
    // If the value is defined by for op, use its associated verilog name.
    if (auto forOp = dyn_cast<ForOp>(port.getParentBlock()->getParentOp()))
      return forOp->getAttrOfType<StringAttr>("hw.verilogName");
    return getInputPortVerilogName(port.getParentBlock()->getParentOp(),
                                   port.getArgNumber());
  }
  assert(false && "unhandled value");
  return {};
}

//===----------------------------------------------------------------------===//
// VerilogEmitterState
//===----------------------------------------------------------------------===//

namespace {

/// This class maintains the mutable state that cross-cuts and is shared by the
/// various emitters.
class VerilogEmitterState {
public:
  explicit VerilogEmitterState(ModuleOp designOp,
                               const SharedEmitterState &shared,
                               const LoweringOptions &options,
                               const HWSymbolCache &symbolCache,
                               const GlobalNameTable &globalNames,
                               const FileMapping &fileMapping,
                               llvm::formatted_raw_ostream &os,
                               StringAttr fileName, OpLocMap &verilogLocMap)
      : designOp(designOp), shared(shared), options(options),
        symbolCache(symbolCache), globalNames(globalNames),
        fileMapping(fileMapping), os(os), verilogLocMap(verilogLocMap),
        pp(os, options.emittedLineLength), fileName(fileName) {
    pp.setListener(&saver);
  }
  /// This is the root mlir::ModuleOp that holds the whole design being emitted.
  ModuleOp designOp;

  const SharedEmitterState &shared;

  /// The emitter options which control verilog emission.
  const LoweringOptions &options;

  /// This is a cache of various information about the IR, in frozen state.
  const HWSymbolCache &symbolCache;

  /// This tracks global names where the Verilog name needs to be different than
  /// the IR name.
  const GlobalNameTable &globalNames;

  /// Tracks the referenceable files through their symbol.
  const FileMapping &fileMapping;

  /// The stream to emit to. Use a formatted_raw_ostream, to easily get the
  /// current location(line,column) on the stream. This is required to record
  /// the verilog output location information corresponding to any op.
  llvm::formatted_raw_ostream &os;

  bool encounteredError = false;
  unsigned currentIndent = 0;

  /// Pretty printing:

  /// Whether a newline is expected, emitted late to provide opportunity to
  /// open/close boxes we don't know we need at level of individual statement.
  /// Every statement should set this instead of directly emitting (last)
  /// newline. Most statements end with emitLocationInfoAndNewLine which handles
  /// this.
  bool pendingNewline = false;

  /// Used to record the verilog output file location of an op.
  OpLocMap &verilogLocMap;
  /// String storage backing Tokens built from temporary strings.
  /// PrettyPrinter will clear this as appropriate.
  PrintEventAndStorageListener<OpLocMap, std::pair<Operation *, bool>> saver =
      PrintEventAndStorageListener<OpLocMap, std::pair<Operation *, bool>>(
          verilogLocMap);

  /// Pretty printer.
  PrettyPrinter pp;

  /// Name of the output file, used for debug information.
  StringAttr fileName;

  /// Update the location attribute of the ops with the verilog locations
  /// recorded in `verilogLocMap` and clear the map. `lineOffset` is added to
  /// all the line numbers, this is required when the modules are exported in
  /// parallel.
  void addVerilogLocToOps(unsigned int lineOffset, StringAttr fileName) {
    verilogLocMap.updateIRWithLoc(lineOffset, fileName,
                                  shared.designOp->getContext());
    verilogLocMap.clear();
  }

private:
  VerilogEmitterState(const VerilogEmitterState &) = delete;
  void operator=(const VerilogEmitterState &) = delete;
};
} // namespace

//===----------------------------------------------------------------------===//
// EmitterBase
//===----------------------------------------------------------------------===//

namespace {

/// The data that is unique to each callback. The operation and a flag to
/// indicate if the callback is for begin or end of the operation print
/// location.
using CallbackDataTy = std::pair<Operation *, bool>;
class EmitterBase {
public:
  // All of the mutable state we are maintaining.
  VerilogEmitterState &state;

  /// Stream helper (pp, saver).
  TokenStreamWithCallback<OpLocMap, CallbackDataTy> ps;

  explicit EmitterBase(VerilogEmitterState &state)
      : state(state),
        ps(state.pp, state.saver, state.options.emitVerilogLocations) {}

  InFlightDiagnostic emitError(Operation *op, const Twine &message) {
    state.encounteredError = true;
    return op->emitError(message);
  }

  InFlightDiagnostic emitOpError(Operation *op, const Twine &message) {
    state.encounteredError = true;
    return op->emitOpError(message);
  }

  void emitLocationImpl(llvm::StringRef location) {
    // Break so previous content is not impacted by following,
    // but use a 'neverbreak' so it always fits.
    ps << PP::neverbreak;
    if (!location.empty())
      ps << "\t// " << location; // (don't use tabs in normal pretty-printing)
  }

  void emitLocationInfo(Location loc) {
    emitLocationImpl(
        LocationEmitter(state.options.locationInfoStyle, loc).strref());
  }

  /// If we have location information for any of the specified operations,
  /// aggregate it together and print a pretty comment specifying where the
  /// operations came from.  In any case, print a newline.
  void emitLocationInfoAndNewLine(const SmallPtrSetImpl<Operation *> &ops) {
    emitLocationImpl(
        LocationEmitter(state.options.locationInfoStyle, ops).strref());
    setPendingNewline();
  }

  template <typename PPS>
  void emitTextWithSubstitutions(PPS &ps, StringRef string, Operation *op,
                                 llvm::function_ref<void(Value)> operandEmitter,
                                 ArrayAttr symAttrs);

  /// Emit the value of a StringAttr as one or more Verilog "one-line" comments
  /// ("//").  Break the comment to respect the emittedLineLength and trim
  /// whitespace after a line break.  Do nothing if the StringAttr is null or
  /// the value is empty.
  void emitComment(StringAttr comment);

  /// If previous emission requires a newline, emit it now.
  /// This gives us opportunity to open/close boxes before linebreak.
  void emitPendingNewlineIfNeeded() {
    if (state.pendingNewline) {
      state.pendingNewline = false;
      ps << PP::newline;
    }
  }
  void setPendingNewline() {
    assert(!state.pendingNewline);
    state.pendingNewline = true;
  }

  void startStatement() { emitPendingNewlineIfNeeded(); }

private:
  void operator=(const EmitterBase &) = delete;
  EmitterBase(const EmitterBase &) = delete;
};
} // end anonymous namespace

template <typename PPS>
void EmitterBase::emitTextWithSubstitutions(
    PPS &ps, StringRef string, Operation *op,
    llvm::function_ref<void(Value)> operandEmitter, ArrayAttr symAttrs) {

  // Perform operand substitions as we emit the line string.  We turn {{42}}
  // into the value of operand 42.
  auto namify = [&](Attribute sym, HWSymbolCache::Item item) {
    // CAVEAT: These accesses can reach into other modules through inner name
    // references, which are currently being processed. Do not add those remote
    // operations to this module's `names`, which is reserved for things named
    // *within* this module. Instead, you have to rely on those remote
    // operations to have been named inside the global names table. If they
    // haven't, take a look at name legalization first.
    if (auto *itemOp = item.getOp()) {
      if (item.hasPort()) {
        return getPortVerilogName(itemOp, item.getPort());
      }
      StringRef symOpName = getSymOpName(itemOp);
      if (!symOpName.empty())
        return symOpName;
      emitError(itemOp, "cannot get name for symbol ") << sym;
    } else {
      emitError(op, "cannot get name for symbol ") << sym;
    }
    return StringRef("<INVALID>");
  };

  // Scan 'line' for a substitution, emitting any non-substitution prefix,
  // then the mentioned operand, chopping the relevant text off 'line' and
  // returning true.  This returns false if no substitution is found.
  unsigned numSymOps = symAttrs.size();
  auto emitUntilSubstitution = [&](size_t next = 0) -> bool {
    size_t start = 0;
    while (true) {
      next = string.find("{{", next);
      if (next == StringRef::npos)
        return false;

      // Check to make sure we have a number followed by }}.  If not, we
      // ignore the {{ sequence as something that could happen in Verilog.
      next += 2;
      start = next;
      while (next < string.size() && isdigit(string[next]))
        ++next;
      // We need at least one digit.
      if (start == next) {
        next--;
        continue;
      }
      size_t operandNoLength = next - start;

      // Format string options follow a ':'.
      StringRef fmtOptsStr;
      if (string[next] == ':') {
        size_t startFmtOpts = next + 1;
        while (next < string.size() && string[next] != '}')
          ++next;
        fmtOptsStr = string.substr(startFmtOpts, next - startFmtOpts);
      }

      // We must have a }} right after the digits.
      if (!string.substr(next).starts_with("}}"))
        continue;

      // We must be able to decode the integer into an unsigned.
      unsigned operandNo = 0;
      if (string.drop_front(start)
              .take_front(operandNoLength)
              .getAsInteger(10, operandNo)) {
        emitError(op, "operand substitution too large");
        continue;
      }
      next += 2;

      // Emit any text before the substitution.
      auto before = string.take_front(start - 2);
      if (!before.empty())
        ps << PPExtString(before);

      // operandNo can either refer to Operands or symOps.  symOps are
      // numbered after the operands.
      if (operandNo < op->getNumOperands())
        // Emit the operand.
        operandEmitter(op->getOperand(operandNo));
      else if ((operandNo - op->getNumOperands()) < numSymOps) {
        unsigned symOpNum = operandNo - op->getNumOperands();
        auto sym = symAttrs[symOpNum];
        StringRef symVerilogName;
        if (auto fsym = dyn_cast<FlatSymbolRefAttr>(sym)) {
          if (auto *symOp = state.symbolCache.getDefinition(fsym)) {
            if (auto globalRef = dyn_cast<HierPathOp>(symOp)) {
              auto namepath = globalRef.getNamepathAttr().getValue();
              for (auto [index, sym] : llvm::enumerate(namepath)) {
                // Emit the seperator string.
                if (index > 0)
                  ps << (fmtOptsStr.empty() ? "." : fmtOptsStr);

                auto innerRef = cast<InnerRefAttr>(sym);
                auto ref = state.symbolCache.getInnerDefinition(
                    innerRef.getModule(), innerRef.getName());
                ps << namify(innerRef, ref);
              }
            } else {
              symVerilogName = namify(sym, symOp);
            }
          }
        } else if (auto isym = dyn_cast<InnerRefAttr>(sym)) {
          auto symOp = state.symbolCache.getInnerDefinition(isym.getModule(),
                                                            isym.getName());
          symVerilogName = namify(sym, symOp);
        }
        if (!symVerilogName.empty())
          ps << PPExtString(symVerilogName);
      } else {
        emitError(op, "operand " + llvm::utostr(operandNo) + " isn't valid");
        continue;
      }
      // Forget about the part we emitted.
      string = string.drop_front(next);
      return true;
    }
  };

  // Emit all the substitutions.
  while (emitUntilSubstitution())
    ;

  // Emit any text after the last substitution.
  if (!string.empty())
    ps << PPExtString(string);
}

void EmitterBase::emitComment(StringAttr comment) {
  if (!comment)
    return;

  // Set a line length for the comment.  Subtract off the leading comment and
  // space ("// ") as well as the current indent level to simplify later
  // arithmetic.  Ensure that this line length doesn't go below zero.
  auto lineLength = state.options.emittedLineLength - state.currentIndent - 3;
  if (lineLength > state.options.emittedLineLength)
    lineLength = 0;

  // Process the comment in line chunks extracted from manually specified line
  // breaks.  This is done to preserve user-specified line breaking if used.
  auto ref = comment.getValue();
  StringRef line;
  while (!ref.empty()) {
    std::tie(line, ref) = ref.split("\n");
    // Emit each comment line breaking it if it exceeds the emittedLineLength.
    for (;;) {
      startStatement();
      ps << "// ";

      // Base case 1: the entire comment fits on one line.
      if (line.size() <= lineLength) {
        ps << PPExtString(line);
        setPendingNewline();
        break;
      }

      // The comment does NOT fit on one line.  Use a simple algorithm to find
      // a position to break the line:
      //   1) Search backwards for whitespace and break there if you find it.
      //   2) If no whitespace exists in (1), search forward for whitespace
      //      and break there.
      // This algorithm violates the emittedLineLength if (2) ever occurrs,
      // but it's dead simple.
      auto breakPos = line.rfind(' ', lineLength);
      // No whitespace exists looking backwards.
      if (breakPos == StringRef::npos) {
        breakPos = line.find(' ', lineLength);
        // No whitespace exists looking forward (you hit the end of the
        // string).
        if (breakPos == StringRef::npos)
          breakPos = line.size();
      }

      // Emit up to the break position.  Trim any whitespace after the break
      // position.  Exit if nothing is left to emit.  Otherwise, update the
      // comment ref and continue;
      ps << PPExtString(line.take_front(breakPos));
      setPendingNewline();
      breakPos = line.find_first_not_of(' ', breakPos);
      // Base Case 2: nothing left except whitespace.
      if (breakPos == StringRef::npos)
        break;

      line = line.drop_front(breakPos);
    }
  }
}

/// Given an expression that is spilled into a temporary wire, try to synthesize
/// a better name than "_T_42" based on the structure of the expression.
// NOLINTBEGIN(misc-no-recursion)
StringAttr ExportVerilog::inferStructuralNameForTemporary(Value expr) {
  StringAttr result;
  bool addPrefixUnderScore = true;

  // Look through read_inout.
  if (auto read = expr.getDefiningOp<ReadInOutOp>())
    return inferStructuralNameForTemporary(read.getInput());

  // Module ports carry names!
  if (auto blockArg = dyn_cast<BlockArgument>(expr)) {
    auto moduleOp = cast<HWModuleOp>(blockArg.getOwner()->getParentOp());
    StringRef name = getPortVerilogName(moduleOp, blockArg.getArgNumber());
    result = StringAttr::get(expr.getContext(), name);

  } else if (auto *op = expr.getDefiningOp()) {
    // Uses of a wire, register or logic can be done inline.
    if (isa<sv::WireOp, RegOp, LogicOp>(op)) {
      StringRef name = getSymOpName(op);
      result = StringAttr::get(expr.getContext(), name);

    } else if (auto nameHint = op->getAttrOfType<StringAttr>("sv.namehint")) {
      // Use a dialect (sv) attribute to get a hint for the name if the op
      // doesn't explicitly specify it. Do this last
      result = nameHint;

      // If there is a namehint, don't add underscores to the name.
      addPrefixUnderScore = false;
    } else {
      TypeSwitch<Operation *>(op)
          // Generate a pretty name for VerbatimExpr's that look macro-like
          // using the same logic that generates the MLIR syntax name.
          .Case([&result](VerbatimExprOp verbatim) {
            verbatim.getAsmResultNames([&](Value, StringRef name) {
              result = StringAttr::get(verbatim.getContext(), name);
            });
          })
          .Case([&result](VerbatimExprSEOp verbatim) {
            verbatim.getAsmResultNames([&](Value, StringRef name) {
              result = StringAttr::get(verbatim.getContext(), name);
            });
          })

          // If this is an extract from a namable object, derive a name from it.
          .Case([&result](ExtractOp extract) {
            if (auto operandName =
                    inferStructuralNameForTemporary(extract.getInput())) {
              unsigned numBits =
                  cast<IntegerType>(extract.getType()).getWidth();
              if (numBits == 1)
                result = StringAttr::get(extract.getContext(),
                                         operandName.strref() + "_" +
                                             Twine(extract.getLowBit()));
              else
                result = StringAttr::get(
                    extract.getContext(),
                    operandName.strref() + "_" +
                        Twine(extract.getLowBit() + numBits - 1) + "to" +
                        Twine(extract.getLowBit()));
            }
          });
      // TODO: handle other common patterns.
    }
  }

  // Make sure any synthesized name starts with an _.
  if (!result || result.strref().empty())
    return {};

  // Make sure that all temporary names start with an underscore.
  if (addPrefixUnderScore && result.strref().front() != '_')
    result = StringAttr::get(expr.getContext(), "_" + result.strref());

  return result;
}
// NOLINTEND(misc-no-recursion)

//===----------------------------------------------------------------------===//
// ModuleEmitter
//===----------------------------------------------------------------------===//

namespace {

class ModuleEmitter : public EmitterBase {
public:
  explicit ModuleEmitter(VerilogEmitterState &state)
      : EmitterBase(state), currentModuleOp(nullptr),
        fieldNameResolver(FieldNameResolver(state.globalNames, state.options)) {
  }
  ~ModuleEmitter() {
    emitPendingNewlineIfNeeded();
    ps.eof();
  };

  void emitParameters(Operation *module, ArrayAttr params);
  void emitPortList(Operation *module, const ModulePortInfo &portInfo);

  void emitHWModule(HWModuleOp module);
  void emitHWExternModule(HWModuleExternOp module);
  void emitHWGeneratedModule(HWModuleGeneratedOp module);

  // Statements.
  void emitStatement(Operation *op);
  void emitBind(BindOp op);
  void emitBindInterface(BindInterfaceOp op);

  void emitSVAttributes(Operation *op);

  /// Legalize the given field name if it is an invalid verilog name.
  StringRef getVerilogStructFieldName(StringAttr field) {
    return fieldNameResolver.getRenamedFieldName(field).getValue();
  }

  //===--------------------------------------------------------------------===//
  // Methods for formatting types.

  /// Emit a type's packed dimensions.
  void emitTypeDims(Type type, Location loc, raw_ostream &os);

  /// Print the specified packed portion of the type to the specified stream,
  ///
  ///  * 'optionalAliasType' can be provided to perform any alias-aware printing
  ///    of the inner type.
  ///  * When `implicitIntType` is false, a "logic" is printed.  This is used in
  ///        struct fields and typedefs.
  ///  * When `singleBitDefaultType` is false, single bit values are printed as
  ///       `[0:0]`.  This is used in parameter lists.
  ///
  /// This returns true if anything was printed.
  bool printPackedType(Type type, raw_ostream &os, Location loc,
                       Type optionalAliasType = {}, bool implicitIntType = true,
                       bool singleBitDefaultType = true);

  /// Output the unpacked array dimensions.  This is the part of the type that
  /// is to the right of the name.
  void printUnpackedTypePostfix(Type type, raw_ostream &os);

  //===--------------------------------------------------------------------===//
  // Methods for formatting parameters.

  /// Prints a parameter attribute expression in a Verilog compatible way to the
  /// specified stream.  This returns the precedence of the generated string.
  SubExprInfo printParamValue(Attribute value, raw_ostream &os,
                              function_ref<InFlightDiagnostic()> emitError);

  SubExprInfo printParamValue(Attribute value, raw_ostream &os,
                              VerilogPrecedence parenthesizeIfLooserThan,
                              function_ref<InFlightDiagnostic()> emitError);

  //===--------------------------------------------------------------------===//
  // Mutable state while emitting a module body.

  /// This is the current module being emitted for a HWModuleOp.
  Operation *currentModuleOp;

  /// This set keeps track of expressions that were emitted into their
  /// 'automatic logic' or 'localparam' declaration.  This is only used for
  /// expressions in a procedural region, because we otherwise just emit wires
  /// on demand.
  SmallPtrSet<Operation *, 16> expressionsEmittedIntoDecl;

  /// This class keeps track of field name renamings in the module scope.
  FieldNameResolver fieldNameResolver;

  /// This keeps track of assignments folded into wire emissions
  SmallPtrSet<Operation *, 16> assignsInlined;
};

} // end anonymous namespace

//===----------------------------------------------------------------------===//
// Methods for formatting types.

/// Emit a single dimension.
static void emitDim(Attribute width, raw_ostream &os, Location loc,
                    ModuleEmitter &emitter, bool downTo) {
  if (!width) {
    os << "<<invalid type>>";
    return;
  }
  if (auto intAttr = dyn_cast<IntegerAttr>(width)) {
    if (intAttr.getValue().isZero()) {
      os << "/*Zero Width*/";
    } else {
      os << '[';
      if (!downTo)
        os << "0:";
      os << (intAttr.getValue().getZExtValue() - 1);
      if (downTo)
        os << ":0";
      os << ']';
    }
    return;
  }

  // Otherwise it must be a parameterized dimension.  Shove the "-1" into the
  // attribute so it gets printed in canonical form.
  auto typedAttr = dyn_cast<TypedAttr>(width);
  if (!typedAttr) {
    mlir::emitError(loc, "untyped dimension attribute ") << width;
    return;
  }
  auto negOne =
      getIntAttr(loc.getContext(), typedAttr.getType(),
                 APInt(typedAttr.getType().getIntOrFloatBitWidth(), -1L, true));
  width = ParamExprAttr::get(PEO::Add, typedAttr, negOne);
  os << '[';
  if (!downTo)
    os << "0:";
  emitter.printParamValue(width, os, [loc]() {
    return mlir::emitError(loc, "invalid parameter in type");
  });
  if (downTo)
    os << ":0";
  os << ']';
}

/// Emit a list of packed dimensions.
static void emitDims(ArrayRef<Attribute> dims, raw_ostream &os, Location loc,
                     ModuleEmitter &emitter) {
  for (Attribute width : dims) {
    emitDim(width, os, loc, emitter, /*downTo=*/true);
  }
}

/// Emit a type's packed dimensions.
void ModuleEmitter::emitTypeDims(Type type, Location loc, raw_ostream &os) {
  SmallVector<Attribute, 4> dims;
  getTypeDims(dims, type, loc);
  emitDims(dims, os, loc, *this);
}

/// Output the basic type that consists of packed and primitive types.  This is
/// those to the left of the name in verilog. implicitIntType controls whether
/// to print a base type for (logic) for inteters or whether the caller will
/// have handled this (with logic, wire, reg, etc).
/// optionalAliasType can be provided to perform any necessary alias-aware
/// printing of 'type'.
///
/// Returns true when anything was printed out.
// NOLINTBEGIN(misc-no-recursion)
static bool printPackedTypeImpl(Type type, raw_ostream &os, Location loc,
                                SmallVectorImpl<Attribute> &dims,
                                bool implicitIntType, bool singleBitDefaultType,
                                ModuleEmitter &emitter,
                                Type optionalAliasType = {}) {
  return TypeSwitch<Type, bool>(type)
      .Case<IntegerType>([&](IntegerType integerType) {
        if (!implicitIntType)
          os << "logic";
        if (integerType.getWidth() != 1 || !singleBitDefaultType)
          dims.push_back(
              getInt32Attr(type.getContext(), integerType.getWidth()));
        if (!dims.empty() && !implicitIntType)
          os << ' ';

        emitDims(dims, os, loc, emitter);
        return !dims.empty() || !implicitIntType;
      })
      .Case<IntType>([&](IntType intType) {
        if (!implicitIntType)
          os << "logic ";
        dims.push_back(intType.getWidth());
        emitDims(dims, os, loc, emitter);
        return true;
      })
      .Case<ArrayType>([&](ArrayType arrayType) {
        dims.push_back(arrayType.getSizeAttr());
        return printPackedTypeImpl(arrayType.getElementType(), os, loc, dims,
                                   implicitIntType, singleBitDefaultType,
                                   emitter);
      })
      .Case<InOutType>([&](InOutType inoutType) {
        return printPackedTypeImpl(inoutType.getElementType(), os, loc, dims,
                                   implicitIntType, singleBitDefaultType,
                                   emitter);
      })
      .Case<EnumType>([&](EnumType enumType) {
        os << "enum ";
        if (enumType.getBitWidth() != 32)
          os << "bit [" << enumType.getBitWidth() - 1 << ":0] ";
        os << "{";
        Type enumPrefixType = optionalAliasType ? optionalAliasType : enumType;
        llvm::interleaveComma(
            enumType.getFields().getAsRange<StringAttr>(), os,
            [&](auto enumerator) {
              os << emitter.fieldNameResolver.getEnumFieldName(
                  hw::EnumFieldAttr::get(loc, enumerator, enumPrefixType));
            });
        os << "}";
        return true;
      })
      .Case<StructType>([&](StructType structType) {
        if (structType.getElements().empty() || isZeroBitType(structType)) {
          os << "/*Zero Width*/";
          return true;
        }
        os << "struct packed {";
        for (auto &element : structType.getElements()) {
          if (isZeroBitType(element.type)) {
            os << "/*" << emitter.getVerilogStructFieldName(element.name)
               << ": Zero Width;*/ ";
            continue;
          }
          SmallVector<Attribute, 8> structDims;
          printPackedTypeImpl(stripUnpackedTypes(element.type), os, loc,
                              structDims,
                              /*implicitIntType=*/false,
                              /*singleBitDefaultType=*/true, emitter);
          os << ' ' << emitter.getVerilogStructFieldName(element.name);
          emitter.printUnpackedTypePostfix(element.type, os);
          os << "; ";
        }
        os << '}';
        emitDims(dims, os, loc, emitter);
        return true;
      })
      .Case<UnionType>([&](UnionType unionType) {
        if (unionType.getElements().empty() || isZeroBitType(unionType)) {
          os << "/*Zero Width*/";
          return true;
        }

        int64_t unionWidth = hw::getBitWidth(unionType);
        os << "union packed {";
        for (auto &element : unionType.getElements()) {
          if (isZeroBitType(element.type)) {
            os << "/*" << emitter.getVerilogStructFieldName(element.name)
               << ": Zero Width;*/ ";
            continue;
          }
          int64_t elementWidth = hw::getBitWidth(element.type);
          bool needsPadding = elementWidth < unionWidth || element.offset > 0;
          if (needsPadding) {
            os << " struct packed {";
            if (element.offset) {
              os << "logic [" << element.offset - 1 << ":0] "
                 << "__pre_padding_" << element.name.getValue() << "; ";
            }
          }

          SmallVector<Attribute, 8> structDims;
          printPackedTypeImpl(stripUnpackedTypes(element.type), os, loc,
                              structDims,
                              /*implicitIntType=*/false,
                              /*singleBitDefaultType=*/true, emitter);
          os << ' ' << emitter.getVerilogStructFieldName(element.name);
          emitter.printUnpackedTypePostfix(element.type, os);
          os << ";";

          if (needsPadding) {
            if (elementWidth + (int64_t)element.offset < unionWidth) {
              os << " logic ["
                 << unionWidth - (elementWidth + element.offset) - 1 << ":0] "
                 << "__post_padding_" << element.name.getValue() << ";";
            }
            os << "} " << emitter.getVerilogStructFieldName(element.name)
               << ";";
          }
        }
        os << '}';
        emitDims(dims, os, loc, emitter);
        return true;
      })

      .Case<InterfaceType>([](InterfaceType ifaceType) { return false; })
      .Case<UnpackedArrayType>([&](UnpackedArrayType arrayType) {
        os << "<<unexpected unpacked array>>";
        mlir::emitError(loc, "Unexpected unpacked array in packed type ")
            << arrayType;
        return true;
      })
      .Case<TypeAliasType>([&](TypeAliasType typeRef) {
        auto typedecl = typeRef.getTypeDecl(emitter.state.symbolCache);
        if (!typedecl) {
          mlir::emitError(loc, "unresolvable type reference");
          return false;
        }
        if (typedecl.getType() != typeRef.getInnerType()) {
          mlir::emitError(loc, "declared type did not match aliased type");
          return false;
        }

        os << typedecl.getPreferredName();
        emitDims(dims, os, typedecl->getLoc(), emitter);
        return true;
      })
      .Default([&](Type type) {
        os << "<<invalid type '" << type << "'>>";
        mlir::emitError(loc, "value has an unsupported verilog type ") << type;
        return true;
      });
}
// NOLINTEND(misc-no-recursion)

/// Print the specified packed portion of the type to the specified stream,
///
///  * When `implicitIntType` is false, a "logic" is printed.  This is used in
///        struct fields and typedefs.
///  * When `singleBitDefaultType` is false, single bit values are printed as
///       `[0:0]`.  This is used in parameter lists.
///
/// This returns true if anything was printed.
bool ModuleEmitter::printPackedType(Type type, raw_ostream &os, Location loc,
                                    Type optionalAliasType,
                                    bool implicitIntType,
                                    bool singleBitDefaultType) {
  SmallVector<Attribute, 8> packedDimensions;
  return printPackedTypeImpl(type, os, loc, packedDimensions, implicitIntType,
                             singleBitDefaultType, *this, optionalAliasType);
}

/// Output the unpacked array dimensions.  This is the part of the type that is
/// to the right of the name.
// NOLINTBEGIN(misc-no-recursion)
void ModuleEmitter::printUnpackedTypePostfix(Type type, raw_ostream &os) {
  TypeSwitch<Type, void>(type)
      .Case<InOutType>([&](InOutType inoutType) {
        printUnpackedTypePostfix(inoutType.getElementType(), os);
      })
      .Case<UnpackedArrayType>([&](UnpackedArrayType arrayType) {
        auto loc = currentModuleOp ? currentModuleOp->getLoc()
                                   : state.designOp->getLoc();
        emitDim(arrayType.getSizeAttr(), os, loc, *this,
                /*downTo=*/false);
        printUnpackedTypePostfix(arrayType.getElementType(), os);
      })
      .Case<InterfaceType>([&](auto) {
        // Interface instantiations have parentheses like a module with no
        // ports.
        os << "()";
      });
}
// NOLINTEND(misc-no-recursion)

//===----------------------------------------------------------------------===//
// Methods for formatting parameters.

/// Prints a parameter attribute expression in a Verilog compatible way to the
/// specified stream.  This returns the precedence of the generated string.
SubExprInfo
ModuleEmitter::printParamValue(Attribute value, raw_ostream &os,
                               function_ref<InFlightDiagnostic()> emitError) {
  return printParamValue(value, os, VerilogPrecedence::LowestPrecedence,
                         emitError);
}

/// Helper that prints a parameter constant value in a Verilog compatible way.
/// This returns the precedence of the generated string.
// NOLINTBEGIN(misc-no-recursion)
SubExprInfo
ModuleEmitter::printParamValue(Attribute value, raw_ostream &os,
                               VerilogPrecedence parenthesizeIfLooserThan,
                               function_ref<InFlightDiagnostic()> emitError) {
  if (auto intAttr = dyn_cast<IntegerAttr>(value)) {
    IntegerType intTy = cast<IntegerType>(intAttr.getType());
    APInt value = intAttr.getValue();

    // We omit the width specifier if the value is <= 32-bits in size, which
    // makes this more compatible with unknown width extmodules.
    if (intTy.getWidth() > 32) {
      // Sign comes out before any width specifier.
      if (value.isNegative() && (intTy.isSigned() || intTy.isSignless())) {
        os << '-';
        value = -value;
      }
      if (intTy.isSigned())
        os << intTy.getWidth() << "'sd";
      else
        os << intTy.getWidth() << "'d";
    }
    value.print(os, intTy.isSigned());
    return {Symbol, intTy.isSigned() ? IsSigned : IsUnsigned};
  }
  if (auto strAttr = dyn_cast<StringAttr>(value)) {
    os << '"';
    os.write_escaped(strAttr.getValue());
    os << '"';
    return {Symbol, IsUnsigned};
  }
  if (auto fpAttr = dyn_cast<FloatAttr>(value)) {
    // TODO: relying on float printing to be precise is not a good idea.
    os << fpAttr.getValueAsDouble();
    return {Symbol, IsUnsigned};
  }
  if (auto verbatimParam = dyn_cast<ParamVerbatimAttr>(value)) {
    os << verbatimParam.getValue().getValue();
    return {Symbol, IsUnsigned};
  }
  if (auto parameterRef = dyn_cast<ParamDeclRefAttr>(value)) {
    // Get the name of this parameter (in case it got renamed).
    os << state.globalNames.getParameterVerilogName(currentModuleOp,
                                                    parameterRef.getName());

    // TODO: Should we support signed parameters?
    return {Symbol, IsUnsigned};
  }

  // Handle nested expressions.
  auto expr = dyn_cast<ParamExprAttr>(value);
  if (!expr) {
    os << "<<UNKNOWN MLIRATTR: " << value << ">>";
    emitError() << " = " << value;
    return {LowestPrecedence, IsUnsigned};
  }

  StringRef operatorStr;
  StringRef openStr, closeStr;
  VerilogPrecedence subprecedence = LowestPrecedence;
  VerilogPrecedence prec; // precedence of the emitted expression.
  std::optional<SubExprSignResult> operandSign;
  bool isUnary = false;
  bool hasOpenClose = false;

  switch (expr.getOpcode()) {
  case PEO::Add:
    operatorStr = " + ";
    subprecedence = Addition;
    break;
  case PEO::Mul:
    operatorStr = " * ";
    subprecedence = Multiply;
    break;
  case PEO::And:
    operatorStr = " & ";
    subprecedence = And;
    break;
  case PEO::Or:
    operatorStr = " | ";
    subprecedence = Or;
    break;
  case PEO::Xor:
    operatorStr = " ^ ";
    subprecedence = Xor;
    break;
  case PEO::Shl:
    operatorStr = " << ";
    subprecedence = Shift;
    break;
  case PEO::ShrU:
    // >> in verilog is always a logical shift even if operands are signed.
    operatorStr = " >> ";
    subprecedence = Shift;
    break;
  case PEO::ShrS:
    // >>> in verilog is an arithmetic shift if both operands are signed.
    operatorStr = " >>> ";
    subprecedence = Shift;
    operandSign = IsSigned;
    break;
  case PEO::DivU:
    operatorStr = " / ";
    subprecedence = Multiply;
    operandSign = IsUnsigned;
    break;
  case PEO::DivS:
    operatorStr = " / ";
    subprecedence = Multiply;
    operandSign = IsSigned;
    break;
  case PEO::ModU:
    operatorStr = " % ";
    subprecedence = Multiply;
    operandSign = IsUnsigned;
    break;
  case PEO::ModS:
    operatorStr = " % ";
    subprecedence = Multiply;
    operandSign = IsSigned;
    break;
  case PEO::CLog2:
    openStr = "$clog2(";
    closeStr = ")";
    operandSign = IsUnsigned;
    hasOpenClose = true;
    prec = Symbol;
    break;
  case PEO::StrConcat:
    openStr = "{";
    closeStr = "}";
    hasOpenClose = true;
    operatorStr = ", ";
    // We don't have Concat precedence, but it's lowest anyway. (SV Table 11-2).
    subprecedence = LowestPrecedence;
    prec = Symbol;
    break;
  }
  if (!hasOpenClose)
    prec = subprecedence;

  // unary -> one element.
  assert(!isUnary || llvm::hasSingleElement(expr.getOperands()));
  // one element -> {unary || open/close}.
  assert(isUnary || hasOpenClose ||
         !llvm::hasSingleElement(expr.getOperands()));

  // Emit the specified operand with a $signed() or $unsigned() wrapper around
  // it if context requires a specific signedness to compute the right value.
  // This returns true if the operand is signed.
  // TODO: This could try harder to omit redundant casts like the mainline
  // expression emitter.
  auto emitOperand = [&](Attribute operand) -> bool {
    // If surrounding with signed/unsigned, inner expr doesn't need parens.
    auto subprec = operandSign.has_value() ? LowestPrecedence : subprecedence;
    if (operandSign.has_value())
      os << (*operandSign == IsSigned ? "$signed(" : "$unsigned(");
    auto signedness =
        printParamValue(operand, os, subprec, emitError).signedness;
    if (operandSign.has_value()) {
      os << ')';
      signedness = *operandSign;
    }
    return signedness == IsSigned;
  };

  // Check outer precedence, wrap in parentheses if needed.
  if (prec > parenthesizeIfLooserThan)
    os << '(';

  // Emit opening portion of the operation.
  if (hasOpenClose)
    os << openStr;
  else if (isUnary)
    os << operatorStr;

  bool allOperandsSigned = emitOperand(expr.getOperands()[0]);
  for (auto op : expr.getOperands().drop_front()) {
    // Handle the special case of (a + b + -42) as (a + b - 42).
    // TODO: Also handle (a + b + x*-1).
    if (expr.getOpcode() == PEO::Add) {
      if (auto integer = dyn_cast<IntegerAttr>(op)) {
        const APInt &value = integer.getValue();
        if (value.isNegative() && !value.isMinSignedValue()) {
          os << " - ";
          allOperandsSigned &=
              emitOperand(IntegerAttr::get(op.getType(), -value));
          continue;
        }
      }
    }

    os << operatorStr;
    allOperandsSigned &= emitOperand(op);
  }
  if (hasOpenClose)
    os << closeStr;
  if (prec > parenthesizeIfLooserThan) {
    os << ')';
    prec = Selection;
  }
  return {prec, allOperandsSigned ? IsSigned : IsUnsigned};
}
// NOLINTEND(misc-no-recursion)

//===----------------------------------------------------------------------===//
// Expression Emission
//===----------------------------------------------------------------------===//

namespace {
/// This builds a recursively nested expression from an SSA use-def graph.  This
/// uses a post-order walk, but it needs to obey precedence and signedness
/// constraints that depend on the behavior of the child nodes.
/// To handle this, we must buffer all output so we can insert parentheses
/// and other things if we find out that it was needed later.
// NOLINTBEGIN(misc-no-recursion)
class ExprEmitter : public EmitterBase,
                    public TypeOpVisitor<ExprEmitter, SubExprInfo>,
                    public CombinationalVisitor<ExprEmitter, SubExprInfo>,
                    public Visitor<ExprEmitter, SubExprInfo> {
public:
  /// Create an ExprEmitter for the specified module emitter, and keeping track
  /// of any emitted expressions in the specified set.
  ExprEmitter(ModuleEmitter &emitter,
              SmallPtrSetImpl<Operation *> &emittedExprs)
      : ExprEmitter(emitter, emittedExprs, localTokens) {}

  ExprEmitter(ModuleEmitter &emitter,
              SmallPtrSetImpl<Operation *> &emittedExprs,
              BufferingPP::BufferVec &tokens)
      : EmitterBase(emitter.state), emitter(emitter),
        emittedExprs(emittedExprs), buffer(tokens),
        ps(buffer, state.saver, state.options.emitVerilogLocations) {
    assert(state.pp.getListener() == &state.saver);
  }

  /// Emit the specified value as an expression.  If this is an inline-emitted
  /// expression, we emit that expression, otherwise we emit a reference to the
  /// already computed name.
  ///
  void emitExpression(Value exp, VerilogPrecedence parenthesizeIfLooserThan,
                      bool isAssignmentLikeContext) {
    assert(localTokens.empty());
    // Wrap to this column.
    ps.scopedBox(PP::ibox0, [&]() {
      emitSubExpr(exp, parenthesizeIfLooserThan,
                  /*signRequirement*/ NoRequirement,
                  /*isSelfDeterminedUnsignedValue*/ false,
                  isAssignmentLikeContext);
    });
    // If we are not using an external token buffer provided through the
    // constructor, but we're using the default `ExprEmitter`-scoped buffer,
    // flush it.
    if (&buffer.tokens == &localTokens)
      buffer.flush(state.pp);
  }

private:
  friend class TypeOpVisitor<ExprEmitter, SubExprInfo>;
  friend class CombinationalVisitor<ExprEmitter, SubExprInfo>;
  friend class Visitor<ExprEmitter, SubExprInfo>;

  enum SubExprSignRequirement { NoRequirement, RequireSigned, RequireUnsigned };

  /// Emit the specified value `exp` as a subexpression to the stream.  The
  /// `parenthesizeIfLooserThan` parameter indicates when parentheses should be
  /// added aroun the subexpression.  The `signReq` flag can cause emitSubExpr
  /// to emit a subexpression that is guaranteed to be signed or unsigned, and
  /// the `isSelfDeterminedUnsignedValue` flag indicates whether the value is
  /// known to be have "self determined" width, allowing us to omit extensions.
  SubExprInfo emitSubExpr(Value exp, VerilogPrecedence parenthesizeIfLooserThan,
                          SubExprSignRequirement signReq = NoRequirement,
                          bool isSelfDeterminedUnsignedValue = false,
                          bool isAssignmentLikeContext = false);

  /// Emit SystemVerilog attributes attached to the expression op as dialect
  /// attributes.
  void emitSVAttributes(Operation *op);

  SubExprInfo visitUnhandledExpr(Operation *op);
  SubExprInfo visitInvalidComb(Operation *op) {
    return dispatchTypeOpVisitor(op);
  }
  SubExprInfo visitUnhandledComb(Operation *op) {
    return visitUnhandledExpr(op);
  }
  SubExprInfo visitInvalidTypeOp(Operation *op) {
    return dispatchSVVisitor(op);
  }
  SubExprInfo visitUnhandledTypeOp(Operation *op) {
    return visitUnhandledExpr(op);
  }
  SubExprInfo visitUnhandledSV(Operation *op) { return visitUnhandledExpr(op); }

  using Visitor::visitSV;

  /// These are flags that control `emitBinary`.
  enum EmitBinaryFlags {
    EB_RequireSignedOperands = RequireSigned,     /* 0x1*/
    EB_RequireUnsignedOperands = RequireUnsigned, /* 0x2*/
    EB_OperandSignRequirementMask = 0x3,

    /// This flag indicates that the RHS operand is an unsigned value that has
    /// "self determined" width.  This means that we can omit explicit zero
    /// extensions from it, and don't impose a sign on it.
    EB_RHS_UnsignedWithSelfDeterminedWidth = 0x4,

    /// This flag indicates that the result should be wrapped in a $signed(x)
    /// expression to force the result to signed.
    EB_ForceResultSigned = 0x8,
  };

  /// Emit a binary expression.  The "emitBinaryFlags" are a bitset from
  /// EmitBinaryFlags.
  SubExprInfo emitBinary(Operation *op, VerilogPrecedence prec,
                         const char *syntax, unsigned emitBinaryFlags = 0);

  SubExprInfo emitUnary(Operation *op, const char *syntax,
                        bool resultAlwaysUnsigned = false);

  /// Emit the specified value as a subexpression, wrapping in an ibox2.
  void emitSubExprIBox2(
      Value v, VerilogPrecedence parenthesizeIfLooserThan = LowestPrecedence) {
    ps.scopedBox(PP::ibox2,
                 [&]() { emitSubExpr(v, parenthesizeIfLooserThan); });
  }

  /// Emit a range of values separated by commas and a breakable space.
  /// Each value is emitted by invoking `eachFn`.
  template <typename Container, typename EachFn>
  void interleaveComma(const Container &c, EachFn eachFn) {
    llvm::interleave(c, eachFn, [&]() { ps << "," << PP::space; });
  }

  /// Emit a range of values separated by commas and a breakable space.
  /// Each value is emitted in an ibox2.
  void interleaveComma(ValueRange ops) {
    return interleaveComma(ops, [&](Value v) { emitSubExprIBox2(v); });
  }

  /// Emit an array-literal-like structure, separated by commas.
  /// Use callbacks to emit open tokens, closing tokens, and handle each value.
  /// If it fits, will be emitted on a single line with no space between
  /// list and surrounding open and close.
  /// Otherwise, each item is placed on its own line.
  /// This has property that if any element requires breaking, all elements
  /// are emitted on separate lines (with open/close attached to first/last).
  /// `{a + b, x + y, c}`
  /// OR
  /// ```
  /// {a + b,
  ///  x + y,
  ///  c}
  /// ```
  template <typename Container, typename OpenFunc, typename CloseFunc,
            typename EachFunc>
  void emitBracedList(const Container &c, OpenFunc openFn, EachFunc eachFn,
                      CloseFunc closeFn) {
    openFn();
    ps.scopedBox(PP::cbox0, [&]() {
      interleaveComma(c, eachFn);
      closeFn();
    });
  }

  /// Emit braced list of values surrounded by specified open/close.
  template <typename OpenFunc, typename CloseFunc>
  void emitBracedList(ValueRange ops, OpenFunc openFn, CloseFunc closeFn) {
    return emitBracedList(
        ops, openFn, [&](Value v) { emitSubExprIBox2(v); }, closeFn);
  }

  /// Emit braced list of values surrounded by `{` and `}`.
  void emitBracedList(ValueRange ops) {
    return emitBracedList(
        ops, [&]() { ps << "{"; }, [&]() { ps << "}"; });
  }

  /// Print an APInt constant.
  SubExprInfo printConstantScalar(APInt &value, IntegerType type);

  /// Print a constant array.
  void printConstantArray(ArrayAttr elementValues, Type elementType,
                          bool printAsPattern, Operation *op);
  /// Print a constant struct.
  void printConstantStruct(ArrayRef<hw::detail::FieldInfo> fieldInfos,
                           ArrayAttr fieldValues, bool printAsPattern,
                           Operation *op);
  /// Print an aggregate array or struct constant as the given type.
  void printConstantAggregate(Attribute attr, Type type, Operation *op);

  SubExprInfo visitSV(GetModportOp op);
  SubExprInfo visitSV(SystemFunctionOp op);
  SubExprInfo visitSV(ReadInterfaceSignalOp op);
  SubExprInfo visitSV(XMROp op);
  SubExprInfo visitSV(XMRRefOp op);
  SubExprInfo visitVerbatimExprOp(Operation *op, ArrayAttr symbols);
  SubExprInfo visitSV(VerbatimExprOp op) {
    return visitVerbatimExprOp(op, op.getSymbols());
  }
  SubExprInfo visitSV(VerbatimExprSEOp op) {
    return visitVerbatimExprOp(op, op.getSymbols());
  }
  SubExprInfo visitSV(MacroRefExprOp op);
  SubExprInfo visitSV(MacroRefExprSEOp op);
  template <typename MacroTy>
  SubExprInfo emitMacroCall(MacroTy op);

  SubExprInfo visitSV(ConstantXOp op);
  SubExprInfo visitSV(ConstantZOp op);
  SubExprInfo visitSV(ConstantStrOp op);

  // Noop cast operators.
  SubExprInfo visitSV(ReadInOutOp op) {
    auto result = emitSubExpr(op->getOperand(0), LowestPrecedence);
    emitSVAttributes(op);
    return result;
  }
  SubExprInfo visitSV(ArrayIndexInOutOp op);
  SubExprInfo visitSV(IndexedPartSelectInOutOp op);
  SubExprInfo visitSV(IndexedPartSelectOp op);
  SubExprInfo visitSV(StructFieldInOutOp op);

  // Sampled value functions
  SubExprInfo visitSV(SampledOp op);

  // Other
  using TypeOpVisitor::visitTypeOp;
  SubExprInfo visitTypeOp(ConstantOp op);
  SubExprInfo visitTypeOp(AggregateConstantOp op);
  SubExprInfo visitTypeOp(BitcastOp op);
  SubExprInfo visitTypeOp(ParamValueOp op);
  SubExprInfo visitTypeOp(ArraySliceOp op);
  SubExprInfo visitTypeOp(ArrayGetOp op);
  SubExprInfo visitTypeOp(ArrayCreateOp op);
  SubExprInfo visitTypeOp(ArrayConcatOp op);
  SubExprInfo visitTypeOp(StructCreateOp op);
  SubExprInfo visitTypeOp(StructExtractOp op);
  SubExprInfo visitTypeOp(StructInjectOp op);
  SubExprInfo visitTypeOp(UnionCreateOp op);
  SubExprInfo visitTypeOp(UnionExtractOp op);
  SubExprInfo visitTypeOp(EnumCmpOp op);
  SubExprInfo visitTypeOp(EnumConstantOp op);

  // Comb Dialect Operations
  using CombinationalVisitor::visitComb;
  SubExprInfo visitComb(MuxOp op);
  SubExprInfo visitComb(AddOp op) {
    assert(op.getNumOperands() == 2 && "prelowering should handle variadics");
    return emitBinary(op, Addition, "+");
  }
  SubExprInfo visitComb(SubOp op) { return emitBinary(op, Addition, "-"); }
  SubExprInfo visitComb(MulOp op) {
    assert(op.getNumOperands() == 2 && "prelowering should handle variadics");
    return emitBinary(op, Multiply, "*");
  }
  SubExprInfo visitComb(DivUOp op) {
    return emitBinary(op, Multiply, "/", EB_RequireUnsignedOperands);
  }
  SubExprInfo visitComb(DivSOp op) {
    return emitBinary(op, Multiply, "/",
                      EB_RequireSignedOperands | EB_ForceResultSigned);
  }
  SubExprInfo visitComb(ModUOp op) {
    return emitBinary(op, Multiply, "%", EB_RequireUnsignedOperands);
  }
  SubExprInfo visitComb(ModSOp op) {
    return emitBinary(op, Multiply, "%",
                      EB_RequireSignedOperands | EB_ForceResultSigned);
  }
  SubExprInfo visitComb(ShlOp op) {
    return emitBinary(op, Shift, "<<", EB_RHS_UnsignedWithSelfDeterminedWidth);
  }
  SubExprInfo visitComb(ShrUOp op) {
    // >> in Verilog is always an unsigned right shift.
    return emitBinary(op, Shift, ">>", EB_RHS_UnsignedWithSelfDeterminedWidth);
  }
  SubExprInfo visitComb(ShrSOp op) {
    // >>> is only an arithmetic shift right when both operands are signed.
    // Otherwise it does a logical shift.
    return emitBinary(op, Shift, ">>>",
                      EB_RequireSignedOperands | EB_ForceResultSigned |
                          EB_RHS_UnsignedWithSelfDeterminedWidth);
  }
  SubExprInfo visitComb(AndOp op) {
    assert(op.getNumOperands() == 2 && "prelowering should handle variadics");
    return emitBinary(op, And, "&");
  }
  SubExprInfo visitComb(OrOp op) {
    assert(op.getNumOperands() == 2 && "prelowering should handle variadics");
    return emitBinary(op, Or, "|");
  }
  SubExprInfo visitComb(XorOp op) {
    if (op.isBinaryNot())
      return emitUnary(op, "~");
    assert(op.getNumOperands() == 2 && "prelowering should handle variadics");
    return emitBinary(op, Xor, "^");
  }

  // SystemVerilog spec 11.8.1: "Reduction operator results are unsigned,
  // regardless of the operands."
  SubExprInfo visitComb(ParityOp op) { return emitUnary(op, "^", true); }

  SubExprInfo visitComb(ReplicateOp op);
  SubExprInfo visitComb(ConcatOp op);
  SubExprInfo visitComb(ExtractOp op);
  SubExprInfo visitComb(ICmpOp op);

  InFlightDiagnostic emitAssignmentPatternContextError(Operation *op) {
    auto d = emitOpError(op, "must be printed as assignment pattern, but is "
                             "not printed within an assignment-like context");
    d.attachNote() << "this is likely a bug in PrepareForEmission, which is "
                      "supposed to spill such expressions";
    return d;
  }

  SubExprInfo printStructCreate(
      ArrayRef<hw::detail::FieldInfo> fieldInfos,
      llvm::function_ref<void(const hw::detail::FieldInfo &, unsigned)> fieldFn,
      bool printAsPattern, Operation *op);

public:
  ModuleEmitter &emitter;

private:
  /// This is set (before a visit method is called) if emitSubExpr would
  /// prefer to get an output of a specific sign.  This is a hint to cause the
  /// visitor to change its emission strategy, but the visit method can ignore
  /// it without a correctness problem.
  SubExprSignRequirement signPreference = NoRequirement;

  /// Keep track of all operations emitted within this subexpression for
  /// location information tracking.
  SmallPtrSetImpl<Operation *> &emittedExprs;

  /// Tokens buffered for inserting casts/parens after emitting children.
  SmallVector<Token> localTokens;

  /// Stores tokens until told to flush.  Uses provided buffer (tokens).
  BufferingPP buffer;

  /// Stream to emit expressions into, will add to buffer.
  TokenStreamWithCallback<OpLocMap, CallbackDataTy, BufferingPP> ps;

  /// Tracks whether the expression being emitted is currently within an
  /// assignment-like context. Certain constructs such as `'{...}` assignment
  /// patterns are restricted to only appear in assignment-like contexts.
  /// Others, like packed struct and array constants, can be printed as either
  /// `{...}` concatenation or `'{...}` assignment pattern, depending on whether
  /// they appear within an assignment-like context or not.
  bool isAssignmentLikeContext = false;
};
} // end anonymous namespace

SubExprInfo ExprEmitter::emitBinary(Operation *op, VerilogPrecedence prec,
                                    const char *syntax,
                                    unsigned emitBinaryFlags) {
  if (hasSVAttributes(op))
    emitError(op, "SV attributes emission is unimplemented for the op");

  // It's tempting to wrap expressions in groups as we emit them,
  // but that can cause bad wrapping as-is:
  // add(a, add(b, add(c, add(d, e))))
  //   ->
  // group(a + (group(b + group(c + group(d + e)))))
  // Which will break after 'a +' first.
  // TODO: Build tree capturing precedence/fixity at same level, group those!
  // Maybe like: https://www.tweag.io/blog/2022-02-10-ormolu-and-operators/ .
  // For now, only group within punctuation, such as parens + braces.
  if (emitBinaryFlags & EB_ForceResultSigned)
    ps << "$signed(" << PP::ibox0;
  auto operandSignReq =
      SubExprSignRequirement(emitBinaryFlags & EB_OperandSignRequirementMask);
  auto lhsInfo = emitSubExpr(op->getOperand(0), prec, operandSignReq);
  // Bit of a kludge: if this is a comparison, don't break on either side.
  auto lhsSpace = prec == VerilogPrecedence::Comparison ? PP::nbsp : PP::space;
  // Use non-breaking space between op and RHS so breaking is consistent.
  ps << lhsSpace << syntax << PP::nbsp; // PP::space;

  // Right associative operators are already generally variadic, we need to
  // handle things like: (a<4> == b<4>) == (c<3> == d<3>).  When processing the
  // top operation of the tree, the rhs needs parens.  When processing
  // known-reassociative operators like +, ^, etc we don't need parens.
  // TODO: MLIR should have general "Associative" trait.
  auto rhsPrec = prec;
  if (!isa<AddOp, MulOp, AndOp, OrOp, XorOp>(op))
    rhsPrec = VerilogPrecedence(prec - 1);

  // If the RHS operand has self-determined width and always treated as
  // unsigned, inform emitSubExpr of this.  This is true for the shift amount in
  // a shift operation.
  bool rhsIsUnsignedValueWithSelfDeterminedWidth = false;
  if (emitBinaryFlags & EB_RHS_UnsignedWithSelfDeterminedWidth) {
    rhsIsUnsignedValueWithSelfDeterminedWidth = true;
    operandSignReq = NoRequirement;
  }

  auto rhsInfo = emitSubExpr(op->getOperand(1), rhsPrec, operandSignReq,
                             rhsIsUnsignedValueWithSelfDeterminedWidth);

  // SystemVerilog 11.8.1 says that the result of a binary expression is signed
  // only if both operands are signed.
  SubExprSignResult signedness = IsUnsigned;
  if (lhsInfo.signedness == IsSigned && rhsInfo.signedness == IsSigned)
    signedness = IsSigned;

  if (emitBinaryFlags & EB_ForceResultSigned) {
    ps << PP::end << ")";
    signedness = IsSigned;
    prec = Selection;
  }

  return {prec, signedness};
}

SubExprInfo ExprEmitter::emitUnary(Operation *op, const char *syntax,
                                   bool resultAlwaysUnsigned) {
  if (hasSVAttributes(op))
    emitError(op, "SV attributes emission is unimplemented for the op");

  ps << syntax;
  auto signedness = emitSubExpr(op->getOperand(0), Selection).signedness;
  // For reduction operators "&" and "|", make precedence lowest to avoid
  // emitting an expression like `a & &b`, which is syntactically valid but some
  // tools produce LINT warnings.
  return {isa<ICmpOp>(op) ? LowestPrecedence : Unary,
          resultAlwaysUnsigned ? IsUnsigned : signedness};
}

/// Emit SystemVerilog attributes attached to the expression op as dialect
/// attributes.
void ExprEmitter::emitSVAttributes(Operation *op) {
  // SystemVerilog 2017 Section 5.12.
  auto svAttrs = getSVAttributes(op);
  if (!svAttrs)
    return;

  // For now, no breaks for attributes.
  ps << PP::nbsp;
  emitSVAttributesImpl(ps, svAttrs, /*mayBreak=*/false);
}

/// If the specified extension is a zero extended version of another value,
/// return the shorter value, otherwise return null.
static Value isZeroExtension(Value value) {
  auto concat = value.getDefiningOp<ConcatOp>();
  if (!concat || concat.getNumOperands() != 2)
    return {};

  auto constant = concat.getOperand(0).getDefiningOp<ConstantOp>();
  if (constant && constant.getValue().isZero())
    return concat.getOperand(1);
  return {};
}

/// Emit the specified value `exp` as a subexpression to the stream.  The
/// `parenthesizeIfLooserThan` parameter indicates when parentheses should be
/// added aroun the subexpression.  The `signReq` flag can cause emitSubExpr
/// to emit a subexpression that is guaranteed to be signed or unsigned, and
/// the `isSelfDeterminedUnsignedValue` flag indicates whether the value is
/// known to be have "self determined" width, allowing us to omit extensions.
SubExprInfo ExprEmitter::emitSubExpr(Value exp,
                                     VerilogPrecedence parenthesizeIfLooserThan,
                                     SubExprSignRequirement signRequirement,
                                     bool isSelfDeterminedUnsignedValue,
                                     bool isAssignmentLikeContext) {
  // If this is a self-determined unsigned value, look through any inline zero
  // extensions.  This occurs on the RHS of a shift operation for example.
  if (isSelfDeterminedUnsignedValue && exp.hasOneUse()) {
    if (auto smaller = isZeroExtension(exp))
      exp = smaller;
  }

  auto *op = exp.getDefiningOp();
  bool shouldEmitInlineExpr = op && isVerilogExpression(op);

  // If this is a non-expr or shouldn't be done inline, just refer to its name.
  if (!shouldEmitInlineExpr) {
    // All wires are declared as unsigned, so if the client needed it signed,
    // emit a conversion.
    if (signRequirement == RequireSigned) {
      ps << "$signed(" << PPExtString(getVerilogValueName(exp)) << ")";
      return {Symbol, IsSigned};
    }

    ps << PPExtString(getVerilogValueName(exp));
    return {Symbol, IsUnsigned};
  }

  unsigned subExprStartIndex = buffer.tokens.size();
  if (op)
    ps.addCallback({op, true});
  auto done = llvm::make_scope_exit([&]() {
    if (op)
      ps.addCallback({op, false});
  });

  // Inform the visit method about the preferred sign we want from the result.
  // It may choose to ignore this, but some emitters can change behavior based
  // on contextual desired sign.
  signPreference = signRequirement;

  bool bitCastAdded = false;
  if (state.options.explicitBitcast && isa<AddOp, MulOp, SubOp>(op))
    if (auto inType =
            dyn_cast_or_null<IntegerType>(op->getResult(0).getType())) {
      ps.addAsString(inType.getWidth());
      ps << "'(" << PP::ibox0;
      bitCastAdded = true;
    }
  // Okay, this is an expression we should emit inline.  Do this through our
  // visitor.
  llvm::SaveAndRestore restoreALC(this->isAssignmentLikeContext,
                                  isAssignmentLikeContext);
  auto expInfo = dispatchCombinationalVisitor(exp.getDefiningOp());

  // Check cases where we have to insert things before the expression now that
  // we know things about it.
  auto addPrefix = [&](StringToken &&t) {
    // insert {Prefix, ibox0}.
    buffer.tokens.insert(buffer.tokens.begin() + subExprStartIndex,
                         BeginToken(0));
    buffer.tokens.insert(buffer.tokens.begin() + subExprStartIndex, t);
  };
  auto closeBoxAndParen = [&]() { ps << PP::end << ")"; };
  if (signRequirement == RequireSigned && expInfo.signedness == IsUnsigned) {
    addPrefix(StringToken("$signed("));
    closeBoxAndParen();
    expInfo.signedness = IsSigned;
    expInfo.precedence = Selection;
  } else if (signRequirement == RequireUnsigned &&
             expInfo.signedness == IsSigned) {
    addPrefix(StringToken("$unsigned("));
    closeBoxAndParen();
    expInfo.signedness = IsUnsigned;
    expInfo.precedence = Selection;
  } else if (expInfo.precedence > parenthesizeIfLooserThan) {
    // If this subexpression would bind looser than the expression it is bound
    // into, then we need to parenthesize it.  Insert the parentheses
    // retroactively.
    addPrefix(StringToken("("));
    closeBoxAndParen();
    // Reset the precedence to the () level.
    expInfo.precedence = Selection;
  }
  if (bitCastAdded) {
    closeBoxAndParen();
  }

  // Remember that we emitted this.
  emittedExprs.insert(exp.getDefiningOp());
  return expInfo;
}

SubExprInfo ExprEmitter::visitComb(ReplicateOp op) {
  auto openFn = [&]() {
    ps << "{";
    ps.addAsString(op.getMultiple());
    ps << "{";
  };
  auto closeFn = [&]() { ps << "}}"; };

  // If the subexpression is an inline concat, we can emit it as part of the
  // replicate.
  if (auto concatOp = op.getOperand().getDefiningOp<ConcatOp>()) {
    if (op.getOperand().hasOneUse()) {
      emitBracedList(concatOp.getOperands(), openFn, closeFn);
      return {Symbol, IsUnsigned};
    }
  }
  emitBracedList(op.getOperand(), openFn, closeFn);
  return {Symbol, IsUnsigned};
}

SubExprInfo ExprEmitter::visitComb(ConcatOp op) {
  emitBracedList(op.getOperands());
  return {Symbol, IsUnsigned};
}

SubExprInfo ExprEmitter::visitTypeOp(BitcastOp op) {
  // NOTE: Bitcasts are emitted out-of-line with their own wire declaration when
  // their dimensions don't match. SystemVerilog uses the wire declaration to
  // know what type this value is being casted to.
  Type toType = op.getType();
  if (!haveMatchingDims(toType, op.getInput().getType(), op.getLoc())) {
    ps << "/*cast(bit";
    ps.invokeWithStringOS(
        [&](auto &os) { emitter.emitTypeDims(toType, op.getLoc(), os); });
    ps << ")*/";
  }
  return emitSubExpr(op.getInput(), LowestPrecedence);
}

SubExprInfo ExprEmitter::visitComb(ICmpOp op) {
  const char *symop[] = {"==", "!=", "<",  "<=",  ">",   ">=",  "<",
                         "<=", ">",  ">=", "===", "!==", "==?", "!=?"};
  SubExprSignRequirement signop[] = {
      // Equality
      NoRequirement, NoRequirement,
      // Signed Comparisons
      RequireSigned, RequireSigned, RequireSigned, RequireSigned,
      // Unsigned Comparisons
      RequireUnsigned, RequireUnsigned, RequireUnsigned, RequireUnsigned,
      // Weird Comparisons
      NoRequirement, NoRequirement, NoRequirement, NoRequirement};

  auto pred = static_cast<uint64_t>(op.getPredicate());
  assert(pred < sizeof(symop) / sizeof(symop[0]));

  // Lower "== -1" to Reduction And.
  if (op.isEqualAllOnes())
    return emitUnary(op, "&", true);

  // Lower "!= 0" to Reduction Or.
  if (op.isNotEqualZero())
    return emitUnary(op, "|", true);

  auto result = emitBinary(op, Comparison, symop[pred], signop[pred]);

  // SystemVerilog 11.8.1: "Comparison... operator results are unsigned,
  // regardless of the operands".
  result.signedness = IsUnsigned;
  return result;
}

SubExprInfo ExprEmitter::visitComb(ExtractOp op) {
  if (hasSVAttributes(op))
    emitError(op, "SV attributes emission is unimplemented for the op");

  unsigned loBit = op.getLowBit();
  unsigned hiBit = loBit + cast<IntegerType>(op.getType()).getWidth() - 1;

  auto x = emitSubExpr(op.getInput(), LowestPrecedence);
  assert((x.precedence == Symbol ||
          (x.precedence == Selection && isOkToBitSelectFrom(op.getInput()))) &&
         "should be handled by isExpressionUnableToInline");

  // If we're extracting the whole input, just return it.  This is valid but
  // non-canonical IR, and we don't want to generate invalid Verilog.
  if (loBit == 0 &&
      op.getInput().getType().getIntOrFloatBitWidth() == hiBit + 1)
    return x;

  ps << "[";
  ps.addAsString(hiBit);
  if (hiBit != loBit) { // Emit x[4] instead of x[4:4].
    ps << ":";
    ps.addAsString(loBit);
  }
  ps << "]";
  return {Unary, IsUnsigned};
}

SubExprInfo ExprEmitter::visitSV(GetModportOp op) {
  if (hasSVAttributes(op))
    emitError(op, "SV attributes emission is unimplemented for the op");

  auto decl = op.getReferencedDecl(state.symbolCache);
  ps << PPExtString(getVerilogValueName(op.getIface())) << "."
     << PPExtString(getSymOpName(decl));
  return {Selection, IsUnsigned};
}

SubExprInfo ExprEmitter::visitSV(SystemFunctionOp op) {
  if (hasSVAttributes(op))
    emitError(op, "SV attributes emission is unimplemented for the op");

  ps << "$" << PPExtString(op.getFnName()) << "(";
  ps.scopedBox(PP::ibox0, [&]() {
    llvm::interleave(
        op.getOperands(), [&](Value v) { emitSubExpr(v, LowestPrecedence); },
        [&]() { ps << "," << PP::space; });
    ps << ")";
  });
  return {Symbol, IsUnsigned};
}

SubExprInfo ExprEmitter::visitSV(ReadInterfaceSignalOp op) {
  if (hasSVAttributes(op))
    emitError(op, "SV attributes emission is unimplemented for the op");

  auto decl = op.getReferencedDecl(state.symbolCache);

  ps << PPExtString(getVerilogValueName(op.getIface())) << "."
     << PPExtString(getSymOpName(decl));
  return {Selection, IsUnsigned};
}

SubExprInfo ExprEmitter::visitSV(XMROp op) {
  if (hasSVAttributes(op))
    emitError(op, "SV attributes emission is unimplemented for the op");

  if (op.getIsRooted())
    ps << "$root.";
  for (auto s : op.getPath())
    ps << PPExtString(cast<StringAttr>(s).getValue()) << ".";
  ps << PPExtString(op.getTerminal());
  return {Selection, IsUnsigned};
}

// TODO: This shares a lot of code with the getNameRemotely mtehod. Combine
// these to share logic.
SubExprInfo ExprEmitter::visitSV(XMRRefOp op) {
  if (hasSVAttributes(op))
    emitError(op, "SV attributes emission is unimplemented for the op");

  // The XMR is pointing at a GlobalRef.
  auto globalRef = op.getReferencedPath(&state.symbolCache);
  auto namepath = globalRef.getNamepathAttr().getValue();
  auto *module = state.symbolCache.getDefinition(
      cast<InnerRefAttr>(namepath.front()).getModule());
  ps << PPExtString(getSymOpName(module));
  for (auto sym : namepath) {
    ps << ".";
    auto innerRef = cast<InnerRefAttr>(sym);
    auto ref = state.symbolCache.getInnerDefinition(innerRef.getModule(),
                                                    innerRef.getName());
    if (ref.hasPort()) {
      ps << PPExtString(getPortVerilogName(ref.getOp(), ref.getPort()));
      continue;
    }
    ps << PPExtString(getSymOpName(ref.getOp()));
  }
  auto leaf = op.getVerbatimSuffixAttr();
  if (leaf && leaf.size())
    ps << PPExtString(leaf);
  return {Selection, IsUnsigned};
}

SubExprInfo ExprEmitter::visitVerbatimExprOp(Operation *op, ArrayAttr symbols) {
  if (hasSVAttributes(op))
    emitError(op, "SV attributes emission is unimplemented for the op");

  emitTextWithSubstitutions(
      ps, op->getAttrOfType<StringAttr>("format_string").getValue(), op,
      [&](Value operand) { emitSubExpr(operand, LowestPrecedence); }, symbols);

  return {Unary, IsUnsigned};
}

template <typename MacroTy>
SubExprInfo ExprEmitter::emitMacroCall(MacroTy op) {
  if (hasSVAttributes(op))
    emitError(op, "SV attributes emission is unimplemented for the op");

  // Use the specified name or the symbol name as appropriate.
  auto macroOp = op.getReferencedMacro(&state.symbolCache);
  assert(macroOp && "Invalid IR");
  StringRef name =
      macroOp.getVerilogName() ? *macroOp.getVerilogName() : macroOp.getName();
  ps << "`" << PPExtString(name);
  if (!op.getInputs().empty()) {
    ps << "(";
    llvm::interleaveComma(op.getInputs(), ps, [&](Value val) {
      emitExpression(val, LowestPrecedence, /*isAssignmentLikeContext=*/false);
    });
    ps << ")";
  }
  return {LowestPrecedence, IsUnsigned};
}

SubExprInfo ExprEmitter::visitSV(MacroRefExprOp op) {
  return emitMacroCall(op);
}

SubExprInfo ExprEmitter::visitSV(MacroRefExprSEOp op) {
  return emitMacroCall(op);
}

SubExprInfo ExprEmitter::visitSV(ConstantXOp op) {
  if (hasSVAttributes(op))
    emitError(op, "SV attributes emission is unimplemented for the op");

  ps.addAsString(op.getWidth());
  ps << "'bx";
  return {Unary, IsUnsigned};
}

SubExprInfo ExprEmitter::visitSV(ConstantStrOp op) {
  if (hasSVAttributes(op))
    emitError(op, "SV attributes emission is unimplemented for the op");

  ps.writeQuotedEscaped(op.getStr());
  return {Symbol, IsUnsigned}; // is a string unsigned?  Yes! SV 5.9
}

SubExprInfo ExprEmitter::visitSV(ConstantZOp op) {
  if (hasSVAttributes(op))
    emitError(op, "SV attributes emission is unimplemented for the op");

  ps.addAsString(op.getWidth());
  ps << "'bz";
  return {Unary, IsUnsigned};
}

SubExprInfo ExprEmitter::printConstantScalar(APInt &value, IntegerType type) {
  bool isNegated = false;
  // If this is a negative signed number and not MININT (e.g. -128), then print
  // it as a negated positive number.
  if (signPreference == RequireSigned && value.isNegative() &&
      !value.isMinSignedValue()) {
    ps << "-";
    isNegated = true;
  }

  ps.addAsString(type.getWidth());
  ps << "'";

  // Emit this as a signed constant if the caller would prefer that.
  if (signPreference == RequireSigned)
    ps << "sh";
  else
    ps << "h";

  // Print negated if required.
  SmallString<32> valueStr;
  if (isNegated) {
    (-value).toStringUnsigned(valueStr, 16);
  } else {
    value.toStringUnsigned(valueStr, 16);
  }
  ps << valueStr;
  return {Unary, signPreference == RequireSigned ? IsSigned : IsUnsigned};
}

SubExprInfo ExprEmitter::visitTypeOp(ConstantOp op) {
  if (hasSVAttributes(op))
    emitError(op, "SV attributes emission is unimplemented for the op");

  auto value = op.getValue();
  // We currently only allow zero width values to be handled as special cases in
  // the various operations that may come across them. If we reached this point
  // in the emitter, the value should be considered illegal to emit.
  if (value.getBitWidth() == 0) {
    emitOpError(op, "will not emit zero width constants in the general case");
    ps << "<<unsupported zero width constant: "
       << PPExtString(op->getName().getStringRef()) << ">>";
    return {Unary, IsUnsigned};
  }

  return printConstantScalar(value, cast<IntegerType>(op.getType()));
}

void ExprEmitter::printConstantArray(ArrayAttr elementValues, Type elementType,
                                     bool printAsPattern, Operation *op) {
  if (printAsPattern && !isAssignmentLikeContext)
    emitAssignmentPatternContextError(op);
  StringRef openDelim = printAsPattern ? "'{" : "{";

  emitBracedList(
      elementValues, [&]() { ps << openDelim; },
      [&](Attribute elementValue) {
        printConstantAggregate(elementValue, elementType, op);
      },
      [&]() { ps << "}"; });
}

void ExprEmitter::printConstantStruct(
    ArrayRef<hw::detail::FieldInfo> fieldInfos, ArrayAttr fieldValues,
    bool printAsPattern, Operation *op) {
  if (printAsPattern && !isAssignmentLikeContext)
    emitAssignmentPatternContextError(op);

  // Only emit elements with non-zero bit width.
  // TODO: Ideally we should emit zero bit values as comments, e.g. `{/*a:
  // ZeroBit,*/ b: foo, /* c: ZeroBit*/ d: bar}`. However it's tedious to
  // nicely emit all edge cases hence currently we just elide zero bit
  // values.
  auto fieldRange = llvm::make_filter_range(
      llvm::zip(fieldInfos, fieldValues), [](const auto &fieldAndValue) {
        // Elide zero bit elements.
        return !isZeroBitType(std::get<0>(fieldAndValue).type);
      });

  if (printAsPattern) {
    emitBracedList(
        fieldRange, [&]() { ps << "'{"; },
        [&](const auto &fieldAndValue) {
          ps.scopedBox(PP::ibox2, [&]() {
            const auto &[field, value] = fieldAndValue;
            ps << PPExtString(emitter.getVerilogStructFieldName(field.name))
               << ":" << PP::space;
            printConstantAggregate(value, field.type, op);
          });
        },
        [&]() { ps << "}"; });
  } else {
    emitBracedList(
        fieldRange, [&]() { ps << "{"; },
        [&](const auto &fieldAndValue) {
          ps.scopedBox(PP::ibox2, [&]() {
            const auto &[field, value] = fieldAndValue;
            printConstantAggregate(value, field.type, op);
          });
        },
        [&]() { ps << "}"; });
  }
}

void ExprEmitter::printConstantAggregate(Attribute attr, Type type,
                                         Operation *op) {
  // Packed arrays can be printed as concatenation or pattern.
  if (auto arrayType = hw::type_dyn_cast<ArrayType>(type))
    return printConstantArray(cast<ArrayAttr>(attr), arrayType.getElementType(),
                              isAssignmentLikeContext, op);

  // Unpacked arrays must be printed as pattern.
  if (auto arrayType = hw::type_dyn_cast<UnpackedArrayType>(type))
    return printConstantArray(cast<ArrayAttr>(attr), arrayType.getElementType(),
                              true, op);

  // Packed structs can be printed as concatenation or pattern.
  if (auto structType = hw::type_dyn_cast<StructType>(type))
    return printConstantStruct(structType.getElements(), cast<ArrayAttr>(attr),
                               isAssignmentLikeContext, op);

  if (auto intType = hw::type_dyn_cast<IntegerType>(type)) {
    auto value = cast<IntegerAttr>(attr).getValue();
    printConstantScalar(value, intType);
    return;
  }

  emitOpError(op, "contains constant of type ")
      << type << " which cannot be emitted as Verilog";
}

SubExprInfo ExprEmitter::visitTypeOp(AggregateConstantOp op) {
  if (hasSVAttributes(op))
    emitError(op, "SV attributes emission is unimplemented for the op");

  // If the constant op as a whole is zero-width, it is an error.
  assert(!isZeroBitType(op.getType()) &&
         "zero-bit types not allowed at this point");

  printConstantAggregate(op.getFields(), op.getType(), op);
  return {Symbol, IsUnsigned};
}

SubExprInfo ExprEmitter::visitTypeOp(ParamValueOp op) {
  if (hasSVAttributes(op))
    emitError(op, "SV attributes emission is unimplemented for the op");

  return ps.invokeWithStringOS([&](auto &os) {
    return emitter.printParamValue(op.getValue(), os, [&]() {
      return op->emitOpError("invalid parameter use");
    });
  });
}

// 11.5.1 "Vector bit-select and part-select addressing" allows a '+:' syntax
// for slicing operations.
SubExprInfo ExprEmitter::visitTypeOp(ArraySliceOp op) {
  if (hasSVAttributes(op))
    emitError(op, "SV attributes emission is unimplemented for the op");

  auto arrayPrec = emitSubExpr(op.getInput(), Selection);

  unsigned dstWidth = type_cast<ArrayType>(op.getType()).getNumElements();
  ps << "[";
  emitSubExpr(op.getLowIndex(), LowestPrecedence);
  ps << " +: ";
  ps.addAsString(dstWidth);
  ps << "]";
  return {Selection, arrayPrec.signedness};
}

SubExprInfo ExprEmitter::visitTypeOp(ArrayGetOp op) {
  emitSubExpr(op.getInput(), Selection);
  ps << "[";
  if (isZeroBitType(op.getIndex().getType()))
    emitZeroWidthIndexingValue(ps);
  else
    emitSubExpr(op.getIndex(), LowestPrecedence);
  ps << "]";
  emitSVAttributes(op);
  return {Selection, IsUnsigned};
}

// Syntax from: section 5.11 "Array literals".
SubExprInfo ExprEmitter::visitTypeOp(ArrayCreateOp op) {
  if (hasSVAttributes(op))
    emitError(op, "SV attributes emission is unimplemented for the op");

  if (op.isUniform()) {
    ps << "{";
    ps.addAsString(op.getInputs().size());
    ps << "{";
    emitSubExpr(op.getUniformElement(), LowestPrecedence);
    ps << "}}";
  } else {
    emitBracedList(
        op.getInputs(), [&]() { ps << "{"; },
        [&](Value v) {
          ps << "{";
          emitSubExprIBox2(v);
          ps << "}";
        },
        [&]() { ps << "}"; });
  }
  return {Unary, IsUnsigned};
}

SubExprInfo ExprEmitter::visitTypeOp(ArrayConcatOp op) {
  if (hasSVAttributes(op))
    emitError(op, "SV attributes emission is unimplemented for the op");

  emitBracedList(op.getOperands());
  return {Unary, IsUnsigned};
}

SubExprInfo ExprEmitter::visitSV(ArrayIndexInOutOp op) {
  if (hasSVAttributes(op))
    emitError(op, "SV attributes emission is unimplemented for the op");

  auto index = op.getIndex();
  auto arrayPrec = emitSubExpr(op.getInput(), Selection);
  ps << "[";
  if (isZeroBitType(index.getType()))
    emitZeroWidthIndexingValue(ps);
  else
    emitSubExpr(index, LowestPrecedence);
  ps << "]";
  return {Selection, arrayPrec.signedness};
}

SubExprInfo ExprEmitter::visitSV(IndexedPartSelectInOutOp op) {
  if (hasSVAttributes(op))
    emitError(op, "SV attributes emission is unimplemented for the op");

  auto prec = emitSubExpr(op.getInput(), Selection);
  ps << "[";
  emitSubExpr(op.getBase(), LowestPrecedence);
  if (op.getDecrement())
    ps << " -: ";
  else
    ps << " +: ";
  ps.addAsString(op.getWidth());
  ps << "]";
  return {Selection, prec.signedness};
}

SubExprInfo ExprEmitter::visitSV(IndexedPartSelectOp op) {
  if (hasSVAttributes(op))
    emitError(op, "SV attributes emission is unimplemented for the op");

  auto info = emitSubExpr(op.getInput(), LowestPrecedence);
  ps << "[";
  emitSubExpr(op.getBase(), LowestPrecedence);
  if (op.getDecrement())
    ps << " -: ";
  else
    ps << " +: ";
  ps.addAsString(op.getWidth());
  ps << "]";
  return info;
}

SubExprInfo ExprEmitter::visitSV(StructFieldInOutOp op) {
  if (hasSVAttributes(op))
    emitError(op, "SV attributes emission is unimplemented for the op");

  auto prec = emitSubExpr(op.getInput(), Selection);
  ps << "."
     << PPExtString(emitter.getVerilogStructFieldName(op.getFieldAttr()));
  return {Selection, prec.signedness};
}

SubExprInfo ExprEmitter::visitSV(SampledOp op) {
  if (hasSVAttributes(op))
    emitError(op, "SV attributes emission is unimplemented for the op");

  ps << "$sampled(";
  auto info = emitSubExpr(op.getExpression(), LowestPrecedence);
  ps << ")";
  return info;
}

SubExprInfo ExprEmitter::visitComb(MuxOp op) {
  // The ?: operator is right associative.

  // Layout:
  // cond ? a : b
  // (long
  //  + cond) ? a : b
  // long
  // + cond
  //   ? a : b
  // long
  // + cond
  //   ? a
  //   : b
  return ps.scopedBox(PP::cbox0, [&]() -> SubExprInfo {
    ps.scopedBox(PP::ibox0, [&]() {
      emitSubExpr(op.getCond(), VerilogPrecedence(Conditional - 1));
    });
    ps << BreakToken(1, 2);
    ps << "?";
    emitSVAttributes(op);
    ps << " ";
    auto lhsInfo = ps.scopedBox(PP::ibox0, [&]() {
      return emitSubExpr(op.getTrueValue(), VerilogPrecedence(Conditional - 1));
    });
    ps << BreakToken(1, 2) << ": ";

    auto rhsInfo = ps.scopedBox(PP::ibox0, [&]() {
      return emitSubExpr(op.getFalseValue(), Conditional);
    });

    SubExprSignResult signedness = IsUnsigned;
    if (lhsInfo.signedness == IsSigned && rhsInfo.signedness == IsSigned)
      signedness = IsSigned;

    return {Conditional, signedness};
  });
}

SubExprInfo ExprEmitter::printStructCreate(
    ArrayRef<hw::detail::FieldInfo> fieldInfos,
    llvm::function_ref<void(const hw::detail::FieldInfo &, unsigned)> fieldFn,
    bool printAsPattern, Operation *op) {
  if (printAsPattern && !isAssignmentLikeContext)
    emitAssignmentPatternContextError(op);

  // Elide zero bit elements.
  auto filteredFields = llvm::make_filter_range(
      llvm::enumerate(fieldInfos),
      [](const auto &field) { return !isZeroBitType(field.value().type); });

  if (printAsPattern) {
    emitBracedList(
        filteredFields, [&]() { ps << "'{"; },
        [&](const auto &field) {
          ps.scopedBox(PP::ibox2, [&]() {
            ps << PPExtString(
                      emitter.getVerilogStructFieldName(field.value().name))
               << ":" << PP::space;
            fieldFn(field.value(), field.index());
          });
        },
        [&]() { ps << "}"; });
  } else {
    emitBracedList(
        filteredFields, [&]() { ps << "{"; },
        [&](const auto &field) {
          ps.scopedBox(PP::ibox2,
                       [&]() { fieldFn(field.value(), field.index()); });
        },
        [&]() { ps << "}"; });
  }

  return {Selection, IsUnsigned};
}

SubExprInfo ExprEmitter::visitTypeOp(StructCreateOp op) {
  if (hasSVAttributes(op))
    emitError(op, "SV attributes emission is unimplemented for the op");

  // TODO: For unpacked structs, once we have support for them, `printAsPattern`
  // should be set to true.
  bool printAsPattern = isAssignmentLikeContext;
  StructType structType = op.getType();
  return printStructCreate(
      structType.getElements(),
      [&](const auto &field, auto index) {
        emitSubExpr(op.getOperand(index), Selection, NoRequirement,
                    /*isSelfDeterminedUnsignedValue=*/false,
                    /*isAssignmentLikeContext=*/isAssignmentLikeContext);
      },
      printAsPattern, op);
}

SubExprInfo ExprEmitter::visitTypeOp(StructExtractOp op) {
  if (hasSVAttributes(op))
    emitError(op, "SV attributes emission is unimplemented for the op");

  emitSubExpr(op.getInput(), Selection);
  ps << "."
     << PPExtString(emitter.getVerilogStructFieldName(op.getFieldNameAttr()));
  return {Selection, IsUnsigned};
}

SubExprInfo ExprEmitter::visitTypeOp(StructInjectOp op) {
  if (hasSVAttributes(op))
    emitError(op, "SV attributes emission is unimplemented for the op");

  // TODO: For unpacked structs, once we have support for them, `printAsPattern`
  // should be set to true.
  bool printAsPattern = isAssignmentLikeContext;
  StructType structType = op.getType();
  return printStructCreate(
      structType.getElements(),
      [&](const auto &field, auto index) {
        if (field.name == op.getFieldNameAttr()) {
          emitSubExpr(op.getNewValue(), Selection);
        } else {
          emitSubExpr(op.getInput(), Selection);
          ps << "."
             << PPExtString(emitter.getVerilogStructFieldName(field.name));
        }
      },
      printAsPattern, op);
}

SubExprInfo ExprEmitter::visitTypeOp(EnumConstantOp op) {
  ps << PPSaveString(emitter.fieldNameResolver.getEnumFieldName(op.getField()));
  return {Selection, IsUnsigned};
}

SubExprInfo ExprEmitter::visitTypeOp(EnumCmpOp op) {
  if (hasSVAttributes(op))
    emitError(op, "SV attributes emission is unimplemented for the op");
  auto result = emitBinary(op, Comparison, "==", NoRequirement);
  // SystemVerilog 11.8.1: "Comparison... operator results are unsigned,
  // regardless of the operands".
  result.signedness = IsUnsigned;
  return result;
}

SubExprInfo ExprEmitter::visitTypeOp(UnionCreateOp op) {
  if (hasSVAttributes(op))
    emitError(op, "SV attributes emission is unimplemented for the op");

  // Check if this union type has been padded.
  auto unionType = cast<UnionType>(getCanonicalType(op.getType()));
  auto unionWidth = hw::getBitWidth(unionType);
  auto &element = unionType.getElements()[op.getFieldIndex()];
  auto elementWidth = hw::getBitWidth(element.type);

  // If the element is 0 width, just fill the union with 0s.
  if (!elementWidth) {
    ps.addAsString(unionWidth);
    ps << "'h0";
    return {Unary, IsUnsigned};
  }

  // If the element has no padding, emit it directly.
  if (elementWidth == unionWidth) {
    emitSubExpr(op.getInput(), LowestPrecedence);
    return {Unary, IsUnsigned};
  }

  // Emit the value as a bitconcat, supplying 0 for the padding bits.
  ps << "{";
  ps.scopedBox(PP::ibox0, [&]() {
    if (auto prePadding = element.offset) {
      ps.addAsString(prePadding);
      ps << "'h0," << PP::space;
    }
    emitSubExpr(op.getInput(), Selection);
    if (auto postPadding = unionWidth - elementWidth - element.offset) {
      ps << "," << PP::space;
      ps.addAsString(postPadding);
      ps << "'h0";
    }
    ps << "}";
  });

  return {Unary, IsUnsigned};
}

SubExprInfo ExprEmitter::visitTypeOp(UnionExtractOp op) {
  if (hasSVAttributes(op))
    emitError(op, "SV attributes emission is unimplemented for the op");
  emitSubExpr(op.getInput(), Selection);

  // Check if this union type has been padded.
  auto unionType = cast<UnionType>(getCanonicalType(op.getInput().getType()));
  auto unionWidth = hw::getBitWidth(unionType);
  auto &element = unionType.getElements()[op.getFieldIndex()];
  auto elementWidth = hw::getBitWidth(element.type);
  bool needsPadding = elementWidth < unionWidth || element.offset > 0;
  auto verilogFieldName = emitter.getVerilogStructFieldName(element.name);

  // If the element needs padding then we need to get the actual element out
  // of an anonymous structure.
  if (needsPadding)
    ps << "." << PPExtString(verilogFieldName);

  // Get the correct member from the union.
  ps << "." << PPExtString(verilogFieldName);
  return {Selection, IsUnsigned};
}

SubExprInfo ExprEmitter::visitUnhandledExpr(Operation *op) {
  emitOpError(op, "cannot emit this expression to Verilog");
  ps << "<<unsupported expr: " << PPExtString(op->getName().getStringRef())
     << ">>";
  return {Symbol, IsUnsigned};
}
// NOLINTEND(misc-no-recursion)

//===----------------------------------------------------------------------===//
// Property Emission
//===----------------------------------------------------------------------===//

// NOLINTBEGIN(misc-no-recursion)

namespace {
/// Precedence level of various property and sequence expressions. Lower numbers
/// bind tighter.
///
/// See IEEE 1800-2017 section 16.12 "Declaring properties", specifically table
/// 16-3 on "Sequence and property operator precedence and associativity".
enum class PropertyPrecedence {
  Symbol,      // Atomic symbol like `foo` and regular boolean expressions
  Repeat,      // Sequence `[*]`, `[=]`, `[->]`
  Concat,      // Sequence `##`
  Throughout,  // Sequence `throughout`
  Within,      // Sequence `within`
  Intersect,   // Sequence `intersect`
  Unary,       // Property `not`, `nexttime`-like
  And,         // Sequence and property `and`
  Or,          // Sequence and property `or`
  Iff,         // Property `iff`
  Until,       // Property `until`-like, `implies`
  Implication, // Property `|->`, `|=>`, `#-#`, `#=#`
  Qualifier,   // Property `always`-like, `eventually`-like, `if`, `case`,
               // `accept`-like, `reject`-like
  Clocking,    // `@(...)`, `disable iff` (not specified in the standard)
  Lowest,      // Sentinel which is always the lowest precedence.
};

/// Additional information on emitted property and sequence expressions.
struct EmittedProperty {
  /// The precedence of this expression.
  PropertyPrecedence precedence;
};

/// A helper to emit recursively nested property and sequence expressions for
/// SystemVerilog assertions.
class PropertyEmitter : public EmitterBase,
                        public ltl::Visitor<PropertyEmitter, EmittedProperty> {
public:
  /// Create a PropertyEmitter for the specified module emitter, and keeping
  /// track of any emitted expressions in the specified set.
  PropertyEmitter(ModuleEmitter &emitter,
                  SmallPtrSetImpl<Operation *> &emittedOps)
      : PropertyEmitter(emitter, emittedOps, localTokens) {}
  PropertyEmitter(ModuleEmitter &emitter,
                  SmallPtrSetImpl<Operation *> &emittedOps,
                  BufferingPP::BufferVec &tokens)
      : EmitterBase(emitter.state), emitter(emitter), emittedOps(emittedOps),
        buffer(tokens),
        ps(buffer, state.saver, state.options.emitVerilogLocations) {
    assert(state.pp.getListener() == &state.saver);
  }

  /// Emit the specified value as an SVA property or sequence. This is the entry
  /// point to print an entire tree of property or sequence expressions in one
  /// go.
  void emitProperty(
      Value property,
      PropertyPrecedence parenthesizeIfLooserThan = PropertyPrecedence::Lowest);

  // Emits a property that is directly associated to a single clock and a single
  // disable. Note that it is illegal to nest disable or clock operations in the
  // property itself here.
  void emitClockedProperty(
      Value property, Value clock, sv::EventControl edge, Value disable,
      PropertyPrecedence parenthesizeIfLooserThan = PropertyPrecedence::Lowest);

private:
  using ltl::Visitor<PropertyEmitter, EmittedProperty>::visitLTL;
  friend class ltl::Visitor<PropertyEmitter, EmittedProperty>;

  /// Emit the specified value as an SVA property or sequence.
  EmittedProperty
  emitNestedProperty(Value property,
                     PropertyPrecedence parenthesizeIfLooserThan);

  EmittedProperty visitUnhandledLTL(Operation *op);
  EmittedProperty visitLTL(ltl::AndOp op);
  EmittedProperty visitLTL(ltl::OrOp op);
  EmittedProperty visitLTL(ltl::IntersectOp op);
  EmittedProperty visitLTL(ltl::DelayOp op);
  EmittedProperty visitLTL(ltl::ConcatOp op);
  EmittedProperty visitLTL(ltl::RepeatOp op);
  EmittedProperty visitLTL(ltl::GoToRepeatOp op);
  EmittedProperty visitLTL(ltl::NonConsecutiveRepeatOp op);
  EmittedProperty visitLTL(ltl::NotOp op);
  EmittedProperty visitLTL(ltl::ImplicationOp op);
  EmittedProperty visitLTL(ltl::UntilOp op);
  EmittedProperty visitLTL(ltl::EventuallyOp op);
  EmittedProperty visitLTL(ltl::ClockOp op);
  EmittedProperty visitLTL(ltl::DisableOp op);

  void emitLTLConcat(ValueRange inputs);

public:
  ModuleEmitter &emitter;

private:
  /// Keep track of all operations emitted within this subexpression for
  /// location information tracking.
  SmallPtrSetImpl<Operation *> &emittedOps;

  /// Tokens buffered for inserting casts/parens after emitting children.
  SmallVector<Token> localTokens;

  /// Stores tokens until told to flush.  Uses provided buffer (tokens).
  BufferingPP buffer;

  /// Stream to emit expressions into, will add to buffer.
  TokenStreamWithCallback<OpLocMap, CallbackDataTy, BufferingPP> ps;
};
} // end anonymous namespace

void PropertyEmitter::emitProperty(
    Value property, PropertyPrecedence parenthesizeIfLooserThan) {
  assert(localTokens.empty());
  // Wrap to this column.
  ps.scopedBox(PP::ibox0,
               [&] { emitNestedProperty(property, parenthesizeIfLooserThan); });
  // If we are not using an external token buffer provided through the
  // constructor, but we're using the default `PropertyEmitter`-scoped buffer,
  // flush it.
  if (&buffer.tokens == &localTokens)
    buffer.flush(state.pp);
}

void PropertyEmitter::emitClockedProperty(
    Value property, Value clock, sv::EventControl edge, Value disable,
    PropertyPrecedence parenthesizeIfLooserThan) {
  assert(localTokens.empty());
  // Wrap to this column.
  ps << "@(";
  ps.scopedBox(PP::ibox2, [&] {
    ps << PPExtString(stringifyEventControl(edge)) << PP::space;
    emitNestedProperty(clock, PropertyPrecedence::Lowest);
    ps << ")";
  });

  if (disable) {
    ps << PP::space;
    ps << "disable iff" << PP::nbsp << "(";
    ps.scopedBox(PP::ibox2, [&] {
      emitNestedProperty(disable, PropertyPrecedence::Lowest);
      ps << ")";
    });
  }

  ps << PP::space;
  ps.scopedBox(PP::ibox0,
               [&] { emitNestedProperty(property, parenthesizeIfLooserThan); });
  // If we are not using an external token buffer provided through the
  // constructor, but we're using the default `PropertyEmitter`-scoped buffer,
  // flush it.
  if (&buffer.tokens == &localTokens)
    buffer.flush(state.pp);
}

EmittedProperty PropertyEmitter::emitNestedProperty(
    Value property, PropertyPrecedence parenthesizeIfLooserThan) {
  // Emit the property as a plain expression if it doesn't have a property or
  // sequence type, in which case it is just a boolean expression.
  //
  // We use the `LowestPrecedence` for the boolean expression such that it never
  // gets parenthesized. According to IEEE 1800-2017, "the operators described
  // in Table 11-2 have higher precedence than the sequence and property
  // operators". Therefore any boolean expression behaves just like a
  // `PropertyPrecedence::Symbol` and needs no parantheses, which is equivalent
  // to `VerilogPrecedence::LowestPrecedence`.
  if (!isa<ltl::SequenceType, ltl::PropertyType>(property.getType())) {
    ExprEmitter(emitter, emittedOps, buffer.tokens)
        .emitExpression(property, LowestPrecedence,
                        /*isAssignmentLikeContext=*/false);
    return {PropertyPrecedence::Symbol};
  }

  unsigned startIndex = buffer.tokens.size();
  auto info = dispatchLTLVisitor(property.getDefiningOp());

  // If this subexpression would bind looser than the expression it is bound
  // into, then we need to parenthesize it. Insert the parentheses
  // retroactively.
  if (info.precedence > parenthesizeIfLooserThan) {
    // Insert {"(", ibox0} before the subexpression.
    buffer.tokens.insert(buffer.tokens.begin() + startIndex, BeginToken(0));
    buffer.tokens.insert(buffer.tokens.begin() + startIndex, StringToken("("));
    // Insert {end, ")" } after the subexpression.
    ps << PP::end << ")";
    // Reset the precedence level.
    info.precedence = PropertyPrecedence::Symbol;
  }

  // Remember that we emitted this.
  emittedOps.insert(property.getDefiningOp());
  return info;
}

EmittedProperty PropertyEmitter::visitUnhandledLTL(Operation *op) {
  emitOpError(op, "emission as Verilog property or sequence not supported");
  ps << "<<unsupported: " << PPExtString(op->getName().getStringRef()) << ">>";
  return {PropertyPrecedence::Symbol};
}

EmittedProperty PropertyEmitter::visitLTL(ltl::AndOp op) {
  llvm::interleave(
      op.getInputs(),
      [&](auto input) { emitNestedProperty(input, PropertyPrecedence::And); },
      [&]() { ps << PP::space << "and" << PP::nbsp; });
  return {PropertyPrecedence::And};
}

EmittedProperty PropertyEmitter::visitLTL(ltl::OrOp op) {
  llvm::interleave(
      op.getInputs(),
      [&](auto input) { emitNestedProperty(input, PropertyPrecedence::Or); },
      [&]() { ps << PP::space << "or" << PP::nbsp; });
  return {PropertyPrecedence::Or};
}

EmittedProperty PropertyEmitter::visitLTL(ltl::IntersectOp op) {
  llvm::interleave(
      op.getInputs(),
      [&](auto input) {
        emitNestedProperty(input, PropertyPrecedence::Intersect);
      },
      [&]() { ps << PP::space << "intersect" << PP::nbsp; });
  return {PropertyPrecedence::Intersect};
}

EmittedProperty PropertyEmitter::visitLTL(ltl::DelayOp op) {
  ps << "##";
  if (auto length = op.getLength()) {
    if (*length == 0) {
      ps.addAsString(op.getDelay());
    } else {
      ps << "[";
      ps.addAsString(op.getDelay());
      ps << ":";
      ps.addAsString(op.getDelay() + *length);
      ps << "]";
    }
  } else {
    if (op.getDelay() == 0) {
      ps << "[*]";
    } else if (op.getDelay() == 1) {
      ps << "[+]";
    } else {
      ps << "[";
      ps.addAsString(op.getDelay());
      ps << ":$]";
    }
  }
  ps << PP::space;
  emitNestedProperty(op.getInput(), PropertyPrecedence::Concat);
  return {PropertyPrecedence::Concat};
}

void PropertyEmitter::emitLTLConcat(ValueRange inputs) {
  bool addSeparator = false;
  for (auto input : inputs) {
    if (addSeparator) {
      ps << PP::space;
      if (!input.getDefiningOp<ltl::DelayOp>())
        ps << "##0" << PP::space;
    }
    addSeparator = true;
    emitNestedProperty(input, PropertyPrecedence::Concat);
  }
}

EmittedProperty PropertyEmitter::visitLTL(ltl::ConcatOp op) {
  emitLTLConcat(op.getInputs());
  return {PropertyPrecedence::Concat};
}

EmittedProperty PropertyEmitter::visitLTL(ltl::RepeatOp op) {
  emitNestedProperty(op.getInput(), PropertyPrecedence::Repeat);
  if (auto more = op.getMore()) {
    ps << "[*";
    ps.addAsString(op.getBase());
    if (*more != 0) {
      ps << ":";
      ps.addAsString(op.getBase() + *more);
    }
    ps << "]";
  } else {
    if (op.getBase() == 0) {
      ps << "[*]";
    } else if (op.getBase() == 1) {
      ps << "[+]";
    } else {
      ps << "[*";
      ps.addAsString(op.getBase());
      ps << ":$]";
    }
  }
  return {PropertyPrecedence::Repeat};
}

EmittedProperty PropertyEmitter::visitLTL(ltl::GoToRepeatOp op) {
  emitNestedProperty(op.getInput(), PropertyPrecedence::Repeat);
  // More always exists
  auto more = op.getMore();
  ps << "[->";
  ps.addAsString(op.getBase());
  if (more != 0) {
    ps << ":";
    ps.addAsString(op.getBase() + more);
  }
  ps << "]";

  return {PropertyPrecedence::Repeat};
}

EmittedProperty PropertyEmitter::visitLTL(ltl::NonConsecutiveRepeatOp op) {
  emitNestedProperty(op.getInput(), PropertyPrecedence::Repeat);
  // More always exists
  auto more = op.getMore();
  ps << "[=";
  ps.addAsString(op.getBase());
  if (more != 0) {
    ps << ":";
    ps.addAsString(op.getBase() + more);
  }
  ps << "]";

  return {PropertyPrecedence::Repeat};
}

EmittedProperty PropertyEmitter::visitLTL(ltl::NotOp op) {
  ps << "not" << PP::space;
  emitNestedProperty(op.getInput(), PropertyPrecedence::Unary);
  return {PropertyPrecedence::Unary};
}

/// For a value `concat(..., delay(const(true), 1, 0))`, return `...`. This is
/// useful for emitting `(seq ##1 true) |-> prop` as `seq |=> prop`.
static ValueRange getNonOverlappingConcatSubrange(Value value) {
  auto concatOp = value.getDefiningOp<ltl::ConcatOp>();
  if (!concatOp || concatOp.getInputs().size() < 2)
    return {};
  auto delayOp = concatOp.getInputs().back().getDefiningOp<ltl::DelayOp>();
  if (!delayOp || delayOp.getDelay() != 1 || delayOp.getLength() != 0)
    return {};
  auto constOp = delayOp.getInput().getDefiningOp<ConstantOp>();
  if (!constOp || !constOp.getValue().isOne())
    return {};
  return concatOp.getInputs().drop_back();
}

EmittedProperty PropertyEmitter::visitLTL(ltl::ImplicationOp op) {
  // Emit `(seq ##1 true) |-> prop` as `seq |=> prop`.
  if (auto range = getNonOverlappingConcatSubrange(op.getAntecedent());
      !range.empty()) {
    emitLTLConcat(range);
    ps << PP::space << "|=>" << PP::nbsp;
  } else {
    emitNestedProperty(op.getAntecedent(), PropertyPrecedence::Implication);
    ps << PP::space << "|->" << PP::nbsp;
  }
  emitNestedProperty(op.getConsequent(), PropertyPrecedence::Implication);
  return {PropertyPrecedence::Implication};
}

EmittedProperty PropertyEmitter::visitLTL(ltl::UntilOp op) {
  emitNestedProperty(op.getInput(), PropertyPrecedence::Until);
  ps << PP::space << "until" << PP::space;
  emitNestedProperty(op.getCondition(), PropertyPrecedence::Until);
  return {PropertyPrecedence::Until};
}

EmittedProperty PropertyEmitter::visitLTL(ltl::EventuallyOp op) {
  ps << "s_eventually" << PP::space;
  emitNestedProperty(op.getInput(), PropertyPrecedence::Qualifier);
  return {PropertyPrecedence::Qualifier};
}

EmittedProperty PropertyEmitter::visitLTL(ltl::ClockOp op) {
  ps << "@(";
  ps.scopedBox(PP::ibox2, [&] {
    ps << PPExtString(stringifyClockEdge(op.getEdge())) << PP::space;
    emitNestedProperty(op.getClock(), PropertyPrecedence::Lowest);
    ps << ")";
  });
  ps << PP::space;
  emitNestedProperty(op.getInput(), PropertyPrecedence::Clocking);
  return {PropertyPrecedence::Clocking};
}

EmittedProperty PropertyEmitter::visitLTL(ltl::DisableOp op) {
  ps << "disable iff" << PP::nbsp << "(";
  ps.scopedBox(PP::ibox2, [&] {
    emitNestedProperty(op.getCondition(), PropertyPrecedence::Lowest);
    ps << ")";
  });
  ps << PP::space;
  emitNestedProperty(op.getInput(), PropertyPrecedence::Clocking);
  return {PropertyPrecedence::Clocking};
}

// NOLINTEND(misc-no-recursion)

//===----------------------------------------------------------------------===//
// NameCollector
//===----------------------------------------------------------------------===//

namespace {
class NameCollector {
public:
  NameCollector(ModuleEmitter &moduleEmitter) : moduleEmitter(moduleEmitter) {}

  // Scan operations in the specified block, collecting information about
  // those that need to be emitted as declarations.
  void collectNames(Block &block);

  size_t getMaxDeclNameWidth() const { return maxDeclNameWidth; }
  size_t getMaxTypeWidth() const { return maxTypeWidth; }

private:
  size_t maxDeclNameWidth = 0, maxTypeWidth = 0;
  ModuleEmitter &moduleEmitter;

  /// Types that are longer than `maxTypeWidthBound` are not added to the
  /// `maxTypeWidth` to prevent one single huge type from messing up the
  /// alignment of all other declarations.
  static constexpr size_t maxTypeWidthBound = 32;
};
} // namespace

// NOLINTNEXTLINE(misc-no-recursion)
void NameCollector::collectNames(Block &block) {
  // Loop over all of the results of all of the ops. Anything that defines a
  // value needs to be noticed.
  for (auto &op : block) {
    // Instances have an instance name to recognize but we don't need to look
    // at the result values since wires used by instances should be traversed
    // anyway.
    if (isa<InstanceOp, InstanceChoiceOp, InterfaceInstanceOp>(op))
      continue;
    if (isa<ltl::LTLDialect, debug::DebugDialect>(op.getDialect()))
      continue;

    if (!isVerilogExpression(&op)) {
      for (auto result : op.getResults()) {
        StringRef declName =
            getVerilogDeclWord(&op, moduleEmitter.state.options);
        maxDeclNameWidth = std::max(declName.size(), maxDeclNameWidth);
        SmallString<16> typeString;

        // Convert the port's type to a string and measure it.
        {
          llvm::raw_svector_ostream stringStream(typeString);
          moduleEmitter.printPackedType(stripUnpackedTypes(result.getType()),
                                        stringStream, op.getLoc());
        }
        if (typeString.size() <= maxTypeWidthBound)
          maxTypeWidth = std::max(typeString.size(), maxTypeWidth);
      }
    }

    // Recursively process any regions under the op iff this is a procedural
    // #ifdef region: we need to emit automatic logic values at the top of the
    // enclosing region.
    if (isa<IfDefProceduralOp, OrderedOutputOp>(op)) {
      for (auto &region : op.getRegions()) {
        if (!region.empty())
          collectNames(region.front());
      }
      continue;
    }
  }
}

//===----------------------------------------------------------------------===//
// StmtEmitter
//===----------------------------------------------------------------------===//

namespace {
/// This emits statement-related operations.
// NOLINTBEGIN(misc-no-recursion)
class StmtEmitter : public EmitterBase,
                    public hw::StmtVisitor<StmtEmitter, LogicalResult>,
                    public sv::Visitor<StmtEmitter, LogicalResult>,
                    public verif::Visitor<StmtEmitter, LogicalResult> {
public:
  /// Create an ExprEmitter for the specified module emitter, and keeping track
  /// of any emitted expressions in the specified set.
  StmtEmitter(ModuleEmitter &emitter, const LoweringOptions &options)
      : EmitterBase(emitter.state), emitter(emitter), options(options) {}

  void emitStatement(Operation *op);
  void emitStatementBlock(Block &body);

  /// Emit a declaration.
  LogicalResult emitDeclaration(Operation *op);

private:
  void collectNamesAndCalculateDeclarationWidths(Block &block);

  void
  emitExpression(Value exp, SmallPtrSetImpl<Operation *> &emittedExprs,
                 VerilogPrecedence parenthesizeIfLooserThan = LowestPrecedence,
                 bool isAssignmentLikeContext = false);
  void emitSVAttributes(Operation *op);

  using hw::StmtVisitor<StmtEmitter, LogicalResult>::visitStmt;
  using sv::Visitor<StmtEmitter, LogicalResult>::visitSV;
  using verif::Visitor<StmtEmitter, LogicalResult>::visitVerif;
  friend class hw::StmtVisitor<StmtEmitter, LogicalResult>;
  friend class sv::Visitor<StmtEmitter, LogicalResult>;
  friend class verif::Visitor<StmtEmitter, LogicalResult>;

  // Visitor methods.
  LogicalResult visitUnhandledStmt(Operation *op) { return failure(); }
  LogicalResult visitInvalidStmt(Operation *op) { return failure(); }
  LogicalResult visitUnhandledSV(Operation *op) { return failure(); }
  LogicalResult visitInvalidSV(Operation *op) { return failure(); }
  LogicalResult visitUnhandledVerif(Operation *op) { return failure(); }
  LogicalResult visitInvalidVerif(Operation *op) { return failure(); }

  LogicalResult visitSV(sv::WireOp op) { return emitDeclaration(op); }
  LogicalResult visitSV(RegOp op) { return emitDeclaration(op); }
  LogicalResult visitSV(LogicOp op) { return emitDeclaration(op); }
  LogicalResult visitSV(LocalParamOp op) { return emitDeclaration(op); }
  template <typename Op>
  LogicalResult
  emitAssignLike(Op op, PPExtString syntax,
                 std::optional<PPExtString> wordBeforeLHS = std::nullopt);
  void emitAssignLike(llvm::function_ref<void()> emitLHS,
                      llvm::function_ref<void()> emitRHS, PPExtString syntax,
                      PPExtString postSyntax = PPExtString(";"),
                      std::optional<PPExtString> wordBeforeLHS = std::nullopt);
  LogicalResult visitSV(AssignOp op);
  LogicalResult visitSV(BPAssignOp op);
  LogicalResult visitSV(PAssignOp op);
  LogicalResult visitSV(ForceOp op);
  LogicalResult visitSV(ReleaseOp op);
  LogicalResult visitSV(AliasOp op);
  LogicalResult visitSV(InterfaceInstanceOp op);
  LogicalResult visitStmt(OutputOp op);

  LogicalResult visitStmt(InstanceOp op);
  LogicalResult visitStmt(InstanceChoiceOp op);
  void emitInstancePortList(Operation *op, ModulePortInfo &modPortInfo,
                            ArrayRef<Value> instPortValues);

  LogicalResult visitStmt(TypeScopeOp op);
  LogicalResult visitStmt(TypedeclOp op);

  LogicalResult emitIfDef(Operation *op, MacroIdentAttr cond);
  LogicalResult visitSV(OrderedOutputOp op);
  LogicalResult visitSV(IfDefOp op) { return emitIfDef(op, op.getCond()); }
  LogicalResult visitSV(IfDefProceduralOp op) {
    return emitIfDef(op, op.getCond());
  }
  LogicalResult visitSV(IfOp op);
  LogicalResult visitSV(AlwaysOp op);
  LogicalResult visitSV(AlwaysCombOp op);
  LogicalResult visitSV(AlwaysFFOp op);
  LogicalResult visitSV(InitialOp op);
  LogicalResult visitSV(CaseOp op);
  LogicalResult visitSV(FWriteOp op);
  LogicalResult visitSV(VerbatimOp op);

  LogicalResult emitSimulationControlTask(Operation *op, PPExtString taskName,
                                          std::optional<unsigned> verbosity);
  LogicalResult visitSV(StopOp op);
  LogicalResult visitSV(FinishOp op);
  LogicalResult visitSV(ExitOp op);

  LogicalResult emitSeverityMessageTask(Operation *op, PPExtString taskName,
                                        std::optional<unsigned> verbosity,
                                        StringAttr message,
                                        ValueRange operands);
  LogicalResult visitSV(FatalOp op);
  LogicalResult visitSV(ErrorOp op);
  LogicalResult visitSV(WarningOp op);
  LogicalResult visitSV(InfoOp op);

  LogicalResult visitSV(ReadMemOp op);

  LogicalResult visitSV(GenerateOp op);
  LogicalResult visitSV(GenerateCaseOp op);

  LogicalResult visitSV(ForOp op);

  void emitAssertionLabel(Operation *op);
  void emitAssertionMessage(StringAttr message, ValueRange args,
                            SmallPtrSetImpl<Operation *> &ops,
                            bool isConcurrent);
  template <typename Op>
  LogicalResult emitImmediateAssertion(Op op, PPExtString opName);
  LogicalResult visitSV(AssertOp op);
  LogicalResult visitSV(AssumeOp op);
  LogicalResult visitSV(CoverOp op);
  template <typename Op>
  LogicalResult emitConcurrentAssertion(Op op, PPExtString opName);
  LogicalResult visitSV(AssertConcurrentOp op);
  LogicalResult visitSV(AssumeConcurrentOp op);
  LogicalResult visitSV(CoverConcurrentOp op);
  template <typename Op>
  LogicalResult emitSVAssertPropertyLike(Op op, PPExtString opName);
  LogicalResult visitSV(AssertPropertyOp op);
  LogicalResult visitSV(AssumePropertyOp op);
  LogicalResult visitSV(CoverPropertyOp op);

  LogicalResult visitSV(BindOp op);
  LogicalResult visitSV(InterfaceOp op);
  LogicalResult visitSV(InterfaceSignalOp op);
  LogicalResult visitSV(InterfaceModportOp op);
  LogicalResult visitSV(AssignInterfaceSignalOp op);
  LogicalResult visitSV(MacroDefOp op);

  void emitBlockAsStatement(Block *block,
                            const SmallPtrSetImpl<Operation *> &locationOps,
                            StringRef multiLineComment = StringRef());

  LogicalResult emitVerifAssertLike(Operation *op, Value property,
                                    PPExtString opName);
  LogicalResult visitVerif(verif::AssertOp op);
  LogicalResult visitVerif(verif::AssumeOp op);
  LogicalResult visitVerif(verif::CoverOp op);

  LogicalResult emitVerifClockedAssertLike(Operation *op, Value property,
                                           Value disable, Value clock,
                                           verif::ClockEdge edge,
                                           PPExtString opName);
  LogicalResult visitVerif(verif::ClockedAssertOp op);
  LogicalResult visitVerif(verif::ClockedAssumeOp op);
  LogicalResult visitVerif(verif::ClockedCoverOp op);

public:
  ModuleEmitter &emitter;

private:
  /// These keep track of the maximum length of name width and type width in the
  /// current statement scope.
  size_t maxDeclNameWidth = 0;
  size_t maxTypeWidth = 0;

  const LoweringOptions &options;
};

} // end anonymous namespace

/// Emit the specified value as an expression.  If this is an inline-emitted
/// expression, we emit that expression, otherwise we emit a reference to the
/// already computed name.
///
void StmtEmitter::emitExpression(Value exp,
                                 SmallPtrSetImpl<Operation *> &emittedExprs,
                                 VerilogPrecedence parenthesizeIfLooserThan,
                                 bool isAssignmentLikeContext) {
  ExprEmitter(emitter, emittedExprs)
      .emitExpression(exp, parenthesizeIfLooserThan, isAssignmentLikeContext);
}

/// Emit SystemVerilog attributes attached to the statement op as dialect
/// attributes.
void StmtEmitter::emitSVAttributes(Operation *op) {
  // SystemVerilog 2017 Section 5.12.
  auto svAttrs = getSVAttributes(op);
  if (!svAttrs)
    return;

  startStatement(); // For attributes.
  emitSVAttributesImpl(ps, svAttrs, /*mayBreak=*/true);
  setPendingNewline();
}

void StmtEmitter::emitAssignLike(llvm::function_ref<void()> emitLHS,
                                 llvm::function_ref<void()> emitRHS,
                                 PPExtString syntax, PPExtString postSyntax,
                                 std::optional<PPExtString> wordBeforeLHS) {
  // If wraps, indent.
  ps.scopedBox(PP::ibox2, [&]() {
    if (wordBeforeLHS) {
      ps << *wordBeforeLHS << PP::space;
    }
    emitLHS();
    // Allow breaking before 'syntax' (e.g., '=') if long assignment.
    ps << PP::space << syntax << PP::space;
    // RHS is boxed to right of the syntax.
    ps.scopedBox(PP::ibox0, [&]() {
      emitRHS();
      ps << postSyntax;
    });
  });
}

template <typename Op>
LogicalResult
StmtEmitter::emitAssignLike(Op op, PPExtString syntax,
                            std::optional<PPExtString> wordBeforeLHS) {
  SmallPtrSet<Operation *, 8> ops;
  ops.insert(op);

  startStatement();
  ps.addCallback({op, true});
  emitAssignLike([&]() { emitExpression(op.getDest(), ops); },
                 [&]() {
                   emitExpression(op.getSrc(), ops, LowestPrecedence,
                                  /*isAssignmentLikeContext=*/true);
                 },
                 syntax, PPExtString(";"), wordBeforeLHS);

  ps.addCallback({op, false});
  emitLocationInfoAndNewLine(ops);
  return success();
}

LogicalResult StmtEmitter::visitSV(AssignOp op) {
  // prepare assigns wires to instance outputs, but these are logically handled
  // in the port binding list when outputing an instance.
  if (dyn_cast_or_null<HWInstanceLike>(op.getSrc().getDefiningOp()))
    return success();

  if (emitter.assignsInlined.count(op))
    return success();

  // Emit SV attributes. See Spec 12.3.
  emitSVAttributes(op);

  return emitAssignLike(op, PPExtString("="), PPExtString("assign"));
}

LogicalResult StmtEmitter::visitSV(BPAssignOp op) {
  // If the assign is emitted into logic declaration, we must not emit again.
  if (emitter.assignsInlined.count(op))
    return success();

  // Emit SV attributes. See Spec 12.3.
  emitSVAttributes(op);

  return emitAssignLike(op, PPExtString("="));
}

LogicalResult StmtEmitter::visitSV(PAssignOp op) {
  // Emit SV attributes. See Spec 12.3.
  emitSVAttributes(op);

  return emitAssignLike(op, PPExtString("<="));
}

LogicalResult StmtEmitter::visitSV(ForceOp op) {
  if (hasSVAttributes(op))
    emitError(op, "SV attributes emission is unimplemented for the op");

  return emitAssignLike(op, PPExtString("="), PPExtString("force"));
}

LogicalResult StmtEmitter::visitSV(ReleaseOp op) {
  if (hasSVAttributes(op))
    emitError(op, "SV attributes emission is unimplemented for the op");

  startStatement();
  SmallPtrSet<Operation *, 8> ops;
  ops.insert(op);
  ps.addCallback({op, true});
  ps.scopedBox(PP::ibox2, [&]() {
    ps << "release" << PP::space;
    emitExpression(op.getDest(), ops);
    ps << ";";
  });
  ps.addCallback({op, false});
  emitLocationInfoAndNewLine(ops);
  return success();
}

LogicalResult StmtEmitter::visitSV(AliasOp op) {
  if (hasSVAttributes(op))
    emitError(op, "SV attributes emission is unimplemented for the op");

  startStatement();
  SmallPtrSet<Operation *, 8> ops;
  ops.insert(op);
  ps.addCallback({op, true});
  ps.scopedBox(PP::ibox2, [&]() {
    ps << "alias" << PP::space;
    ps.scopedBox(PP::cbox0, [&]() { // If any breaks, all break.
      llvm::interleave(
          op.getOperands(), [&](Value v) { emitExpression(v, ops); },
          [&]() { ps << PP::nbsp << "=" << PP::space; });
      ps << ";";
    });
  });
  ps.addCallback({op, false});
  emitLocationInfoAndNewLine(ops);
  return success();
}

LogicalResult StmtEmitter::visitSV(InterfaceInstanceOp op) {
  auto doNotPrint = op->hasAttr("doNotPrint");
  if (doNotPrint && !state.options.emitBindComments)
    return success();

  if (hasSVAttributes(op))
    emitError(op, "SV attributes emission is unimplemented for the op");

  startStatement();
  StringRef prefix = "";
  ps.addCallback({op, true});
  if (doNotPrint) {
    prefix = "// ";
    ps << "// This interface is elsewhere emitted as a bind statement."
       << PP::newline;
  }

  SmallPtrSet<Operation *, 8> ops;
  ops.insert(op);

  auto *interfaceOp = op.getReferencedInterface(&state.symbolCache);
  assert(interfaceOp && "InterfaceInstanceOp has invalid symbol that does not "
                        "point to an interface");

  auto verilogName = getSymOpName(interfaceOp);
  if (!prefix.empty())
    ps << PPExtString(prefix);
  ps << PPExtString(verilogName)
     << PP::nbsp /* don't break, may be comment line */
     << PPExtString(op.getName()) << "();";

  ps.addCallback({op, false});
  emitLocationInfoAndNewLine(ops);

  return success();
}

/// For OutputOp we put "assign" statements at the end of the Verilog module to
/// assign the module outputs to intermediate wires.
LogicalResult StmtEmitter::visitStmt(OutputOp op) {
  SmallPtrSet<Operation *, 8> ops;
  auto parent = op->getParentOfType<PortList>();

  size_t operandIndex = 0;
  ModulePortInfo ports(parent.getPortList());
  for (PortInfo port : ports.getOutputs()) {
    auto operand = op.getOperand(operandIndex);
    // Outputs that are set by the output port of an instance are handled
    // directly when the instance is emitted.
    // Keep synced with countStatements() and visitStmt(InstanceOp).
    if (operand.hasOneUse() && operand.getDefiningOp() &&
        isa<InstanceOp, InstanceChoiceOp>(operand.getDefiningOp())) {
      ++operandIndex;
      continue;
    }

    ops.clear();
    ops.insert(op);

    startStatement();
    ps.addCallback({op, true});
    bool isZeroBit = isZeroBitType(port.type);
    ps.scopedBox(isZeroBit ? PP::neverbox : PP::ibox2, [&]() {
      if (isZeroBit)
        ps << "// Zero width: ";

      ps << "assign" << PP::space;
      ps << PPExtString(port.getVerilogName());
      ps << PP::space << "=" << PP::space;
      ps.scopedBox(PP::ibox0, [&]() {
        // If this is a zero-width constant then don't emit it (illegal). Else,
        // emit the expression - even for zero width - for traceability.
        if (isZeroBit &&
            isa_and_nonnull<hw::ConstantOp>(operand.getDefiningOp()))
          ps << "/*Zero width*/";
        else
          emitExpression(operand, ops, LowestPrecedence,
                         /*isAssignmentLikeContext=*/true);
        ps << ";";
      });
    });
    ps.addCallback({op, false});
    emitLocationInfoAndNewLine(ops);

    ++operandIndex;
  }
  return success();
}

LogicalResult StmtEmitter::visitStmt(TypeScopeOp op) {
  startStatement();
  auto typescopeDef = ("_TYPESCOPE_" + op.getSymName()).str();
  ps << "`ifndef " << typescopeDef << PP::newline;
  ps << "`define " << typescopeDef;
  setPendingNewline();
  emitStatementBlock(*op.getBodyBlock());
  startStatement();
  ps << "`endif // " << typescopeDef;
  setPendingNewline();
  return success();
}

LogicalResult StmtEmitter::visitStmt(TypedeclOp op) {
  if (hasSVAttributes(op))
    emitError(op, "SV attributes emission is unimplemented for the op");

  startStatement();
  auto zeroBitType = isZeroBitType(op.getType());
  if (zeroBitType)
    ps << PP::neverbox << "// ";

  SmallPtrSet<Operation *, 8> ops;
  ops.insert(op);
  ps.scopedBox(PP::ibox2, [&]() {
    ps << "typedef" << PP::space;
    ps.invokeWithStringOS([&](auto &os) {
      emitter.printPackedType(stripUnpackedTypes(op.getType()), os, op.getLoc(),
                              op.getAliasType(), false);
    });
    ps << PP::space << PPExtString(op.getPreferredName());
    ps.invokeWithStringOS(
        [&](auto &os) { emitter.printUnpackedTypePostfix(op.getType(), os); });
    ps << ";";
  });
  if (zeroBitType)
    ps << PP::end;
  emitLocationInfoAndNewLine(ops);
  return success();
}

LogicalResult StmtEmitter::visitSV(FWriteOp op) {
  if (hasSVAttributes(op))
    emitError(op, "SV attributes emission is unimplemented for the op");

  startStatement();
  SmallPtrSet<Operation *, 8> ops;
  ops.insert(op);

  ps.addCallback({op, true});
  ps << "$fwrite(";
  ps.scopedBox(PP::ibox0, [&]() {
    emitExpression(op.getFd(), ops);

    ps << "," << PP::space;
    ps.writeQuotedEscaped(op.getFormatString());

    // TODO: if any of these breaks, it'd be "nice" to break
    // after the comma, instead of:
    // $fwrite(5, "...", a + b,
    //         longexpr_goes
    //         + here, c);
    // (without forcing breaking between all elements, like braced list)
    for (auto operand : op.getSubstitutions()) {
      ps << "," << PP::space;
      emitExpression(operand, ops);
    }
    ps << ");";
  });
  ps.addCallback({op, false});
  emitLocationInfoAndNewLine(ops);
  return success();
}

LogicalResult StmtEmitter::visitSV(VerbatimOp op) {
  if (hasSVAttributes(op))
    emitError(op, "SV attributes emission is unimplemented for the op");

  startStatement();
  SmallPtrSet<Operation *, 8> ops;
  ops.insert(op);
  ps << PP::neverbox;

  // Drop an extraneous \n off the end of the string if present.
  StringRef string = op.getFormatString();
  if (string.ends_with("\n"))
    string = string.drop_back();

  // Emit each \n separated piece of the string with each piece properly
  // indented.  The convention is to not emit the \n so
  // emitLocationInfoAndNewLine can do that for the last line.
  bool isFirst = true;

  // Emit each line of the string at a time.
  while (!string.empty()) {
    auto lhsRhs = string.split('\n');
    if (isFirst)
      isFirst = false;
    else {
      ps << PP::end << PP::newline << PP::neverbox;
    }

    // Emit each chunk of the line.
    emitTextWithSubstitutions(
        ps, lhsRhs.first, op,
        [&](Value operand) { emitExpression(operand, ops); }, op.getSymbols());
    string = lhsRhs.second;
  }

  ps << PP::end;

  emitLocationInfoAndNewLine(ops);
  return success();
}

/// Emit one of the simulation control tasks `$stop`, `$finish`, or `$exit`.
LogicalResult
StmtEmitter::emitSimulationControlTask(Operation *op, PPExtString taskName,
                                       std::optional<unsigned> verbosity) {
  if (hasSVAttributes(op))
    emitError(op, "SV attributes emission is unimplemented for the op");

  startStatement();
  SmallPtrSet<Operation *, 8> ops;
  ops.insert(op);
  ps.addCallback({op, true});
  ps << taskName;
  if (verbosity && *verbosity != 1) {
    ps << "(";
    ps.addAsString(*verbosity);
    ps << ")";
  }
  ps << ";";
  ps.addCallback({op, false});
  emitLocationInfoAndNewLine(ops);
  return success();
}

LogicalResult StmtEmitter::visitSV(StopOp op) {
  return emitSimulationControlTask(op, PPExtString("$stop"), op.getVerbosity());
}

LogicalResult StmtEmitter::visitSV(FinishOp op) {
  return emitSimulationControlTask(op, PPExtString("$finish"),
                                   op.getVerbosity());
}

LogicalResult StmtEmitter::visitSV(ExitOp op) {
  return emitSimulationControlTask(op, PPExtString("$exit"), {});
}

/// Emit one of the severity message tasks `$fatal`, `$error`, `$warning`, or
/// `$info`.
LogicalResult
StmtEmitter::emitSeverityMessageTask(Operation *op, PPExtString taskName,
                                     std::optional<unsigned> verbosity,
                                     StringAttr message, ValueRange operands) {
  if (hasSVAttributes(op))
    emitError(op, "SV attributes emission is unimplemented for the op");

  startStatement();
  SmallPtrSet<Operation *, 8> ops;
  ops.insert(op);
  ps.addCallback({op, true});
  ps << taskName;

  // In case we have a message to print, or the operation has an optional
  // verbosity and that verbosity is present, print the parenthesized parameter
  // list.
  if ((verbosity && *verbosity != 1) || message) {
    ps << "(";
    ps.scopedBox(PP::ibox0, [&]() {
      // If the operation takes a verbosity, print it if it is set, or print the
      // default "1".
      if (verbosity)
        ps.addAsString(*verbosity);

      // Print the message and interpolation operands if present.
      if (message) {
        if (verbosity)
          ps << "," << PP::space;
        ps.writeQuotedEscaped(message.getValue());
        // TODO: good comma/wrapping behavior as elsewhere.
        for (auto operand : operands) {
          ps << "," << PP::space;
          emitExpression(operand, ops);
        }
      }

      ps << ")";
    });
  }

  ps << ";";
  ps.addCallback({op, false});
  emitLocationInfoAndNewLine(ops);
  return success();
}

LogicalResult StmtEmitter::visitSV(FatalOp op) {
  return emitSeverityMessageTask(op, PPExtString("$fatal"), op.getVerbosity(),
                                 op.getMessageAttr(), op.getSubstitutions());
}

LogicalResult StmtEmitter::visitSV(ErrorOp op) {
  return emitSeverityMessageTask(op, PPExtString("$error"), {},
                                 op.getMessageAttr(), op.getSubstitutions());
}

LogicalResult StmtEmitter::visitSV(WarningOp op) {
  return emitSeverityMessageTask(op, PPExtString("$warning"), {},
                                 op.getMessageAttr(), op.getSubstitutions());
}

LogicalResult StmtEmitter::visitSV(InfoOp op) {
  return emitSeverityMessageTask(op, PPExtString("$info"), {},
                                 op.getMessageAttr(), op.getSubstitutions());
}

LogicalResult StmtEmitter::visitSV(ReadMemOp op) {
  SmallPtrSet<Operation *, 8> ops({op});

  startStatement();
  ps.addCallback({op, true});
  ps << "$readmem";
  switch (op.getBaseAttr().getValue()) {
  case MemBaseTypeAttr::MemBaseBin:
    ps << "b";
    break;
  case MemBaseTypeAttr::MemBaseHex:
    ps << "h";
    break;
  }
  ps << "(";
  ps.scopedBox(PP::ibox0, [&]() {
    ps.writeQuotedEscaped(op.getFilename());
    ps << "," << PP::space;
    emitExpression(op.getDest(), ops);
  });

  ps << ");";
  ps.addCallback({op, false});
  emitLocationInfoAndNewLine(ops);
  return success();
}

LogicalResult StmtEmitter::visitSV(GenerateOp op) {
  emitSVAttributes(op);
  // TODO: location info?
  startStatement();
  ps.addCallback({op, true});
  ps << "generate" << PP::newline;
  ps << "begin: " << PPExtString(getSymOpName(op));
  setPendingNewline();
  emitStatementBlock(op.getBody().getBlocks().front());
  startStatement();
  ps << "end: " << PPExtString(getSymOpName(op)) << PP::newline;
  ps << "endgenerate";
  ps.addCallback({op, false});
  setPendingNewline();
  return success();
}

LogicalResult StmtEmitter::visitSV(GenerateCaseOp op) {
  emitSVAttributes(op);
  // TODO: location info?
  startStatement();
  ps.addCallback({op, true});
  ps << "case (";
  ps.invokeWithStringOS([&](auto &os) {
    emitter.printParamValue(
        op.getCond(), os, VerilogPrecedence::Selection,
        [&]() { return op->emitOpError("invalid case parameter"); });
  });
  ps << ")";
  setPendingNewline();

  // Ensure that all of the per-case arrays are the same length.
  ArrayAttr patterns = op.getCasePatterns();
  ArrayAttr caseNames = op.getCaseNames();
  MutableArrayRef<Region> regions = op.getCaseRegions();
  assert(patterns.size() == regions.size());
  assert(patterns.size() == caseNames.size());

  // TODO: We'll probably need to store the legalized names somewhere for
  // `verbose` formatting. Set up the infra for storing names recursively. Just
  // store this locally for now.
  llvm::StringMap<size_t> nextGenIds;
  ps.scopedBox(PP::bbox2, [&]() {
    // Emit each case.
    for (size_t i = 0, e = patterns.size(); i < e; ++i) {
      auto &region = regions[i];
      assert(region.hasOneBlock());
      Attribute patternAttr = patterns[i];

      startStatement();
      if (!isa<mlir::TypedAttr>(patternAttr))
        ps << "default";
      else
        ps.invokeWithStringOS([&](auto &os) {
          emitter.printParamValue(
              patternAttr, os, VerilogPrecedence::LowestPrecedence,
              [&]() { return op->emitOpError("invalid case value"); });
        });

      StringRef legalName =
          legalizeName(cast<StringAttr>(caseNames[i]).getValue(), nextGenIds,
                       options.caseInsensitiveKeywords);
      ps << ": begin: " << PPExtString(legalName);
      setPendingNewline();
      emitStatementBlock(region.getBlocks().front());
      startStatement();
      ps << "end: " << PPExtString(legalName);
      setPendingNewline();
    }
  });

  startStatement();
  ps << "endcase";
  ps.addCallback({op, false});
  setPendingNewline();
  return success();
}

LogicalResult StmtEmitter::visitSV(ForOp op) {
  emitSVAttributes(op);
  llvm::SmallPtrSet<Operation *, 8> ops;
  ps.addCallback({op, true});
  startStatement();
  auto inductionVarName = op->getAttrOfType<StringAttr>("hw.verilogName");
  ps << "for (";
  // Emit statements on same line if possible, or put each on own line.
  ps.scopedBox(PP::cbox0, [&]() {
    // Emit initialization assignment.
    emitAssignLike(
        [&]() {
          ps << "logic" << PP::nbsp;
          ps.invokeWithStringOS([&](auto &os) {
            emitter.emitTypeDims(op.getInductionVar().getType(), op.getLoc(),
                                 os);
          });
          ps << PP::nbsp << PPExtString(inductionVarName);
        },
        [&]() { emitExpression(op.getLowerBound(), ops); }, PPExtString("="));
    // Break between statements.
    ps << PP::space;

    // Emit bounds-check statement.
    emitAssignLike([&]() { ps << PPExtString(inductionVarName); },
                   [&]() { emitExpression(op.getUpperBound(), ops); },
                   PPExtString("<"));
    // Break between statements.
    ps << PP::space;

    // Emit update statement and trailing syntax.
    emitAssignLike([&]() { ps << PPExtString(inductionVarName); },
                   [&]() { emitExpression(op.getStep(), ops); },
                   PPExtString("+="), PPExtString(") begin"));
  });
  // Don't break for because of newline.
  ps << PP::neverbreak;
  setPendingNewline();
  emitStatementBlock(op.getBody().getBlocks().front());
  startStatement();
  ps << "end";
  ps.addCallback({op, false});
  emitLocationInfoAndNewLine(ops);
  return success();
}

/// Emit the `<label>:` portion of a verification operation.
void StmtEmitter::emitAssertionLabel(Operation *op) {
  if (auto label = op->getAttrOfType<StringAttr>("hw.verilogName"))
    ps << PPExtString(label) << ":" << PP::space;
}

/// Emit the optional ` else $error(...)` portion of an immediate or concurrent
/// verification operation.
void StmtEmitter::emitAssertionMessage(StringAttr message, ValueRange args,
                                       SmallPtrSetImpl<Operation *> &ops,
                                       bool isConcurrent = false) {
  if (!message)
    return;
  ps << PP::space << "else" << PP::nbsp << "$error(";
  ps.scopedBox(PP::ibox0, [&]() {
    ps.writeQuotedEscaped(message.getValue());
    // TODO: box, break/wrap behavior!
    for (auto arg : args) {
      ps << "," << PP::space;
      emitExpression(arg, ops);
    }
    ps << ")";
  });
}

template <typename Op>
LogicalResult StmtEmitter::emitImmediateAssertion(Op op, PPExtString opName) {
  if (hasSVAttributes(op))
    emitError(op, "SV attributes emission is unimplemented for the op");

  startStatement();
  SmallPtrSet<Operation *, 8> ops;
  ops.insert(op);
  ps.addCallback({op, true});
  ps.scopedBox(PP::ibox2, [&]() {
    emitAssertionLabel(op);
    ps.scopedBox(PP::cbox0, [&]() {
      ps << opName;
      switch (op.getDefer()) {
      case DeferAssert::Immediate:
        break;
      case DeferAssert::Observed:
        ps << " #0 ";
        break;
      case DeferAssert::Final:
        ps << " final ";
        break;
      }
      ps << "(";
      ps.scopedBox(PP::ibox0, [&]() {
        emitExpression(op.getExpression(), ops);
        ps << ")";
      });
      emitAssertionMessage(op.getMessageAttr(), op.getSubstitutions(), ops);
      ps << ";";
    });
  });
  ps.addCallback({op, false});
  emitLocationInfoAndNewLine(ops);
  return success();
}

LogicalResult StmtEmitter::visitSV(AssertOp op) {
  return emitImmediateAssertion(op, PPExtString("assert"));
}

LogicalResult StmtEmitter::visitSV(AssumeOp op) {
  return emitImmediateAssertion(op, PPExtString("assume"));
}

LogicalResult StmtEmitter::visitSV(CoverOp op) {
  return emitImmediateAssertion(op, PPExtString("cover"));
}

template <typename Op>
LogicalResult StmtEmitter::emitConcurrentAssertion(Op op, PPExtString opName) {
  if (hasSVAttributes(op))
    emitError(op, "SV attributes emission is unimplemented for the op");

  startStatement();
  SmallPtrSet<Operation *, 8> ops;
  ops.insert(op);
  ps.addCallback({op, true});
  ps.scopedBox(PP::ibox2, [&]() {
    emitAssertionLabel(op);
    ps.scopedBox(PP::cbox0, [&]() {
      ps << opName << PP::nbsp << "property (";
      ps.scopedBox(PP::ibox0, [&]() {
        ps << "@(" << PPExtString(stringifyEventControl(op.getEvent()))
           << PP::nbsp;
        emitExpression(op.getClock(), ops);
        ps << ")" << PP::space;
        emitExpression(op.getProperty(), ops);
        ps << ")";
      });
      emitAssertionMessage(op.getMessageAttr(), op.getSubstitutions(), ops,
                           true);
      ps << ";";
    });
  });
  ps.addCallback({op, false});
  emitLocationInfoAndNewLine(ops);
  return success();
}

LogicalResult StmtEmitter::visitSV(AssertConcurrentOp op) {
  return emitConcurrentAssertion(op, PPExtString("assert"));
}

LogicalResult StmtEmitter::visitSV(AssumeConcurrentOp op) {
  return emitConcurrentAssertion(op, PPExtString("assume"));
}

LogicalResult StmtEmitter::visitSV(CoverConcurrentOp op) {
  return emitConcurrentAssertion(op, PPExtString("cover"));
}

/// Emit an assert-like operation from the `verif` dialect. This covers
/// `verif.clocked_assert`, `verif.clocked_assume`, and `verif.clocked_cover`.
template <typename Op>
LogicalResult emitSVAssertPropertyLike(Op op, PPExtString opName) {
  /*LogicalResult StmtEmitter::emitSVAssertPropertyLike(Operation *op,
                                                      Value property,
                                                      Value disable, Value
     clock, verif::ClockEdge edge, PPExtString opName) {*/
  if (hasSVAttributes(op))
    emitError(op, "SV attributes emission is unimplemented for the op");

  // If we are inside a procedural region we have the option of emitting either
  // an `assert` or `assert property`. If we are in a non-procedural region,
  // e.g., the body of a module, we have to use the concurrent form `assert
  // property` (which also supports plain booleans).
  //
  // See IEEE 1800-2017 section 16.14.5 "Using concurrent assertion statements
  // outside procedural code" and 16.14.6 "Embedding concurrent assertions in
  // procedural code".
  Value property = op.getProperty();
  bool isTemporal = !property.getType().isSignlessInteger(1);
  bool isProcedural = op.getParentOp()->hasTrait<ProceduralRegion>();
  bool emitAsImmediate = !isTemporal && isProcedural;

  startStatement();
  SmallPtrSet<Operation *, 8> ops;
  ops.insert(op);
  ps.addCallback({op, true});
  ps.scopedBox(PP::ibox2, [&]() {
    emitAssertionLabel(op);
    ps.scopedBox(PP::cbox0, [&]() {
      if (emitAsImmediate)
        ps << opName << "(";
      else
        ps << opName << PP::nbsp << "property" << PP::nbsp << "(";
      ps.scopedBox(PP::ibox2, [&]() {
        PropertyEmitter(emitter, ops)
            .emitClockedProperty(property, op.getClock(), op.getEdge(),
                                 op.getDisable());
        ps << ");";
      });
    });
  });
  ps.addCallback({op, false});
  emitLocationInfoAndNewLine(ops);
  return success();
}

/// Emit an assert-like operation from the `verif` dialect. This covers
/// `verif.assert`, `verif.assume`, and `verif.cover`.
LogicalResult StmtEmitter::emitVerifAssertLike(Operation *op, Value property,
                                               PPExtString opName) {
  if (hasSVAttributes(op))
    emitError(op, "SV attributes emission is unimplemented for the op");

  // If we are inside a procedural region we have the option of emitting either
  // an `assert` or `assert property`. If we are in a non-procedural region,
  // e.g., the body of a module, we have to use the concurrent form `assert
  // property` (which also supports plain booleans).
  //
  // See IEEE 1800-2017 section 16.14.5 "Using concurrent assertion statements
  // outside procedural code" and 16.14.6 "Embedding concurrent assertions in
  // procedural code".
  bool isTemporal = !property.getType().isSignlessInteger(1);
  bool isProcedural = op->getParentOp()->hasTrait<ProceduralRegion>();
  bool emitAsImmediate = !isTemporal && isProcedural;

  startStatement();
  SmallPtrSet<Operation *, 8> ops;
  ops.insert(op);
  ps.addCallback({op, true});
  ps.scopedBox(PP::ibox2, [&]() {
    emitAssertionLabel(op);
    ps.scopedBox(PP::cbox0, [&]() {
      if (emitAsImmediate)
        ps << opName << "(";
      else
        ps << opName << PP::nbsp << "property" << PP::nbsp << "(";
      ps.scopedBox(PP::ibox2, [&]() {
        PropertyEmitter(emitter, ops).emitProperty(property);
        ps << ");";
      });
    });
  });
  ps.addCallback({op, false});
  emitLocationInfoAndNewLine(ops);
  return success();
}

<<<<<<< HEAD
namespace {

// Custom pattern matchers

// Matches and records a boolean attribute
struct I1ValueMatcher {
  Value *what;
  I1ValueMatcher(Value *what) : what(what) {}
  bool match(Value op) const {
    if (!op.getType().isSignlessInteger(1))
      return false;
    *what = op;
    return true;
  }
};

// Matches and records a one constant
struct OneValueMatcher {
  Value *what;
  OneValueMatcher(Value *what) : what(what) {}
  bool match(Value op) const {
    if (auto constone = dyn_cast<hw::ConstantOp>(op.getDefiningOp()))
      if (constone.getValue().isOne()) {
        *what = op;
        return true;
      }

    return false;
  }
};

struct PropertyValueMatcher {
  Value *what;
  PropertyValueMatcher(Value *what) : what(what) {}
  bool match(Value op) const {
    if (!isa<ltl::PropertyType, ltl::SequenceType>(op.getType()) &&
        !op.getType().isSignlessInteger(1))
      return false;
    *what = op;
    return true;
  }
};

static inline PropertyValueMatcher mProperty(Value *const val) {
  return PropertyValueMatcher(val);
}

static inline I1ValueMatcher mBool(Value *const val) {
  return I1ValueMatcher(val);
}

static inline OneValueMatcher mOne(Value *const val) {
  return OneValueMatcher(val);
}
} // namespace

LogicalResult StmtEmitter::visitVerif(verif::ClockedAssertOp op) {

  // If the op has a disable, then emit it traditionally
  if (auto disable = op.getDisable())
    return emitVerifClockedAssertLike(op, op.getProperty(), disable,
                                      op.getClock(), op.getEdge(),
                                      PPExtString("assert"));

  // Try to identify a disable pattern in the property
  Value disableVal, property;
  bool disablePattern =
      mlir::matchPattern(
          op.getProperty(),
          mlir::m_Op<comb::OrOp>(mBool(&disableVal), mProperty(&property))) ||
      mlir::matchPattern(
          op.getProperty(),
          mlir::m_Op<comb::OrOp>(mProperty(&property), mBool(&disableVal))) ||
      mlir::matchPattern(
          op.getProperty(),
          mlir::m_Op<ltl::OrOp>(mProperty(&property), mBool(&disableVal))) ||
      mlir::matchPattern(
          op.getProperty(),
          mlir::m_Op<ltl::OrOp>(mBool(&disableVal), mProperty(&property)));

  if (!disablePattern)
    return emitVerifClockedAssertLike(op, op.getProperty(), disableVal,
                                      op.getClock(), op.getEdge(),
                                      PPExtString("assert"));

  return emitVerifClockedAssertLike(op, property, disableVal, op.getClock(),
                                    op.getEdge(), PPExtString("assert"));
}

LogicalResult StmtEmitter::visitVerif(verif::ClockedAssumeOp op) {
  // If the op has a disable, then emit it traditionally
  if (auto disable = op.getDisable())
    return emitVerifClockedAssertLike(op, op.getProperty(), disable,
                                      op.getClock(), op.getEdge(),
                                      PPExtString("assume"));

  // Try to identify a disable pattern in the property
  Value disableVal, property;
  bool disablePattern =
      mlir::matchPattern(
          op.getProperty(),
          mlir::m_Op<comb::OrOp>(mBool(&disableVal), mProperty(&property))) ||
      mlir::matchPattern(
          op.getProperty(),
          mlir::m_Op<comb::OrOp>(mProperty(&property), mBool(&disableVal))) ||
      mlir::matchPattern(
          op.getProperty(),
          mlir::m_Op<ltl::OrOp>(mProperty(&property), mBool(&disableVal))) ||
      mlir::matchPattern(
          op.getProperty(),
          mlir::m_Op<ltl::OrOp>(mBool(&disableVal), mProperty(&property)));

  if (!disablePattern)
    return emitVerifClockedAssertLike(op, op.getProperty(), disableVal,
                                      op.getClock(), op.getEdge(),
                                      PPExtString("assume"));

  return emitVerifClockedAssertLike(op, property, disableVal, op.getClock(),
                                    op.getEdge(), PPExtString("assume"));
}

LogicalResult StmtEmitter::visitVerif(verif::ClockedCoverOp op) {
  // If the op has a disable, then emit it traditionally
  if (auto disable = op.getDisable())
    return emitVerifClockedAssertLike(op, op.getProperty(), disable,
                                      op.getClock(), op.getEdge(),
                                      PPExtString("cover"));

  // Try to identify a disable pattern in the property
  Value disableVal, property, one;
  bool disablePattern =
      mlir::matchPattern(
          op.getProperty(),
          mlir::m_Op<comb::AndOp>(
              mProperty(&property),
              mlir::m_Op<comb::XorOp>(mBool(&disableVal), mOne(&one)))) ||
      // Not sure if the pattern matchers are naturally commutative, so just to
      // be safe I'll manually check both options
      mlir::matchPattern(
          op.getProperty(),
          mlir::m_Op<comb::AndOp>(
              mlir::m_Op<comb::XorOp>(mBool(&disableVal), mOne(&one)),
              mProperty(&property))) ||
      mlir::matchPattern(
          op.getProperty(),
          mlir::m_Op<ltl::AndOp>(
              mlir::m_Op<comb::XorOp>(mBool(&disableVal), mOne(&one)),
              mProperty(&property))) ||
      mlir::matchPattern(
          op.getProperty(),
          mlir::m_Op<ltl::AndOp>(
              mProperty(&property),
              mlir::m_Op<comb::XorOp>(mBool(&disableVal), mOne(&one))));

  if (!disablePattern)
    return emitVerifClockedAssertLike(op, op.getProperty(), disableVal,
                                      op.getClock(), op.getEdge(),
                                      PPExtString("cover"));

  return emitVerifClockedAssertLike(op, property, disableVal, op.getClock(),
                                    op.getEdge(), PPExtString("cover"));
=======
LogicalResult StmtEmitter::visitVerif(verif::AssertOp op) {
  return emitVerifAssertLike(op, op.getProperty(), PPExtString("assert"));
}

LogicalResult StmtEmitter::visitVerif(verif::AssumeOp op) {
  return emitVerifAssertLike(op, op.getProperty(), PPExtString("assume"));
}

LogicalResult StmtEmitter::visitVerif(verif::CoverOp op) {
  return emitVerifAssertLike(op, op.getProperty(), PPExtString("cover"));
>>>>>>> e5d4c295
}

LogicalResult StmtEmitter::emitIfDef(Operation *op, MacroIdentAttr cond) {
  if (hasSVAttributes(op))
    emitError(op, "SV attributes emission is unimplemented for the op");

  auto ident = PPExtString(cond.getName());

  startStatement();
  bool hasEmptyThen = op->getRegion(0).front().empty();
  if (hasEmptyThen)
    ps << "`ifndef " << ident;
  else
    ps << "`ifdef " << ident;

  SmallPtrSet<Operation *, 8> ops;
  ops.insert(op);
  emitLocationInfoAndNewLine(ops);

  if (!hasEmptyThen)
    emitStatementBlock(op->getRegion(0).front());

  if (!op->getRegion(1).empty()) {
    if (!hasEmptyThen) {
      startStatement();
      ps << "`else  // " << ident;
      setPendingNewline();
    }
    emitStatementBlock(op->getRegion(1).front());
  }
  startStatement();
  ps << "`endif // ";
  if (hasEmptyThen)
    ps << "not def ";
  ps << ident;
  setPendingNewline();
  return success();
}

/// Emit the body of a control flow statement that is surrounded by begin/end
/// markers if non-singular.  If the control flow construct is multi-line and
/// if multiLineComment is non-null, the string is included in a comment after
/// the 'end' to make it easier to associate.
void StmtEmitter::emitBlockAsStatement(
    Block *block, const SmallPtrSetImpl<Operation *> &locationOps,
    StringRef multiLineComment) {

  // Determine if we need begin/end by scanning the block.
  auto count = countStatements(*block);
  auto needsBeginEnd = count != BlockStatementCount::One;
  if (needsBeginEnd)
    ps << " begin";
  emitLocationInfoAndNewLine(locationOps);

  if (count != BlockStatementCount::Zero)
    emitStatementBlock(*block);

  if (needsBeginEnd) {
    startStatement();
    ps << "end";
    // Emit comment if there's an 'end', regardless of line count.
    if (!multiLineComment.empty())
      ps << " // " << multiLineComment;
    setPendingNewline();
  }
}

LogicalResult StmtEmitter::visitSV(OrderedOutputOp ooop) {
  // Emit the body.
  for (auto &op : ooop.getBody().front())
    emitStatement(&op);
  return success();
}

LogicalResult StmtEmitter::visitSV(IfOp op) {
  SmallPtrSet<Operation *, 8> ops;

  auto ifcondBox = PP::ibox2;

  emitSVAttributes(op);
  startStatement();
  ps.addCallback({op, true});
  ps << "if (" << ifcondBox;

  // In the loop, emit an if statement assuming the keyword introducing
  // it (either "if (" or "else if (") was printed already.
  IfOp ifOp = op;
  for (;;) {
    ops.clear();
    ops.insert(ifOp);

    // Emit the condition and the then block.
    emitExpression(ifOp.getCond(), ops);
    ps << PP::end << ")";
    emitBlockAsStatement(ifOp.getThenBlock(), ops);

    if (!ifOp.hasElse())
      break;

    startStatement();
    Block *elseBlock = ifOp.getElseBlock();
    auto nestedElseIfOp = findNestedElseIf(elseBlock);
    if (!nestedElseIfOp) {
      // The else block does not contain an if-else that can be flattened.
      ops.clear();
      ops.insert(ifOp);
      ps << "else";
      emitBlockAsStatement(elseBlock, ops);
      break;
    }

    // Introduce the 'else if', and iteratively continue unfolding any if-else
    // statements inside of it.
    ifOp = nestedElseIfOp;
    ps << "else if (" << ifcondBox;
  }
  ps.addCallback({op, false});

  return success();
}

LogicalResult StmtEmitter::visitSV(AlwaysOp op) {
  emitSVAttributes(op);
  SmallPtrSet<Operation *, 8> ops;
  ops.insert(op);
  startStatement();

  auto printEvent = [&](AlwaysOp::Condition cond) {
    ps << PPExtString(stringifyEventControl(cond.event)) << PP::nbsp;
    ps.scopedBox(PP::cbox0, [&]() { emitExpression(cond.value, ops); });
  };
  ps.addCallback({op, true});

  switch (op.getNumConditions()) {
  case 0:
    ps << "always @*";
    break;
  case 1:
    ps << "always @(";
    printEvent(op.getCondition(0));
    ps << ")";
    break;
  default:
    ps << "always @(";
    ps.scopedBox(PP::cbox0, [&]() {
      printEvent(op.getCondition(0));
      for (size_t i = 1, e = op.getNumConditions(); i != e; ++i) {
        ps << PP::space << "or" << PP::space;
        printEvent(op.getCondition(i));
      }
      ps << ")";
    });
    break;
  }

  // Build the comment string, leave out the signal expressions (since they
  // can be large).
  std::string comment;
  if (op.getNumConditions() == 0) {
    comment = "always @*";
  } else {
    comment = "always @(";
    llvm::interleave(
        op.getEvents(),
        [&](Attribute eventAttr) {
          auto event = sv::EventControl(cast<IntegerAttr>(eventAttr).getInt());
          comment += stringifyEventControl(event);
        },
        [&]() { comment += ", "; });
    comment += ')';
  }

  emitBlockAsStatement(op.getBodyBlock(), ops, comment);
  ps.addCallback({op, false});
  return success();
}

LogicalResult StmtEmitter::visitSV(AlwaysCombOp op) {
  emitSVAttributes(op);
  SmallPtrSet<Operation *, 8> ops;
  ops.insert(op);
  startStatement();

  ps.addCallback({op, true});
  StringRef opString = "always_comb";
  if (state.options.noAlwaysComb)
    opString = "always @(*)";

  ps << PPExtString(opString);
  emitBlockAsStatement(op.getBodyBlock(), ops, opString);
  ps.addCallback({op, false});
  return success();
}

LogicalResult StmtEmitter::visitSV(AlwaysFFOp op) {
  emitSVAttributes(op);

  SmallPtrSet<Operation *, 8> ops;
  ops.insert(op);
  startStatement();

  ps.addCallback({op, true});
  ps << "always_ff @(";
  ps.scopedBox(PP::cbox0, [&]() {
    ps << PPExtString(stringifyEventControl(op.getClockEdge())) << PP::nbsp;
    emitExpression(op.getClock(), ops);
    if (op.getResetStyle() == ResetType::AsyncReset) {
      ps << PP::nbsp << "or" << PP::space
         << PPExtString(stringifyEventControl(*op.getResetEdge())) << PP::nbsp;
      emitExpression(op.getReset(), ops);
    }
    ps << ")";
  });

  // Build the comment string, leave out the signal expressions (since they
  // can be large).
  std::string comment;
  comment += "always_ff @(";
  comment += stringifyEventControl(op.getClockEdge());
  if (op.getResetStyle() == ResetType::AsyncReset) {
    comment += " or ";
    comment += stringifyEventControl(*op.getResetEdge());
  }
  comment += ')';

  if (op.getResetStyle() == ResetType::NoReset)
    emitBlockAsStatement(op.getBodyBlock(), ops, comment);
  else {
    ps << " begin";
    emitLocationInfoAndNewLine(ops);
    ps.scopedBox(PP::bbox2, [&]() {
      startStatement();
      ps << "if (";
      // TODO: group, like normal 'if'.
      // Negative edge async resets need to invert the reset condition. This
      // is noted in the op description.
      if (op.getResetStyle() == ResetType::AsyncReset &&
          *op.getResetEdge() == sv::EventControl::AtNegEdge)
        ps << "!";
      emitExpression(op.getReset(), ops);
      ps << ")";
      emitBlockAsStatement(op.getResetBlock(), ops);
      startStatement();
      ps << "else";
      emitBlockAsStatement(op.getBodyBlock(), ops);
    });

    startStatement();
    ps << "end";
    ps << " // " << comment;
    setPendingNewline();
  }
  ps.addCallback({op, false});
  return success();
}

LogicalResult StmtEmitter::visitSV(InitialOp op) {
  emitSVAttributes(op);
  SmallPtrSet<Operation *, 8> ops;
  ops.insert(op);
  startStatement();
  ps.addCallback({op, true});
  ps << "initial";
  emitBlockAsStatement(op.getBodyBlock(), ops, "initial");
  ps.addCallback({op, false});
  return success();
}

LogicalResult StmtEmitter::visitSV(CaseOp op) {
  emitSVAttributes(op);
  SmallPtrSet<Operation *, 8> ops, emptyOps;
  ops.insert(op);
  startStatement();
  ps.addCallback({op, true});
  if (op.getValidationQualifier() !=
      ValidationQualifierTypeEnum::ValidationQualifierPlain)
    ps << PPExtString(circt::sv::stringifyValidationQualifierTypeEnum(
              op.getValidationQualifier()))
       << PP::nbsp;
  const char *opname = nullptr;
  switch (op.getCaseStyle()) {
  case CaseStmtType::CaseStmt:
    opname = "case";
    break;
  case CaseStmtType::CaseXStmt:
    opname = "casex";
    break;
  case CaseStmtType::CaseZStmt:
    opname = "casez";
    break;
  }
  ps << opname << " (";
  ps.scopedBox(PP::ibox0, [&]() {
    emitExpression(op.getCond(), ops);
    ps << ")";
  });
  emitLocationInfoAndNewLine(ops);

  ps.scopedBox(PP::bbox2, [&]() {
    for (auto &caseInfo : op.getCases()) {
      startStatement();
      auto &pattern = caseInfo.pattern;

      llvm::TypeSwitch<CasePattern *>(pattern.get())
          .Case<CaseBitPattern>([&](auto bitPattern) {
            // TODO: We could emit in hex if/when the size is a multiple of
            // 4 and there are no x's crossing nibble boundaries.
            ps.invokeWithStringOS([&](auto &os) {
              os << bitPattern->getWidth() << "'b";
              for (size_t bit = 0, e = bitPattern->getWidth(); bit != e; ++bit)
                os << getLetter(bitPattern->getBit(e - bit - 1));
            });
          })
          .Case<CaseEnumPattern>([&](auto enumPattern) {
            ps << PPExtString(emitter.fieldNameResolver.getEnumFieldName(
                cast<hw::EnumFieldAttr>(enumPattern->attr())));
          })
          .Case<CaseDefaultPattern>([&](auto) { ps << "default"; })
          .Default([&](auto) { assert(false && "unhandled case pattern"); });

      ps << ":";
      emitBlockAsStatement(caseInfo.block, emptyOps);
    }
  });

  startStatement();
  ps << "endcase";
  ps.addCallback({op, false});
  emitLocationInfoAndNewLine(ops);
  return success();
}

LogicalResult StmtEmitter::visitStmt(InstanceOp op) {
  bool doNotPrint = op->hasAttr("doNotPrint");
  if (doNotPrint && !state.options.emitBindComments)
    return success();

  // Emit SV attributes if the op is not emitted as a bind statement.
  if (!doNotPrint)
    emitSVAttributes(op);
  startStatement();
  ps.addCallback({op, true});
  if (doNotPrint) {
    ps << PP::ibox2
       << "/* This instance is elsewhere emitted as a bind statement."
       << PP::newline;
    if (hasSVAttributes(op))
      op->emitWarning() << "is emitted as a bind statement but has SV "
                           "attributes. The attributes will not be emitted.";
  }

  SmallPtrSet<Operation *, 8> ops;
  ops.insert(op);

  // Use the specified name or the symbol name as appropriate.
  auto *moduleOp =
      state.symbolCache.getDefinition(op.getReferencedModuleNameAttr());
  assert(moduleOp && "Invalid IR");
  ps << PPExtString(getVerilogModuleName(moduleOp));

  // If this is a parameterized module, then emit the parameters.
  if (!op.getParameters().empty()) {
    // All the parameters may be defaulted -- don't print out an empty list if
    // so.
    bool printed = false;
    for (auto params :
         llvm::zip(op.getParameters(),
                   moduleOp->getAttrOfType<ArrayAttr>("parameters"))) {
      auto param = cast<ParamDeclAttr>(std::get<0>(params));
      auto modParam = cast<ParamDeclAttr>(std::get<1>(params));
      // Ignore values that line up with their default.
      if (param.getValue() == modParam.getValue())
        continue;

      // Handle # if this is the first parameter we're printing.
      if (!printed) {
        ps << " #(" << PP::bbox2 << PP::newline;
        printed = true;
      } else {
        ps << "," << PP::newline;
      }
      ps << ".";
      ps << PPExtString(
          state.globalNames.getParameterVerilogName(moduleOp, param.getName()));
      ps << "(";
      ps.invokeWithStringOS([&](auto &os) {
        emitter.printParamValue(param.getValue(), os, [&]() {
          return op->emitOpError("invalid instance parameter '")
                 << param.getName().getValue() << "' value";
        });
      });
      ps << ")";
    }
    if (printed) {
      ps << PP::end << PP::newline << ")";
    }
  }

  ps << PP::nbsp << PPExtString(getSymOpName(op));

  ModulePortInfo modPortInfo(cast<PortList>(moduleOp).getPortList());
  SmallVector<Value> instPortValues(modPortInfo.size());
  op.getValues(instPortValues, modPortInfo);
  emitInstancePortList(op, modPortInfo, instPortValues);

  ps.addCallback({op, false});
  emitLocationInfoAndNewLine(ops);
  if (doNotPrint) {
    ps << PP::end;
    startStatement();
    ps << "*/";
    setPendingNewline();
  }
  return success();
}

LogicalResult StmtEmitter::visitStmt(InstanceChoiceOp op) {
  startStatement();
  Operation *choiceMacroDeclOp = state.symbolCache.getDefinition(
      op->getAttrOfType<FlatSymbolRefAttr>("hw.choiceTarget"));

  ps << "`" << PPExtString(getSymOpName(choiceMacroDeclOp)) << PP::nbsp
     << PPExtString(getSymOpName(op));

  Operation *defaultModuleOp =
      state.symbolCache.getDefinition(op.getDefaultModuleNameAttr());
  ModulePortInfo modPortInfo(cast<PortList>(defaultModuleOp).getPortList());
  SmallVector<Value> instPortValues(modPortInfo.size());
  op.getValues(instPortValues, modPortInfo);
  emitInstancePortList(op, modPortInfo, instPortValues);

  SmallPtrSet<Operation *, 8> ops;
  ops.insert(op);
  ps.addCallback({op, false});
  emitLocationInfoAndNewLine(ops);

  return success();
}

void StmtEmitter::emitInstancePortList(Operation *op,
                                       ModulePortInfo &modPortInfo,
                                       ArrayRef<Value> instPortValues) {
  SmallPtrSet<Operation *, 8> ops;
  ops.insert(op);

  auto containingModule = cast<HWModuleOp>(emitter.currentModuleOp);
  ModulePortInfo containingPortList(containingModule.getPortList());

  ps << " (";

  // Get the max port name length so we can align the '('.
  size_t maxNameLength = 0;
  for (auto &elt : modPortInfo) {
    maxNameLength = std::max(maxNameLength, elt.getVerilogName().size());
  }

  auto getWireForValue = [&](Value result) {
    return result.getUsers().begin()->getOperand(0);
  };

  // Emit the argument and result ports.
  bool isFirst = true; // True until we print a port.
  bool isZeroWidth = false;

  for (size_t portNum = 0, portEnd = modPortInfo.size(); portNum < portEnd;
       ++portNum) {
    auto &modPort = modPortInfo.at(portNum);
    isZeroWidth = isZeroBitType(modPort.type);
    Value portVal = instPortValues[portNum];

    // Decide if we should print a comma.  We can't do this if we're the first
    // port or if all the subsequent ports are zero width.
    if (!isFirst) {
      bool shouldPrintComma = true;
      if (isZeroWidth) {
        shouldPrintComma = false;
        for (size_t i = portNum + 1, e = modPortInfo.size(); i != e; ++i)
          if (!isZeroBitType(modPortInfo.at(i).type)) {
            shouldPrintComma = true;
            break;
          }
      }

      if (shouldPrintComma)
        ps << ",";
    }
    emitLocationInfoAndNewLine(ops);

    // Emit the port's name.
    startStatement();
    if (!isZeroWidth) {
      // If this is a real port we're printing, then it isn't the first one. Any
      // subsequent ones will need a comma.
      isFirst = false;
      ps << "  ";
    } else {
      // We comment out zero width ports, so their presence and initializer
      // expressions are still emitted textually.
      ps << "//";
    }

    ps.scopedBox(isZeroWidth ? PP::neverbox : PP::ibox2, [&]() {
      auto modPortName = modPort.getVerilogName();
      ps << "." << PPExtString(modPortName);
      ps.spaces(maxNameLength - modPortName.size() + 1);
      ps << "(";
      ps.scopedBox(PP::ibox0, [&]() {
        // Emit the value as an expression.
        ops.clear();

        // Output ports that are not connected to single use output ports were
        // lowered to wire.
        OutputOp output;
        if (!modPort.isOutput()) {
          if (isZeroWidth &&
              isa_and_nonnull<ConstantOp>(portVal.getDefiningOp()))
            ps << "/* Zero width */";
          else
            emitExpression(portVal, ops, LowestPrecedence);
        } else if (portVal.use_empty()) {
          ps << "/* unused */";
        } else if (portVal.hasOneUse() &&
                   (output = dyn_cast_or_null<OutputOp>(
                        portVal.getUses().begin()->getOwner()))) {
          // If this is directly using the output port of the containing module,
          // just specify that directly so we avoid a temporary wire.
          // Keep this synchronized with countStatements() and
          // visitStmt(OutputOp).
          size_t outputPortNo = portVal.getUses().begin()->getOperandNumber();
          ps << PPExtString(
              containingPortList.atOutput(outputPortNo).getVerilogName());
        } else {
          portVal = getWireForValue(portVal);
          emitExpression(portVal, ops);
        }
        ps << ")";
      });
    });
  }
  if (!isFirst || isZeroWidth) {
    emitLocationInfoAndNewLine(ops);
    ops.clear();
    startStatement();
  }
  ps << ");";
}

// This may be called in the top-level, not just in an hw.module.  Thus we can't
// use the name map to find expression names for arguments to the instance, nor
// do we need to emit subexpressions.  Prepare pass, which has run for all
// modules prior to this, has ensured that all arguments are bound to wires,
// regs, or ports, with legalized names, so we can lookup up the names through
// the IR.
LogicalResult StmtEmitter::visitSV(BindOp op) {
  emitter.emitBind(op);
  assert(state.pendingNewline);
  return success();
}

LogicalResult StmtEmitter::visitSV(InterfaceOp op) {
  emitComment(op.getCommentAttr());
  // Emit SV attributes.
  emitSVAttributes(op);
  // TODO: source info!
  startStatement();
  ps.addCallback({op, true});
  ps << "interface " << PPExtString(getSymOpName(op)) << ";";
  setPendingNewline();
  // FIXME: Don't emit the body of this as general statements, they aren't!
  emitStatementBlock(*op.getBodyBlock());
  startStatement();
  ps << "endinterface" << PP::newline;
  ps.addCallback({op, false});
  setPendingNewline();
  return success();
}

LogicalResult StmtEmitter::visitSV(InterfaceSignalOp op) {
  // Emit SV attributes.
  emitSVAttributes(op);
  startStatement();
  ps.addCallback({op, true});
  if (isZeroBitType(op.getType()))
    ps << PP::neverbox << "// ";
  ps.invokeWithStringOS([&](auto &os) {
    emitter.printPackedType(stripUnpackedTypes(op.getType()), os, op->getLoc(),
                            Type(), false);
  });
  ps << PP::nbsp << PPExtString(getSymOpName(op));
  ps.invokeWithStringOS(
      [&](auto &os) { emitter.printUnpackedTypePostfix(op.getType(), os); });
  ps << ";";
  if (isZeroBitType(op.getType()))
    ps << PP::end; // Close never-break group.
  ps.addCallback({op, false});
  setPendingNewline();
  return success();
}

LogicalResult StmtEmitter::visitSV(InterfaceModportOp op) {
  startStatement();
  ps.addCallback({op, true});
  ps << "modport " << PPExtString(getSymOpName(op)) << "(";

  // TODO: revisit, better breaks/grouping.
  llvm::interleaveComma(op.getPorts(), ps, [&](const Attribute &portAttr) {
    auto port = cast<ModportStructAttr>(portAttr);
    ps << PPExtString(stringifyEnum(port.getDirection().getValue())) << " ";
    auto *signalDecl = state.symbolCache.getDefinition(port.getSignal());
    ps << PPExtString(getSymOpName(signalDecl));
  });

  ps << ");";
  ps.addCallback({op, false});
  setPendingNewline();
  return success();
}

LogicalResult StmtEmitter::visitSV(AssignInterfaceSignalOp op) {
  startStatement();
  ps.addCallback({op, true});
  SmallPtrSet<Operation *, 8> emitted;
  // TODO: emit like emitAssignLike does, maybe refactor.
  ps << "assign ";
  emitExpression(op.getIface(), emitted);
  ps << "." << PPExtString(op.getSignalName()) << " = ";
  emitExpression(op.getRhs(), emitted);
  ps << ";";
  ps.addCallback({op, false});
  setPendingNewline();
  return success();
}

LogicalResult StmtEmitter::visitSV(MacroDefOp op) {
  auto decl = op.getReferencedMacro(&state.symbolCache);
  // TODO: source info!
  startStatement();
  ps.addCallback({op, true});
  ps << "`define " << PPExtString(getSymOpName(decl));
  if (decl.getArgs()) {
    ps << "(";
    llvm::interleaveComma(*decl.getArgs(), ps, [&](const Attribute &name) {
      ps << cast<StringAttr>(name);
    });
    ps << ")";
  }
  if (!op.getFormatString().empty()) {
    ps << " ";
    emitTextWithSubstitutions(ps, op.getFormatString(), op, {},
                              op.getSymbols());
  }
  ps.addCallback({op, false});
  setPendingNewline();
  return success();
}

void StmtEmitter::emitStatement(Operation *op) {
  // Expressions may either be ignored or emitted as an expression statements.
  if (isVerilogExpression(op))
    return;

  // Ignore LTL expressions as they are emitted as part of verification
  // statements. Ignore debug ops as they are emitted as part of debug info.
  if (isa<ltl::LTLDialect, debug::DebugDialect>(op->getDialect()))
    return;

  // Handle HW statements, SV statements.
  if (succeeded(dispatchStmtVisitor(op)) || succeeded(dispatchSVVisitor(op)) ||
      succeeded(dispatchVerifVisitor(op)))
    return;

  emitOpError(op, "emission to Verilog not supported");
  emitPendingNewlineIfNeeded();
  ps << "unknown MLIR operation " << PPExtString(op->getName().getStringRef());
  setPendingNewline();
}

/// Given an operation corresponding to a VerilogExpression, determine whether
/// it is safe to emit inline into a 'localparam' or 'automatic logic' varaible
/// initializer in a procedural region.
///
/// We can't emit exprs inline when they refer to something else that can't be
/// emitted inline, when they're in a general #ifdef region,
static bool
isExpressionEmittedInlineIntoProceduralDeclaration(Operation *op,
                                                   StmtEmitter &stmtEmitter) {
  if (!isVerilogExpression(op))
    return false;

  // If the expression exists in an #ifdef region, then bail.  Emitting it
  // inline would cause it to be executed unconditionally, because the
  // declarations are outside the #ifdef.
  if (isa<IfDefProceduralOp>(op->getParentOp()))
    return false;

  // This expression tree can be emitted into the initializer if all leaf
  // references are safe to refer to from here.  They are only safe if they are
  // defined in an enclosing scope (guaranteed to already be live by now) or if
  // they are defined in this block and already emitted to an inline automatic
  // logic variable.
  SmallVector<Value, 8> exprsToScan(op->getOperands());

  // This loop is guaranteed to terminate because we're only scanning up
  // single-use expressions and other things that 'isExpressionEmittedInline'
  // returns success for.  Cycles won't get in here.
  while (!exprsToScan.empty()) {
    Operation *expr = exprsToScan.pop_back_val().getDefiningOp();
    if (!expr)
      continue; // Ports are always safe to reference.

    // If this is an inout op, check that its inout op has no blocking
    // assignment. A register or logic might be mutated by a blocking assignment
    // so it is not always safe to inline.
    if (auto readInout = dyn_cast<sv::ReadInOutOp>(expr)) {
      auto *defOp = readInout.getOperand().getDefiningOp();

      // If it is a read from an inout port, it's unsafe to inline in general.
      if (!defOp)
        return false;

      // If the operand is a wire, it's OK to inline the read.
      if (isa<sv::WireOp>(defOp))
        continue;

      // Reject struct_field_inout/array_index_inout for now because it's
      // necessary to consider aliasing inout operations.
      if (!isa<RegOp, LogicOp>(defOp))
        return false;

      // It's safe to inline if all users are read op, passign or assign.
      // If the op is a logic op whose single assignment is inlined into
      // declaration, we can inline the read.
      if (isa<LogicOp>(defOp) &&
          stmtEmitter.emitter.expressionsEmittedIntoDecl.count(defOp))
        continue;

      // Check that it's safe for all users to be inlined.
      if (llvm::all_of(defOp->getResult(0).getUsers(), [&](Operation *op) {
            return isa<ReadInOutOp, PAssignOp, AssignOp>(op);
          }))
        continue;
      return false;
    }

    // If this is an internal node in the expression tree, process its operands.
    if (isExpressionEmittedInline(expr, stmtEmitter.state.options)) {
      exprsToScan.append(expr->getOperands().begin(),
                         expr->getOperands().end());
      continue;
    }

    // Otherwise, this isn't an inlinable expression.  If it is defined outside
    // this block, then it is live-in.
    if (expr->getBlock() != op->getBlock())
      continue;

    // Otherwise, if it is defined in this block then it is only ok to reference
    // if it has already been emitted into an automatic logic.
    if (!stmtEmitter.emitter.expressionsEmittedIntoDecl.count(expr))
      return false;
  }

  return true;
}

template <class AssignTy>
static AssignTy getSingleAssignAndCheckUsers(Operation *op) {
  AssignTy singleAssign;
  if (llvm::all_of(op->getUsers(), [&](Operation *user) {
        if (hasSVAttributes(user))
          return false;

        if (auto assign = dyn_cast<AssignTy>(user)) {
          if (singleAssign)
            return false;
          singleAssign = assign;
          return true;
        }

        return isa<ReadInOutOp>(user);
      }))
    return singleAssign;
  return {};
}

/// Return true if `op1` dominates users of `op2`.
static bool checkDominanceOfUsers(Operation *op1, Operation *op2) {
  return llvm::all_of(op2->getUsers(), [&](Operation *user) {
    /// TODO: Use MLIR DominanceInfo.

    // If the op1 and op2 are in different blocks, conservatively return false.
    if (op1->getBlock() != user->getBlock())
      return false;

    if (op1 == user)
      return true;

    return op1->isBeforeInBlock(user);
  });
}

LogicalResult StmtEmitter::emitDeclaration(Operation *op) {
  emitSVAttributes(op);
  auto value = op->getResult(0);
  SmallPtrSet<Operation *, 8> opsForLocation;
  opsForLocation.insert(op);
  startStatement();
  ps.addCallback({op, true});

  // Emit the leading word, like 'wire', 'reg' or 'logic'.
  auto type = value.getType();
  auto word = getVerilogDeclWord(op, state.options);
  auto isZeroBit = isZeroBitType(type);
  ps.scopedBox(isZeroBit ? PP::neverbox : PP::ibox2, [&]() {
    unsigned targetColumn = 0;
    unsigned column = 0;

    // Emit the declaration keyword.
    if (maxDeclNameWidth > 0)
      targetColumn += maxDeclNameWidth + 1;

    if (isZeroBit) {
      ps << "// Zero width: " << PPExtString(word) << PP::space;
    } else if (!word.empty()) {
      ps << PPExtString(word);
      column += word.size();
      unsigned numSpaces = targetColumn > column ? targetColumn - column : 1;
      ps.spaces(numSpaces);
      column += numSpaces;
    }

    SmallString<8> typeString;
    // Convert the port's type to a string and measure it.
    {
      llvm::raw_svector_ostream stringStream(typeString);
      emitter.printPackedType(stripUnpackedTypes(type), stringStream,
                              op->getLoc());
    }
    // Emit the type.
    if (maxTypeWidth > 0)
      targetColumn += maxTypeWidth + 1;
    unsigned numSpaces = 0;
    if (!typeString.empty()) {
      ps << typeString;
      column += typeString.size();
      ++numSpaces;
    }
    if (targetColumn > column)
      numSpaces = targetColumn - column;
    ps.spaces(numSpaces);
    column += numSpaces;

    // Emit the name.
    ps << PPExtString(getSymOpName(op));

    // Print out any array subscripts or other post-name stuff.
    ps.invokeWithStringOS(
        [&](auto &os) { emitter.printUnpackedTypePostfix(type, os); });

    // Print debug info.
    if (state.options.printDebugInfo) {
      if (auto innerSymOp = dyn_cast<hw::InnerSymbolOpInterface>(op)) {
        auto innerSym = innerSymOp.getInnerSymAttr();
        if (innerSym && !innerSym.empty()) {
          ps << " /* ";
          ps.invokeWithStringOS([&](auto &os) { os << innerSym; });
          ps << " */";
        }
      }
    }

    if (auto localparam = dyn_cast<LocalParamOp>(op)) {
      ps << PP::space << "=" << PP::space;
      ps.invokeWithStringOS([&](auto &os) {
        emitter.printParamValue(localparam.getValue(), os, [&]() {
          return op->emitOpError("invalid localparam value");
        });
      });
    }

    if (auto regOp = dyn_cast<RegOp>(op)) {
      if (auto initValue = regOp.getInit()) {
        ps << PP::space << "=" << PP::space;
        ps.scopedBox(PP::ibox0, [&]() {
          emitExpression(initValue, opsForLocation, LowestPrecedence,
                         /*isAssignmentLikeContext=*/true);
        });
      }
    }

    // Try inlining an assignment into declarations.
    if (isa<sv::WireOp, LogicOp>(op) &&
        !op->getParentOp()->hasTrait<ProceduralRegion>()) {
      // Get a single assignments if any.
      if (auto singleAssign = getSingleAssignAndCheckUsers<AssignOp>(op)) {
        auto *source = singleAssign.getSrc().getDefiningOp();
        // Check that the source value is OK to inline in the current emission
        // point. A port or constant is fine, otherwise check that the assign is
        // next to the operation.
        if (!source || isa<ConstantOp>(source) ||
            op->getNextNode() == singleAssign) {
          ps << PP::space << "=" << PP::space;
          ps.scopedBox(PP::ibox0, [&]() {
            emitExpression(singleAssign.getSrc(), opsForLocation,
                           LowestPrecedence,
                           /*isAssignmentLikeContext=*/true);
          });
          emitter.assignsInlined.insert(singleAssign);
        }
      }
    }

    // Try inlining a blocking assignment to logic op declaration.
    if (isa<LogicOp>(op) && op->getParentOp()->hasTrait<ProceduralRegion>()) {
      // Get a single assignment which might be possible to inline.
      if (auto singleAssign = getSingleAssignAndCheckUsers<BPAssignOp>(op)) {
        // It is necessary for the assignment to dominate users of the op.
        if (checkDominanceOfUsers(singleAssign, op)) {
          auto *source = singleAssign.getSrc().getDefiningOp();
          // A port or constant can be inlined at everywhere. Otherwise, check
          // the validity by
          // `isExpressionEmittedInlineIntoProceduralDeclaration`.
          if (!source || isa<ConstantOp>(source) ||
              isExpressionEmittedInlineIntoProceduralDeclaration(source,
                                                                 *this)) {
            ps << PP::space << "=" << PP::space;
            ps.scopedBox(PP::ibox0, [&]() {
              emitExpression(singleAssign.getSrc(), opsForLocation,
                             LowestPrecedence,
                             /*isAssignmentLikeContext=*/true);
            });
            // Remember that the assignment and logic op are emitted into decl.
            emitter.assignsInlined.insert(singleAssign);
            emitter.expressionsEmittedIntoDecl.insert(op);
          }
        }
      }
    }
    ps << ";";
  });
  ps.addCallback({op, false});
  emitLocationInfoAndNewLine(opsForLocation);
  return success();
}

void StmtEmitter::collectNamesAndCalculateDeclarationWidths(Block &block) {
  // In the first pass, we fill in the symbol table, calculate the max width
  // of the declaration words and the max type width.
  NameCollector collector(emitter);
  collector.collectNames(block);

  // Record maxDeclNameWidth and maxTypeWidth in the current scope.
  maxDeclNameWidth = collector.getMaxDeclNameWidth();
  maxTypeWidth = collector.getMaxTypeWidth();
}

void StmtEmitter::emitStatementBlock(Block &body) {
  ps.scopedBox(PP::bbox2, [&]() {
    // Ensure decl alignment values are preserved after the block is emitted.
    // These values were computed for and from all declarations in the current
    // block (before/after this nested block), so be sure they're restored
    // and not overwritten by the declaration alignment within the block.
    llvm::SaveAndRestore<size_t> x(maxDeclNameWidth);
    llvm::SaveAndRestore<size_t> x2(maxTypeWidth);

    // Build up the symbol table for all of the values that need names in the
    // module.  #ifdef's in procedural regions are special because local
    // variables are all emitted at the top of their enclosing blocks.
    if (!isa<IfDefProceduralOp>(body.getParentOp()))
      collectNamesAndCalculateDeclarationWidths(body);

    // Emit the body.
    for (auto &op : body) {
      emitStatement(&op);
    }
  });
}
// NOLINTEND(misc-no-recursion)

void ModuleEmitter::emitStatement(Operation *op) {
  StmtEmitter(*this, state.options).emitStatement(op);
}

/// Emit SystemVerilog attributes attached to the expression op as dialect
/// attributes.
void ModuleEmitter::emitSVAttributes(Operation *op) {
  // SystemVerilog 2017 Section 5.12.
  auto svAttrs = getSVAttributes(op);
  if (!svAttrs)
    return;

  startStatement(); // For attributes.
  emitSVAttributesImpl(ps, svAttrs, /*mayBreak=*/true);
  setPendingNewline();
}

//===----------------------------------------------------------------------===//
// Module Driver
//===----------------------------------------------------------------------===//

void ModuleEmitter::emitHWExternModule(HWModuleExternOp module) {
  auto verilogName = module.getVerilogModuleNameAttr();
  startStatement();
  ps.addCallback({module, true});
  ps << "// external module " << PPExtString(verilogName.getValue())
     << PP::newline;
  ps.addCallback({module, false});
  setPendingNewline();
}

void ModuleEmitter::emitHWGeneratedModule(HWModuleGeneratedOp module) {
  auto verilogName = module.getVerilogModuleNameAttr();
  startStatement();
  ps << "// external generated module " << PPExtString(verilogName.getValue())
     << PP::newline;
  setPendingNewline();
}

// This may be called in the top-level, not just in an hw.module.  Thus we can't
// use the name map to find expression names for arguments to the instance, nor
// do we need to emit subexpressions.  Prepare pass, which has run for all
// modules prior to this, has ensured that all arguments are bound to wires,
// regs, or ports, with legalized names, so we can lookup up the names through
// the IR.
void ModuleEmitter::emitBind(BindOp op) {
  if (hasSVAttributes(op))
    emitError(op, "SV attributes emission is unimplemented for the op");
  InstanceOp inst = op.getReferencedInstance(&state.symbolCache);

  HWModuleOp parentMod = inst->getParentOfType<hw::HWModuleOp>();
  ModulePortInfo parentPortList(parentMod.getPortList());
  auto parentVerilogName = getVerilogModuleNameAttr(parentMod);

  Operation *childMod =
      state.symbolCache.getDefinition(inst.getReferencedModuleNameAttr());
  auto childVerilogName = getVerilogModuleNameAttr(childMod);

  startStatement();
  ps.addCallback({op, true});
  ps << "bind " << PPExtString(parentVerilogName.getValue()) << PP::nbsp
     << PPExtString(childVerilogName.getValue()) << PP::nbsp
     << PPExtString(getSymOpName(inst)) << " (";
  bool isFirst = true; // True until we print a port.
  ps.scopedBox(PP::bbox2, [&]() {
    auto parentPortInfo = parentMod.getPortList();
    ModulePortInfo childPortInfo(cast<PortList>(childMod).getPortList());

    // Get the max port name length so we can align the '('.
    size_t maxNameLength = 0;
    for (auto &elt : childPortInfo) {
      auto portName = elt.getVerilogName();
      elt.name = Builder(inst.getContext()).getStringAttr(portName);
      maxNameLength = std::max(maxNameLength, elt.getName().size());
    }

    SmallVector<Value> instPortValues(childPortInfo.size());
    inst.getValues(instPortValues, childPortInfo);
    // Emit the argument and result ports.
    for (auto [idx, elt] : llvm::enumerate(childPortInfo)) {
      // Figure out which value we are emitting.
      Value portVal = instPortValues[idx];
      bool isZeroWidth = isZeroBitType(elt.type);

      // Decide if we should print a comma.  We can't do this if we're the
      // first port or if all the subsequent ports are zero width.
      if (!isFirst) {
        bool shouldPrintComma = true;
        if (isZeroWidth) {
          shouldPrintComma = false;
          for (size_t i = idx + 1, e = childPortInfo.size(); i != e; ++i)
            if (!isZeroBitType(childPortInfo.at(i).type)) {
              shouldPrintComma = true;
              break;
            }
        }

        if (shouldPrintComma)
          ps << ",";
      }
      ps << PP::newline;

      // Emit the port's name.
      if (!isZeroWidth) {
        // If this is a real port we're printing, then it isn't the first
        // one. Any subsequent ones will need a comma.
        isFirst = false;
      } else {
        // We comment out zero width ports, so their presence and
        // initializer expressions are still emitted textually.
        ps << PP::neverbox << "//";
      }

      ps << "." << PPExtString(elt.getName());
      ps.nbsp(maxNameLength - elt.getName().size());
      ps << " (";
      llvm::SmallPtrSet<Operation *, 4> ops;
      if (elt.isOutput()) {
        assert((portVal.hasOneUse() || portVal.use_empty()) &&
               "output port must have either single or no use");
        if (portVal.use_empty()) {
          ps << "/* unused */";
        } else if (auto output = dyn_cast_or_null<OutputOp>(
                       portVal.getUses().begin()->getOwner())) {
          // If this is directly using the output port of the containing
          // module, just specify that directly.
          size_t outputPortNo = portVal.getUses().begin()->getOperandNumber();
          ps << PPExtString(
              parentPortList.atOutput(outputPortNo).getVerilogName());
        } else {
          portVal = portVal.getUsers().begin()->getOperand(0);
          ExprEmitter(*this, ops)
              .emitExpression(portVal, LowestPrecedence,
                              /*isAssignmentLikeContext=*/false);
        }
      } else {
        ExprEmitter(*this, ops)
            .emitExpression(portVal, LowestPrecedence,
                            /*isAssignmentLikeContext=*/false);
      }

      ps << ")";

      if (isZeroWidth)
        ps << PP::end; // Close never-break group.
    }
  });
  if (!isFirst)
    ps << PP::newline;
  ps << ");";
  ps.addCallback({op, false});
  setPendingNewline();
}

void ModuleEmitter::emitBindInterface(BindInterfaceOp op) {
  if (hasSVAttributes(op))
    emitError(op, "SV attributes emission is unimplemented for the op");

  auto instance = op.getReferencedInstance(&state.symbolCache);
  auto instantiator = instance->getParentOfType<HWModuleOp>().getName();
  auto *interface = op->getParentOfType<ModuleOp>().lookupSymbol(
      instance.getInterfaceType().getInterface());
  startStatement();
  ps.addCallback({op, true});
  ps << "bind " << PPExtString(instantiator) << PP::nbsp
     << PPExtString(cast<InterfaceOp>(*interface).getSymName()) << PP::nbsp
     << PPExtString(getSymOpName(instance)) << " (.*);" << PP::newline;
  ps.addCallback({op, false});
  setPendingNewline();
}

void ModuleEmitter::emitParameters(Operation *module, ArrayAttr params) {
  if (params.empty())
    return;

  auto printParamType = [&](Type type, Attribute defaultValue,
                            SmallString<8> &result) {
    result.clear();
    llvm::raw_svector_ostream sstream(result);

    // If there is a default value like "32" then just print without type at
    // all.
    if (defaultValue) {
      if (auto intAttr = dyn_cast<IntegerAttr>(defaultValue))
        if (intAttr.getValue().getBitWidth() == 32)
          return;
      if (auto fpAttr = dyn_cast<FloatAttr>(defaultValue))
        if (fpAttr.getType().isF64())
          return;
    }
    if (isa<NoneType>(type))
      return;

    // Classic Verilog parser don't allow a type in the parameter declaration.
    // For compatibility with them, we omit the type when it is implicit based
    // on its initializer value, and print the type commented out when it is
    // a 32-bit "integer" parameter.
    if (auto intType = type_dyn_cast<IntegerType>(type))
      if (intType.getWidth() == 32) {
        sstream << "/*integer*/";
        return;
      }

    printPackedType(type, sstream, module->getLoc(),
                    /*optionalAliasType=*/Type(),
                    /*implicitIntType=*/true,
                    // Print single-bit values as explicit `[0:0]` type.
                    /*singleBitDefaultType=*/false);
  };

  // Determine the max width of the parameter types so things are lined up.
  size_t maxTypeWidth = 0;
  SmallString<8> scratch;
  for (auto param : params) {
    auto paramAttr = cast<ParamDeclAttr>(param);
    // Measure the type length by printing it to a temporary string.
    printParamType(paramAttr.getType(), paramAttr.getValue(), scratch);
    maxTypeWidth = std::max(scratch.size(), maxTypeWidth);
  }

  if (maxTypeWidth > 0) // add a space if any type exists.
    maxTypeWidth += 1;

  ps.scopedBox(PP::bbox2, [&]() {
    ps << PP::newline << "#(";
    ps.scopedBox(PP::cbox0, [&]() {
      llvm::interleave(
          params,
          [&](Attribute param) {
            auto paramAttr = cast<ParamDeclAttr>(param);
            auto defaultValue = paramAttr.getValue(); // may be null if absent.
            ps << "parameter ";
            printParamType(paramAttr.getType(), defaultValue, scratch);
            if (!scratch.empty())
              ps << scratch;
            if (scratch.size() < maxTypeWidth)
              ps.nbsp(maxTypeWidth - scratch.size());

            ps << PPExtString(state.globalNames.getParameterVerilogName(
                module, paramAttr.getName()));

            if (defaultValue) {
              ps << " = ";
              ps.invokeWithStringOS([&](auto &os) {
                printParamValue(defaultValue, os, [&]() {
                  return module->emitError("parameter '")
                         << paramAttr.getName().getValue()
                         << "' has invalid value";
                });
              });
            }
          },
          [&]() { ps << "," << PP::newline; });
      ps << ") ";
    });
  });
}

void ModuleEmitter::emitPortList(Operation *module,
                                 const ModulePortInfo &portInfo) {
  ps << "(";
  if (portInfo.size())
    emitLocationInfo(module->getLoc());

  // Determine the width of the widest type we have to print so everything
  // lines up nicely.
  bool hasOutputs = false, hasZeroWidth = false;
  size_t maxTypeWidth = 0, lastNonZeroPort = -1;
  SmallVector<SmallString<8>, 16> portTypeStrings;

  for (size_t i = 0, e = portInfo.size(); i < e; ++i) {
    auto port = portInfo.at(i);
    hasOutputs |= port.isOutput();
    hasZeroWidth |= isZeroBitType(port.type);
    if (!isZeroBitType(port.type))
      lastNonZeroPort = i;

    // Convert the port's type to a string and measure it.
    portTypeStrings.push_back({});
    {
      llvm::raw_svector_ostream stringStream(portTypeStrings.back());
      printPackedType(stripUnpackedTypes(port.type), stringStream,
                      module->getLoc());
    }

    maxTypeWidth = std::max(portTypeStrings.back().size(), maxTypeWidth);
  }

  if (maxTypeWidth > 0) // add a space if any type exists
    maxTypeWidth += 1;

  // Emit the port list.
  ps.scopedBox(PP::bbox2, [&]() {
    for (size_t portIdx = 0, e = portInfo.size(); portIdx != e;) {
      auto lastPort = e - 1;

      ps << PP::newline;
      auto portType = portInfo.at(portIdx).type;

      // If this is a zero width type, emit the port as a comment and create a
      // neverbox to ensure we don't insert a line break.
      bool isZeroWidth = false;
      if (hasZeroWidth) {
        isZeroWidth = isZeroBitType(portType);
        if (isZeroWidth)
          ps << PP::neverbox;
        ps << (isZeroWidth ? "// " : "   ");
      }

      // Emit the port direction.
      auto thisPortDirection = portInfo.at(portIdx).dir;
      switch (thisPortDirection) {
      case ModulePort::Direction::Output:
        ps << "output ";
        break;
      case ModulePort::Direction::Input:
        ps << (hasOutputs ? "input  " : "input ");
        break;
      case ModulePort::Direction::InOut:
        ps << (hasOutputs ? "inout  " : "inout ");
        break;
      }
      bool emitWireInPorts = state.options.emitWireInPorts;
      if (emitWireInPorts)
        ps << "wire ";

      // Emit the type.
      if (!portTypeStrings[portIdx].empty())
        ps << portTypeStrings[portIdx];
      if (portTypeStrings[portIdx].size() < maxTypeWidth)
        ps.nbsp(maxTypeWidth - portTypeStrings[portIdx].size());

      size_t startOfNamePos =
          (hasOutputs ? 7 : 6) + (emitWireInPorts ? 5 : 0) + maxTypeWidth;

      // Emit the name.
      ps << PPExtString(portInfo.at(portIdx).getVerilogName());

      // Emit array dimensions.
      ps.invokeWithStringOS(
          [&](auto &os) { printUnpackedTypePostfix(portType, os); });

      // Emit the symbol.
      auto innerSym = portInfo.at(portIdx).getSym();
      if (state.options.printDebugInfo && innerSym && !innerSym.empty()) {
        ps << " /* ";
        ps.invokeWithStringOS([&](auto &os) { os << innerSym; });
        ps << " */";
      }

      // Emit the comma if this is not the last real port.
      if (portIdx != lastNonZeroPort && portIdx != lastPort)
        ps << ",";

      // Emit the location.
      if (auto loc = portInfo.at(portIdx).loc)
        emitLocationInfo(loc);

      if (isZeroWidth)
        ps << PP::end; // Close never-break group.

      ++portIdx;

      // If we have any more ports with the same types and the same
      // direction, emit them in a list one per line. Optionally skip this
      // behavior when requested by user.
      if (!state.options.disallowPortDeclSharing) {
        while (portIdx != e && portInfo.at(portIdx).dir == thisPortDirection &&
               stripUnpackedTypes(portType) ==
                   stripUnpackedTypes(portInfo.at(portIdx).type)) {
          auto port = portInfo.at(portIdx);
          // Append this to the running port decl.
          ps << PP::newline;

          bool isZeroWidth = false;
          if (hasZeroWidth) {
            isZeroWidth = isZeroBitType(portType);
            if (isZeroWidth)
              ps << PP::neverbox;
            ps << (isZeroWidth ? "// " : "   ");
          }

          ps.nbsp(startOfNamePos);

          // Emit the name.
          StringRef name = port.getVerilogName();
          ps << PPExtString(name);

          // Emit array dimensions.
          ps.invokeWithStringOS(
              [&](auto &os) { printUnpackedTypePostfix(port.type, os); });

          // Emit the symbol.
          auto sym = port.getSym();
          if (state.options.printDebugInfo && sym && !sym.empty())
            ps << " /* inner_sym: " << PPExtString(sym.getSymName().getValue())
               << " */";

          // Emit the comma if this is not the last real port.
          if (portIdx != lastNonZeroPort && portIdx != lastPort)
            ps << ",";

          // Emit the location.
          if (auto loc = port.loc)
            emitLocationInfo(loc);

          if (isZeroWidth)
            ps << PP::end; // Close never-break group.

          ++portIdx;
        }
      }
    }
  });

  if (!portInfo.size()) {
    ps << ");";
    SmallPtrSet<Operation *, 8> moduleOpSet;
    moduleOpSet.insert(module);
    emitLocationInfoAndNewLine(moduleOpSet);
  } else {
    ps << PP::newline;
    ps << ");" << PP::newline;
    setPendingNewline();
  }
}

void ModuleEmitter::emitHWModule(HWModuleOp module) {
  currentModuleOp = module;

  emitComment(module.getCommentAttr());
  emitSVAttributes(module);
  startStatement();
  ps.addCallback({module, true});
  ps << "module " << PPExtString(getVerilogModuleName(module));

  // If we have any parameters, print them on their own line.
  emitParameters(module, module.getParameters());

  emitPortList(module, ModulePortInfo(module.getPortList()));

  assert(state.pendingNewline);

  // Emit the body of the module.
  StmtEmitter(*this, state.options).emitStatementBlock(*module.getBodyBlock());
  startStatement();
  ps << "endmodule";
  ps.addCallback({module, false});
  ps << PP::newline;
  setPendingNewline();

  currentModuleOp = nullptr;
}

//===----------------------------------------------------------------------===//
// Emitter for files & file lists.
//===----------------------------------------------------------------------===//

class FileEmitter : public EmitterBase {
public:
  explicit FileEmitter(VerilogEmitterState &state) : EmitterBase(state) {}

  void emit(emit::FileOp op) {
    emit(op.getBody());
    ps.eof();
  }
  void emit(emit::FragmentOp op) { emit(op.getBody()); }
  void emit(emit::FileListOp op);

private:
  void emit(Block *block);

  void emitOp(emit::RefOp op);
  void emitOp(emit::VerbatimOp op);
};

void FileEmitter::emit(Block *block) {
  for (Operation &op : *block) {
    TypeSwitch<Operation *>(&op)
        .Case<emit::VerbatimOp, emit::RefOp>([&](auto op) { emitOp(op); })
        .Case<VerbatimOp, IfDefOp, MacroDefOp>(
            [&](auto op) { ModuleEmitter(state).emitStatement(op); })
        .Case<BindOp>([&](auto op) { ModuleEmitter(state).emitBind(op); })
        .Case<BindInterfaceOp>(
            [&](auto op) { ModuleEmitter(state).emitBindInterface(op); })
        .Case<TypeScopeOp>([&](auto typedecls) {
          ModuleEmitter(state).emitStatement(typedecls);
        })
        .Default(
            [&](auto op) { emitOpError(op, "cannot be emitted to a file"); });
  }
}

void FileEmitter::emit(emit::FileListOp op) {
  // Find the associated file ops and write the paths on individual lines.
  for (auto sym : op.getFiles()) {
    auto fileName = cast<FlatSymbolRefAttr>(sym).getAttr();

    auto it = state.fileMapping.find(fileName);
    if (it == state.fileMapping.end()) {
      emitOpError(op, " references an invalid file: ") << sym;
      continue;
    }

    auto file = cast<emit::FileOp>(it->second);
    ps << PP::neverbox << PPExtString(file.getFileName()) << PP::end
       << PP::newline;
  }
  ps.eof();
}

void FileEmitter::emitOp(emit::RefOp op) {
  StringAttr target = op.getTargetAttr().getAttr();
  auto *targetOp = state.symbolCache.getDefinition(target);
  assert(targetOp->hasTrait<emit::Emittable>() && "target must be emittable");

  TypeSwitch<Operation *>(targetOp)
      .Case<hw::HWModuleOp>(
          [&](auto module) { ModuleEmitter(state).emitHWModule(module); })
      .Case<TypeScopeOp>([&](auto typedecls) {
        ModuleEmitter(state).emitStatement(typedecls);
      })
      .Default(
          [&](auto op) { emitOpError(op, "cannot be emitted to a file"); });
}

void FileEmitter::emitOp(emit::VerbatimOp op) {
  startStatement();

  SmallPtrSet<Operation *, 8> ops;
  ops.insert(op);

  // Emit each line of the string at a time, emitting the
  // location comment after the last emitted line.
  StringRef text = op.getText();

  ps << PP::neverbox;
  do {
    const auto &[lhs, rhs] = text.split('\n');
    if (!lhs.empty())
      ps << PPExtString(lhs);
    if (!rhs.empty())
      ps << PP::end << PP::newline << PP::neverbox;
    text = rhs;
  } while (!text.empty());
  ps << PP::end;

  emitLocationInfoAndNewLine(ops);
}

//===----------------------------------------------------------------------===//
// Top level "file" emitter logic
//===----------------------------------------------------------------------===//

/// Organize the operations in the root MLIR module into output files to be
/// generated. If `separateModules` is true, a handful of top-level
/// declarations will be split into separate output files even in the absence
/// of an explicit output file attribute.
void SharedEmitterState::gatherFiles(bool separateModules) {

  /// Collect all the inner names from the specified module and add them to the
  /// IRCache.  Declarations (named things) only exist at the top level of the
  /// module.  Also keep track of any modules that contain bind operations.
  /// These are non-hierarchical references which we need to be careful about
  /// during emission.
  auto collectInstanceSymbolsAndBinds = [&](Operation *moduleOp) {
    moduleOp->walk([&](Operation *op) {
      // Populate the symbolCache with all operations that can define a symbol.
      if (auto name = op->getAttrOfType<InnerSymAttr>(
              hw::InnerSymbolTable::getInnerSymbolAttrName()))
        symbolCache.addDefinition(moduleOp->getAttrOfType<StringAttr>(
                                      SymbolTable::getSymbolAttrName()),
                                  name.getSymName(), op);
      if (isa<BindOp>(op))
        modulesContainingBinds.insert(moduleOp);
    });
  };

  /// Collect any port marked as being referenced via symbol.
  auto collectPorts = [&](auto moduleOp) {
    auto portInfo = moduleOp.getPortList();
    for (auto [i, p] : llvm::enumerate(portInfo)) {
      if (!p.attrs || p.attrs.empty())
        continue;
      for (NamedAttribute portAttr : p.attrs) {
        if (auto sym = dyn_cast<InnerSymAttr>(portAttr.getValue())) {
          symbolCache.addDefinition(moduleOp.getNameAttr(), sym.getSymName(),
                                    moduleOp, i);
        }
      }
    }
  };

  // Create a mapping identifying the files each symbol is emitted to.
  DenseMap<StringAttr, SmallVector<emit::FileOp>> symbolsToFiles;
  for (auto file : designOp.getOps<emit::FileOp>())
    for (auto refs : file.getOps<emit::RefOp>())
      symbolsToFiles[refs.getTargetAttr().getAttr()].push_back(file);

  SmallString<32> outputPath;
  for (auto &op : *designOp.getBody()) {
    auto info = OpFileInfo{&op, replicatedOps.size()};

    bool isFileOp = isa<emit::FileOp, emit::FileListOp>(&op);

    bool hasFileName = false;
    bool emitReplicatedOps = !isFileOp;
    bool addToFilelist = !isFileOp;

    outputPath.clear();

    // Check if the operation has an explicit `output_file` attribute set. If
    // it does, extract the information from the attribute.
    auto attr = op.getAttrOfType<hw::OutputFileAttr>("output_file");
    if (attr) {
      LLVM_DEBUG(llvm::dbgs() << "Found output_file attribute " << attr
                              << " on " << op << "\n";);
      if (!attr.isDirectory())
        hasFileName = true;
      appendPossiblyAbsolutePath(outputPath, attr.getFilename().getValue());
      emitReplicatedOps = attr.getIncludeReplicatedOps().getValue();
      addToFilelist = !attr.getExcludeFromFilelist().getValue();
    }

    auto separateFile = [&](Operation *op, Twine defaultFileName = "") {
      // If we're emitting to a separate file and the output_file attribute
      // didn't specify a filename, take the default one if present or emit an
      // error if not.
      if (!hasFileName) {
        if (!defaultFileName.isTriviallyEmpty()) {
          llvm::sys::path::append(outputPath, defaultFileName);
        } else {
          op->emitError("file name unspecified");
          encounteredError = true;
          llvm::sys::path::append(outputPath, "error.out");
        }
      }

      auto destFile = StringAttr::get(op->getContext(), outputPath);
      auto &file = files[destFile];
      file.ops.push_back(info);
      file.emitReplicatedOps = emitReplicatedOps;
      file.addToFilelist = addToFilelist;
      file.isVerilog = outputPath.ends_with(".sv");
    };

    // Separate the operation into dedicated output file, or emit into the
    // root file, or replicate in all output files.
    TypeSwitch<Operation *>(&op)
        .Case<emit::FileOp, emit::FileListOp>([&](auto file) {
          // Emit file ops to their respective files.
          fileMapping.try_emplace(file.getSymNameAttr(), file);
          separateFile(file, file.getFileName());
        })
        .Case<emit::FragmentOp>([&](auto fragment) {
          fragmentMapping.try_emplace(fragment.getSymNameAttr(), fragment);
        })
        .Case<HWModuleOp>([&](auto mod) {
          // Build the IR cache.
          auto sym = mod.getNameAttr();
          symbolCache.addDefinition(sym, mod);
          collectPorts(mod);
          collectInstanceSymbolsAndBinds(mod);

          if (auto it = symbolsToFiles.find(sym); it != symbolsToFiles.end()) {
            if (it->second.size() != 1 || attr) {
              // This is a temporary check, present as long as both
              // output_file and file operations are used.
              op.emitError("modules can be emitted to a single file");
              encounteredError = true;
            } else {
              // The op is not separated into a file as it will be
              // pulled into the unique file operation it references.
            }
          } else {
            // Emit into a separate file named after the module.
            if (attr || separateModules)
              separateFile(mod, getVerilogModuleName(mod) + ".sv");
            else
              rootFile.ops.push_back(info);
          }
        })
        .Case<InterfaceOp>([&](InterfaceOp intf) {
          // Build the IR cache.
          symbolCache.addDefinition(intf.getNameAttr(), intf);
          // Populate the symbolCache with all operations that can define a
          // symbol.
          for (auto &op : *intf.getBodyBlock())
            if (auto symOp = dyn_cast<mlir::SymbolOpInterface>(op))
              if (auto name = symOp.getNameAttr())
                symbolCache.addDefinition(name, symOp);

          // Emit into a separate file named after the interface.
          if (attr || separateModules)
            separateFile(intf, intf.getSymName() + ".sv");
          else
            rootFile.ops.push_back(info);
        })
        .Case<HWModuleExternOp>([&](HWModuleExternOp op) {
          // Build the IR cache.
          symbolCache.addDefinition(op.getNameAttr(), op);
          collectPorts(op);
          if (separateModules)
            separateFile(op, "extern_modules.sv");
          else
            rootFile.ops.push_back(info);
        })
        .Case<VerbatimOp, IfDefOp, MacroDefOp>([&](Operation *op) {
          // Emit into a separate file using the specified file name or
          // replicate the operation in each outputfile.
          if (!attr) {
            replicatedOps.push_back(op);
          } else
            separateFile(op, "");
        })
        .Case<HWGeneratorSchemaOp>([&](HWGeneratorSchemaOp schemaOp) {
          symbolCache.addDefinition(schemaOp.getNameAttr(), schemaOp);
        })
        .Case<HierPathOp>([&](HierPathOp hierPathOp) {
          symbolCache.addDefinition(hierPathOp.getSymNameAttr(), hierPathOp);
        })
        .Case<TypeScopeOp>([&](TypeScopeOp op) {
          symbolCache.addDefinition(op.getNameAttr(), op);
          // TODO: How do we want to handle typedefs in a split output?
          if (!attr) {
            replicatedOps.push_back(op);
          } else
            separateFile(op, "");
        })
        .Case<BindOp>([&](auto op) {
          if (!attr) {
            separateFile(op, "bindfile.sv");
          } else {
            separateFile(op);
          }
        })
        .Case<MacroDeclOp>([&](auto op) {
          symbolCache.addDefinition(op.getSymNameAttr(), op);
        })
        .Case<sv::ReserveNamesOp>([](auto op) {
          // This op was already used in gathering used names.
        })
        .Case<om::ClassLike>([&](auto op) {
          symbolCache.addDefinition(op.getSymNameAttr(), op);
        })
        .Case<om::ConstantOp>([&](auto op) {
          // Constant ops might reference symbols, skip them.
        })
        .Default([&](auto *) {
          op.emitError("unknown operation (SharedEmitterState::gatherFiles)");
          encounteredError = true;
        });
  }

  // We've built the whole symbol cache.  Freeze it so things can start
  // querying it (potentially concurrently).
  symbolCache.freeze();
}

/// Given a FileInfo, collect all the replicated and designated operations
/// that go into it and append them to "thingsToEmit".
void SharedEmitterState::collectOpsForFile(const FileInfo &file,
                                           EmissionList &thingsToEmit,
                                           bool emitHeader) {
  // Include the version string comment when the file is verilog.
  if (file.isVerilog && !options.omitVersionComment)
    thingsToEmit.emplace_back(circt::getCirctVersionComment());

  // If we're emitting replicated ops, keep track of where we are in the list.
  size_t lastReplicatedOp = 0;

  bool emitHeaderInclude =
      emitHeader && file.emitReplicatedOps && !file.isHeader;

  if (emitHeaderInclude)
    thingsToEmit.emplace_back(circtHeaderInclude);

  size_t numReplicatedOps =
      file.emitReplicatedOps && !emitHeaderInclude ? replicatedOps.size() : 0;

  // Emit each operation in the file preceded by the replicated ops not yet
  // printed.
  DenseSet<emit::FragmentOp> includedFragments;
  for (const auto &opInfo : file.ops) {
    Operation *op = opInfo.op;

    // Emit the replicated per-file operations before the main operation's
    // position (if enabled).
    for (; lastReplicatedOp < std::min(opInfo.position, numReplicatedOps);
         ++lastReplicatedOp)
      thingsToEmit.emplace_back(replicatedOps[lastReplicatedOp]);

    // Pull in the fragments that the op references. In one file, each
    // fragment is emitted only once.
    if (auto fragments =
            op->getAttrOfType<ArrayAttr>(emit::getFragmentsAttrName())) {
      for (auto sym : fragments.getAsRange<FlatSymbolRefAttr>()) {
        auto it = fragmentMapping.find(sym.getAttr());
        if (it == fragmentMapping.end()) {
          encounteredError = true;
          op->emitError("cannot find referenced fragment ") << sym;
          continue;
        }
        emit::FragmentOp fragment = it->second;
        if (includedFragments.insert(fragment).second) {
          thingsToEmit.emplace_back(it->second);
        }
      }
    }

    // Emit the operation itself.
    thingsToEmit.emplace_back(op);
  }

  // Emit the replicated per-file operations after the last operation (if
  // enabled).
  for (; lastReplicatedOp < numReplicatedOps; lastReplicatedOp++)
    thingsToEmit.emplace_back(replicatedOps[lastReplicatedOp]);
}

static void emitOperation(VerilogEmitterState &state, Operation *op) {
  TypeSwitch<Operation *>(op)
      .Case<HWModuleOp>([&](auto op) { ModuleEmitter(state).emitHWModule(op); })
      .Case<HWModuleExternOp>(
          [&](auto op) { ModuleEmitter(state).emitHWExternModule(op); })
      .Case<HWModuleGeneratedOp>(
          [&](auto op) { ModuleEmitter(state).emitHWGeneratedModule(op); })
      .Case<HWGeneratorSchemaOp>([&](auto op) { /* Empty */ })
      .Case<BindOp>([&](auto op) { ModuleEmitter(state).emitBind(op); })
      .Case<InterfaceOp, VerbatimOp, IfDefOp>(
          [&](auto op) { ModuleEmitter(state).emitStatement(op); })
      .Case<TypeScopeOp>([&](auto typedecls) {
        ModuleEmitter(state).emitStatement(typedecls);
      })
      .Case<emit::FileOp, emit::FileListOp, emit::FragmentOp>(
          [&](auto op) { FileEmitter(state).emit(op); })
      .Case<MacroDefOp>(
          [&](auto op) { ModuleEmitter(state).emitStatement(op); })
      .Default([&](auto *op) {
        state.encounteredError = true;
        op->emitError("unknown operation (ExportVerilog::emitOperation)");
      });
}

/// Actually emit the collected list of operations and strings to the
/// specified file.
void SharedEmitterState::emitOps(EmissionList &thingsToEmit,
                                 llvm::formatted_raw_ostream &os,
                                 StringAttr fileName, bool parallelize) {
  MLIRContext *context = designOp->getContext();

  // Disable parallelization overhead if MLIR threading is disabled.
  if (parallelize)
    parallelize &= context->isMultithreadingEnabled();

  // If we aren't parallelizing output, directly output each operation to the
  // specified stream.
  if (!parallelize) {
    // All the modules share the same map to store the verilog output location
    // on the stream.
    OpLocMap verilogLocMap(os);
    VerilogEmitterState state(designOp, *this, options, symbolCache,
                              globalNames, fileMapping, os, fileName,
                              verilogLocMap);
    size_t lineOffset = 0;
    for (auto &entry : thingsToEmit) {
      entry.verilogLocs.setStream(os);
      if (auto *op = entry.getOperation()) {
        emitOperation(state, op);
        // Since the modules are exported sequentially, update all the ops with
        // the verilog location. This also clears the map, so that the map only
        // contains the current iteration's ops.
        state.addVerilogLocToOps(lineOffset, fileName);
      } else {
        os << entry.getStringData();
        ++lineOffset;
      }
    }

    if (state.encounteredError)
      encounteredError = true;
    return;
  }

  // If we are parallelizing emission, we emit each independent operation to a
  // string buffer in parallel, then concat at the end.
  parallelForEach(context, thingsToEmit, [&](StringOrOpToEmit &stringOrOp) {
    auto *op = stringOrOp.getOperation();
    if (!op)
      return; // Ignore things that are already strings.

    // BindOp emission reaches into the hw.module of the instance, and that
    // body may be being transformed by its own emission.  Defer their
    // emission to the serial phase.  They are speedy to emit anyway.
    if (isa<BindOp>(op) || modulesContainingBinds.count(op))
      return;

    SmallString<256> buffer;
    llvm::raw_svector_ostream tmpStream(buffer);
    llvm::formatted_raw_ostream rs(tmpStream);
    // Each `thingToEmit` (op) uses a unique map to store verilog locations.
    stringOrOp.verilogLocs.setStream(rs);
    VerilogEmitterState state(designOp, *this, options, symbolCache,
                              globalNames, fileMapping, rs, fileName,
                              stringOrOp.verilogLocs);
    emitOperation(state, op);
    stringOrOp.setString(buffer);
  });

  // Finally emit each entry now that we know it is a string.
  for (auto &entry : thingsToEmit) {
    // Almost everything is lowered to a string, just concat the strings onto
    // the output stream.
    auto *op = entry.getOperation();
    if (!op) {
      auto lineOffset = os.getLine() + 1;
      os << entry.getStringData();
      // Ensure the line numbers are offset properly in the map. Each `entry`
      // was exported in parallel onto independent string streams, hence the
      // line numbers need to be updated with the offset in the current stream.
      entry.verilogLocs.updateIRWithLoc(lineOffset, fileName, context);
      continue;
    }
    entry.verilogLocs.setStream(os);

    // If this wasn't emitted to a string (e.g. it is a bind) do so now.
    VerilogEmitterState state(designOp, *this, options, symbolCache,
                              globalNames, fileMapping, os, fileName,
                              entry.verilogLocs);
    emitOperation(state, op);
    state.addVerilogLocToOps(0, fileName);
  }
}

//===----------------------------------------------------------------------===//
// Unified Emitter
//===----------------------------------------------------------------------===//

static LogicalResult exportVerilogImpl(ModuleOp module, llvm::raw_ostream &os) {
  LoweringOptions options(module);
  GlobalNameTable globalNames = legalizeGlobalNames(module, options);

  SharedEmitterState emitter(module, options, std::move(globalNames));
  emitter.gatherFiles(false);

  if (emitter.options.emitReplicatedOpsToHeader)
    module.emitWarning()
        << "`emitReplicatedOpsToHeader` option is enabled but an header is "
           "created only at SplitExportVerilog";

  SharedEmitterState::EmissionList list;

  // Collect the contents of the main file. This is a container for anything
  // not explicitly split out into a separate file.
  emitter.collectOpsForFile(emitter.rootFile, list);

  // Emit the separate files.
  for (const auto &it : emitter.files) {
    list.emplace_back("\n// ----- 8< ----- FILE \"" + it.first.str() +
                      "\" ----- 8< -----\n\n");
    emitter.collectOpsForFile(it.second, list);
  }

  // Emit the filelists.
  for (auto &it : emitter.fileLists) {
    std::string contents("\n// ----- 8< ----- FILE \"" + it.first().str() +
                         "\" ----- 8< -----\n\n");
    for (auto &name : it.second)
      contents += name.str() + "\n";
    list.emplace_back(contents);
  }

  llvm::formatted_raw_ostream rs(os);
  // Finally, emit all the ops we collected.
  // output file name is not known, it can be specified as command line
  // argument.
  emitter.emitOps(list, rs, StringAttr::get(module.getContext(), ""),
                  /*parallelize=*/true);
  return failure(emitter.encounteredError);
}

LogicalResult circt::exportVerilog(ModuleOp module, llvm::raw_ostream &os) {
  LoweringOptions options(module);
  if (failed(lowerHWInstanceChoices(module)))
    return failure();
  SmallVector<HWModuleOp> modulesToPrepare;
  module.walk([&](HWModuleOp op) { modulesToPrepare.push_back(op); });
  if (failed(failableParallelForEach(
          module->getContext(), modulesToPrepare,
          [&](auto op) { return prepareHWModule(op, options); })))
    return failure();
  return exportVerilogImpl(module, os);
}

namespace {

struct ExportVerilogPass : public ExportVerilogBase<ExportVerilogPass> {
  ExportVerilogPass(raw_ostream &os) : os(os) {}
  void runOnOperation() override {
    // Prepare the ops in the module for emission.
    mlir::OpPassManager preparePM("builtin.module");
    preparePM.addPass(createLegalizeAnonEnumsPass());
    preparePM.addPass(createHWLowerInstanceChoicesPass());
    auto &modulePM = preparePM.nest<hw::HWModuleOp>();
    modulePM.addPass(createPrepareForEmissionPass());
    if (failed(runPipeline(preparePM, getOperation())))
      return signalPassFailure();

    if (failed(exportVerilogImpl(getOperation(), os)))
      return signalPassFailure();
  }

private:
  raw_ostream &os;
};

struct ExportVerilogStreamOwnedPass : public ExportVerilogPass {
  ExportVerilogStreamOwnedPass(std::unique_ptr<llvm::raw_ostream> os)
      : ExportVerilogPass{*os} {
    owned = std::move(os);
  }

private:
  std::unique_ptr<llvm::raw_ostream> owned;
};
} // end anonymous namespace

std::unique_ptr<mlir::Pass>
circt::createExportVerilogPass(std::unique_ptr<llvm::raw_ostream> os) {
  return std::make_unique<ExportVerilogStreamOwnedPass>(std::move(os));
}

std::unique_ptr<mlir::Pass>
circt::createExportVerilogPass(llvm::raw_ostream &os) {
  return std::make_unique<ExportVerilogPass>(os);
}

std::unique_ptr<mlir::Pass> circt::createExportVerilogPass() {
  return createExportVerilogPass(llvm::outs());
}

//===----------------------------------------------------------------------===//
// Split Emitter
//===----------------------------------------------------------------------===//

static std::unique_ptr<llvm::ToolOutputFile>
createOutputFile(StringRef fileName, StringRef dirname,
                 SharedEmitterState &emitter) {
  // Determine the output path from the output directory and filename.
  SmallString<128> outputFilename(dirname);
  appendPossiblyAbsolutePath(outputFilename, fileName);
  auto outputDir = llvm::sys::path::parent_path(outputFilename);

  // Create the output directory if needed.
  std::error_code error = llvm::sys::fs::create_directories(outputDir);
  if (error) {
    emitter.designOp.emitError("cannot create output directory \"")
        << outputDir << "\": " << error.message();
    emitter.encounteredError = true;
    return {};
  }

  // Open the output file.
  std::string errorMessage;
  auto output = mlir::openOutputFile(outputFilename, &errorMessage);
  if (!output) {
    emitter.designOp.emitError(errorMessage);
    emitter.encounteredError = true;
  }
  return output;
}

static void createSplitOutputFile(StringAttr fileName, FileInfo &file,
                                  StringRef dirname,
                                  SharedEmitterState &emitter) {
  auto output = createOutputFile(fileName, dirname, emitter);
  if (!output)
    return;

  SharedEmitterState::EmissionList list;
  emitter.collectOpsForFile(file, list,
                            emitter.options.emitReplicatedOpsToHeader);

  llvm::formatted_raw_ostream rs(output->os());
  // Emit the file, copying the global options into the individual module
  // state.  Don't parallelize emission of the ops within this file - we
  // already parallelize per-file emission and we pay a string copy overhead
  // for parallelization.
  emitter.emitOps(list, rs,
                  StringAttr::get(fileName.getContext(), output->getFilename()),
                  /*parallelize=*/false);
  output->keep();
}

static LogicalResult exportSplitVerilogImpl(ModuleOp module,
                                            StringRef dirname) {
  // Prepare the ops in the module for emission and legalize the names that will
  // end up in the output.
  LoweringOptions options(module);
  GlobalNameTable globalNames = legalizeGlobalNames(module, options);

  SharedEmitterState emitter(module, options, std::move(globalNames));
  emitter.gatherFiles(true);

  if (emitter.options.emitReplicatedOpsToHeader) {
    // Add a header to the file list.
    bool insertSuccess =
        emitter.files
            .insert({StringAttr::get(module.getContext(), circtHeader),
                     FileInfo{/*ops*/ {},
                              /*emitReplicatedOps*/ true,
                              /*addToFilelist*/ true,
                              /*isHeader*/ true}})
            .second;
    if (!insertSuccess) {
      module.emitError() << "tried to emit a heder to " << circtHeader
                         << ", but the file is used as an output too.";
      return failure();
    }
  }

  // Emit each file in parallel if context enables it.
  parallelForEach(module->getContext(), emitter.files.begin(),
                  emitter.files.end(), [&](auto &it) {
                    createSplitOutputFile(it.first, it.second, dirname,
                                          emitter);
                  });

  // Write the file list.
  SmallString<128> filelistPath(dirname);
  llvm::sys::path::append(filelistPath, "filelist.f");

  std::string errorMessage;
  auto output = mlir::openOutputFile(filelistPath, &errorMessage);
  if (!output) {
    module->emitError(errorMessage);
    return failure();
  }

  for (const auto &it : emitter.files) {
    if (it.second.addToFilelist)
      output->os() << it.first.str() << "\n";
  }
  output->keep();

  // Emit the filelists.
  for (auto &it : emitter.fileLists) {
    auto output = createOutputFile(it.first(), dirname, emitter);
    if (!output)
      continue;
    for (auto &name : it.second)
      output->os() << name.str() << "\n";
    output->keep();
  }

  return failure(emitter.encounteredError);
}

LogicalResult circt::exportSplitVerilog(ModuleOp module, StringRef dirname) {
  LoweringOptions options(module);
  if (failed(lowerHWInstanceChoices(module)))
    return failure();
  SmallVector<HWModuleOp> modulesToPrepare;
  module.walk([&](HWModuleOp op) { modulesToPrepare.push_back(op); });
  if (failed(failableParallelForEach(
          module->getContext(), modulesToPrepare,
          [&](auto op) { return prepareHWModule(op, options); })))
    return failure();

  return exportSplitVerilogImpl(module, dirname);
}

namespace {

struct ExportSplitVerilogPass
    : public ExportSplitVerilogBase<ExportSplitVerilogPass> {
  ExportSplitVerilogPass(StringRef directory) {
    directoryName = directory.str();
  }
  void runOnOperation() override {
    // Prepare the ops in the module for emission.
    mlir::OpPassManager preparePM("builtin.module");
    preparePM.addPass(createHWLowerInstanceChoicesPass());

    auto &modulePM = preparePM.nest<hw::HWModuleOp>();
    modulePM.addPass(createPrepareForEmissionPass());
    if (failed(runPipeline(preparePM, getOperation())))
      return signalPassFailure();

    if (failed(exportSplitVerilogImpl(getOperation(), directoryName)))
      return signalPassFailure();
  }
};
} // end anonymous namespace

std::unique_ptr<mlir::Pass>
circt::createExportSplitVerilogPass(StringRef directory) {
  return std::make_unique<ExportSplitVerilogPass>(directory);
}<|MERGE_RESOLUTION|>--- conflicted
+++ resolved
@@ -4817,169 +4817,6 @@
   return success();
 }
 
-<<<<<<< HEAD
-namespace {
-
-// Custom pattern matchers
-
-// Matches and records a boolean attribute
-struct I1ValueMatcher {
-  Value *what;
-  I1ValueMatcher(Value *what) : what(what) {}
-  bool match(Value op) const {
-    if (!op.getType().isSignlessInteger(1))
-      return false;
-    *what = op;
-    return true;
-  }
-};
-
-// Matches and records a one constant
-struct OneValueMatcher {
-  Value *what;
-  OneValueMatcher(Value *what) : what(what) {}
-  bool match(Value op) const {
-    if (auto constone = dyn_cast<hw::ConstantOp>(op.getDefiningOp()))
-      if (constone.getValue().isOne()) {
-        *what = op;
-        return true;
-      }
-
-    return false;
-  }
-};
-
-struct PropertyValueMatcher {
-  Value *what;
-  PropertyValueMatcher(Value *what) : what(what) {}
-  bool match(Value op) const {
-    if (!isa<ltl::PropertyType, ltl::SequenceType>(op.getType()) &&
-        !op.getType().isSignlessInteger(1))
-      return false;
-    *what = op;
-    return true;
-  }
-};
-
-static inline PropertyValueMatcher mProperty(Value *const val) {
-  return PropertyValueMatcher(val);
-}
-
-static inline I1ValueMatcher mBool(Value *const val) {
-  return I1ValueMatcher(val);
-}
-
-static inline OneValueMatcher mOne(Value *const val) {
-  return OneValueMatcher(val);
-}
-} // namespace
-
-LogicalResult StmtEmitter::visitVerif(verif::ClockedAssertOp op) {
-
-  // If the op has a disable, then emit it traditionally
-  if (auto disable = op.getDisable())
-    return emitVerifClockedAssertLike(op, op.getProperty(), disable,
-                                      op.getClock(), op.getEdge(),
-                                      PPExtString("assert"));
-
-  // Try to identify a disable pattern in the property
-  Value disableVal, property;
-  bool disablePattern =
-      mlir::matchPattern(
-          op.getProperty(),
-          mlir::m_Op<comb::OrOp>(mBool(&disableVal), mProperty(&property))) ||
-      mlir::matchPattern(
-          op.getProperty(),
-          mlir::m_Op<comb::OrOp>(mProperty(&property), mBool(&disableVal))) ||
-      mlir::matchPattern(
-          op.getProperty(),
-          mlir::m_Op<ltl::OrOp>(mProperty(&property), mBool(&disableVal))) ||
-      mlir::matchPattern(
-          op.getProperty(),
-          mlir::m_Op<ltl::OrOp>(mBool(&disableVal), mProperty(&property)));
-
-  if (!disablePattern)
-    return emitVerifClockedAssertLike(op, op.getProperty(), disableVal,
-                                      op.getClock(), op.getEdge(),
-                                      PPExtString("assert"));
-
-  return emitVerifClockedAssertLike(op, property, disableVal, op.getClock(),
-                                    op.getEdge(), PPExtString("assert"));
-}
-
-LogicalResult StmtEmitter::visitVerif(verif::ClockedAssumeOp op) {
-  // If the op has a disable, then emit it traditionally
-  if (auto disable = op.getDisable())
-    return emitVerifClockedAssertLike(op, op.getProperty(), disable,
-                                      op.getClock(), op.getEdge(),
-                                      PPExtString("assume"));
-
-  // Try to identify a disable pattern in the property
-  Value disableVal, property;
-  bool disablePattern =
-      mlir::matchPattern(
-          op.getProperty(),
-          mlir::m_Op<comb::OrOp>(mBool(&disableVal), mProperty(&property))) ||
-      mlir::matchPattern(
-          op.getProperty(),
-          mlir::m_Op<comb::OrOp>(mProperty(&property), mBool(&disableVal))) ||
-      mlir::matchPattern(
-          op.getProperty(),
-          mlir::m_Op<ltl::OrOp>(mProperty(&property), mBool(&disableVal))) ||
-      mlir::matchPattern(
-          op.getProperty(),
-          mlir::m_Op<ltl::OrOp>(mBool(&disableVal), mProperty(&property)));
-
-  if (!disablePattern)
-    return emitVerifClockedAssertLike(op, op.getProperty(), disableVal,
-                                      op.getClock(), op.getEdge(),
-                                      PPExtString("assume"));
-
-  return emitVerifClockedAssertLike(op, property, disableVal, op.getClock(),
-                                    op.getEdge(), PPExtString("assume"));
-}
-
-LogicalResult StmtEmitter::visitVerif(verif::ClockedCoverOp op) {
-  // If the op has a disable, then emit it traditionally
-  if (auto disable = op.getDisable())
-    return emitVerifClockedAssertLike(op, op.getProperty(), disable,
-                                      op.getClock(), op.getEdge(),
-                                      PPExtString("cover"));
-
-  // Try to identify a disable pattern in the property
-  Value disableVal, property, one;
-  bool disablePattern =
-      mlir::matchPattern(
-          op.getProperty(),
-          mlir::m_Op<comb::AndOp>(
-              mProperty(&property),
-              mlir::m_Op<comb::XorOp>(mBool(&disableVal), mOne(&one)))) ||
-      // Not sure if the pattern matchers are naturally commutative, so just to
-      // be safe I'll manually check both options
-      mlir::matchPattern(
-          op.getProperty(),
-          mlir::m_Op<comb::AndOp>(
-              mlir::m_Op<comb::XorOp>(mBool(&disableVal), mOne(&one)),
-              mProperty(&property))) ||
-      mlir::matchPattern(
-          op.getProperty(),
-          mlir::m_Op<ltl::AndOp>(
-              mlir::m_Op<comb::XorOp>(mBool(&disableVal), mOne(&one)),
-              mProperty(&property))) ||
-      mlir::matchPattern(
-          op.getProperty(),
-          mlir::m_Op<ltl::AndOp>(
-              mProperty(&property),
-              mlir::m_Op<comb::XorOp>(mBool(&disableVal), mOne(&one))));
-
-  if (!disablePattern)
-    return emitVerifClockedAssertLike(op, op.getProperty(), disableVal,
-                                      op.getClock(), op.getEdge(),
-                                      PPExtString("cover"));
-
-  return emitVerifClockedAssertLike(op, property, disableVal, op.getClock(),
-                                    op.getEdge(), PPExtString("cover"));
-=======
 LogicalResult StmtEmitter::visitVerif(verif::AssertOp op) {
   return emitVerifAssertLike(op, op.getProperty(), PPExtString("assert"));
 }
@@ -4990,7 +4827,6 @@
 
 LogicalResult StmtEmitter::visitVerif(verif::CoverOp op) {
   return emitVerifAssertLike(op, op.getProperty(), PPExtString("cover"));
->>>>>>> e5d4c295
 }
 
 LogicalResult StmtEmitter::emitIfDef(Operation *op, MacroIdentAttr cond) {
