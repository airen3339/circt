//===- ExportVerilog.cpp - Verilog Emitter --------------------------------===//
//
// Part of the LLVM Project, under the Apache License v2.0 with LLVM Exceptions.
// See https://llvm.org/LICENSE.txt for license information.
// SPDX-License-Identifier: Apache-2.0 WITH LLVM-exception
//
//===----------------------------------------------------------------------===//
//
// This is the main Verilog emitter implementation.
//
// CAREFUL: This file covers the emission phase of `ExportVerilog` which mainly
// walks the IR and produces output. Do NOT modify the IR during this walk, as
// emission occurs in a highly parallel fashion. If you need to modify the IR,
// do so during the preparation phase which lives in `PrepareForEmission.cpp`.
//
//===----------------------------------------------------------------------===//

#include "circt/Conversion/ExportVerilog.h"
#include "../PassDetail.h"
#include "ExportVerilogInternals.h"
#include "RearrangableOStream.h"
#include "circt/Dialect/Comb/CombDialect.h"
#include "circt/Dialect/Comb/CombVisitors.h"
#include "circt/Dialect/HW/HWAttributes.h"
#include "circt/Dialect/HW/HWTypes.h"
#include "circt/Dialect/HW/HWVisitors.h"
#include "circt/Dialect/SV/SVOps.h"
#include "circt/Dialect/SV/SVVisitors.h"
#include "circt/Support/LLVM.h"
#include "circt/Support/LoweringOptions.h"
#include "circt/Support/Path.h"
#include "circt/Support/Version.h"
#include "mlir/IR/BuiltinOps.h"
#include "mlir/IR/ImplicitLocOpBuilder.h"
#include "mlir/IR/Threading.h"
#include "mlir/Support/FileUtilities.h"
#include "llvm/ADT/MapVector.h"
#include "llvm/ADT/STLExtras.h"
#include "llvm/ADT/StringSet.h"
#include "llvm/ADT/TypeSwitch.h"
#include "llvm/Support/FileSystem.h"
#include "llvm/Support/Path.h"
#include "llvm/Support/SaveAndRestore.h"
#include "llvm/Support/ToolOutputFile.h"
#include "llvm/Support/raw_ostream.h"

using namespace circt;

using namespace comb;
using namespace hw;
using namespace sv;
using namespace ExportVerilog;

#define DEBUG_TYPE "export-verilog"

constexpr int INDENT_AMOUNT = 2;
constexpr int SPACE_PER_INDENT_IN_EXPRESSION_FORMATTING = 8;
StringRef circtHeader = "circt_header.svh";
StringRef circtHeaderInclude = "`include \"circt_header.svh\"\n";

namespace {
/// This enum keeps track of the precedence level of various binary operators,
/// where a lower number binds tighter.
enum VerilogPrecedence {
  // Normal precedence levels.
  Symbol,          // Atomic symbol like "foo" and {a,b}
  Selection,       // () , [] , :: , ., $signed()
  Unary,           // Unary operators like ~foo
  Multiply,        // * , / , %
  Addition,        // + , -
  Shift,           // << , >>, <<<, >>>
  Comparison,      // > , >= , < , <=
  Equality,        // == , !=
  And,             // &
  Xor,             // ^ , ^~
  Or,              // |
  AndShortCircuit, // &&
  Conditional,     // ? :

  LowestPrecedence,  // Sentinel which is always the lowest precedence.
  ForceEmitMultiUse, // Sentinel saying to recursively emit a multi-used expr.
};

/// This enum keeps track of whether the emitted subexpression is signed or
/// unsigned as seen from the Verilog language perspective.
enum SubExprSignResult { IsSigned, IsUnsigned };

/// This is information precomputed about each subexpression in the tree we
/// are emitting as a unit.
struct SubExprInfo {
  /// The precedence of this expression.
  VerilogPrecedence precedence;

  /// The signedness of the expression.
  SubExprSignResult signedness;

  SubExprInfo(VerilogPrecedence precedence, SubExprSignResult signedness)
      : precedence(precedence), signedness(signedness) {}
};

} // end anonymous namespace

//===----------------------------------------------------------------------===//
// Helper routines
//===----------------------------------------------------------------------===//

static Attribute getInt32Attr(MLIRContext *ctx, uint32_t value) {
  return Builder(ctx).getI32IntegerAttr(value);
}

static Attribute getIntAttr(MLIRContext *ctx, Type t, const APInt &value) {
  return Builder(ctx).getIntegerAttr(t, value);
}

/// Return true for nullary operations that are better emitted multiple
/// times as inline expression (when they have multiple uses) rather than having
/// a temporary wire.
///
/// This can only handle nullary expressions, because we don't want to replicate
/// subtrees arbitrarily.
static bool isDuplicatableNullaryExpression(Operation *op) {
  // We don't want wires that are just constants aesthetically.
  if (isConstantExpression(op))
    return true;

  // If this is a small verbatim expression with no side effects, duplicate it
  // inline.
  if (isa<VerbatimExprOp>(op)) {
    if (op->getNumOperands() == 0 &&
        op->getAttrOfType<StringAttr>("string").getValue().size() <= 32)
      return true;
  }

  // If this is a macro reference without side effects, allow duplication.
  if (isa<MacroRefExprOp>(op))
    return true;

  return false;
}

// Return true if the expression can be inlined even when the op has multiple
// uses. Be careful to add operations here since it might cause exponential
// emission without proper restrictions.
static bool isDuplicatableExpression(Operation *op) {
  if (op->getNumOperands() == 0)
    return isDuplicatableNullaryExpression(op);

  // It is cheap to inline extract op.
  if (isa<comb::ExtractOp, hw::StructExtractOp>(op))
    return true;

  // We only inline array_get with a constant index.
  if (auto array = dyn_cast<hw::ArrayGetOp>(op))
    return array.index().getDefiningOp<ConstantOp>();

  return false;
}

/// Return the verilog name of the operations that can define a symbol.
/// Except for <WireOp, RegOp, LocalParamOp, InstanceOp>, check global state
/// `getDeclarationVerilogName` for them.
static StringRef getSymOpName(Operation *symOp) {
  // Typeswitch of operation types which can define a symbol.
  // If legalizeNames has renamed it, then the attribute must be set.
  if (auto attr = symOp->getAttrOfType<StringAttr>("hw.verilogName"))
    return attr.getValue();
  return TypeSwitch<Operation *, StringRef>(symOp)
      .Case<HWModuleOp, HWModuleExternOp, HWModuleGeneratedOp>(
          [](Operation *op) { return getVerilogModuleName(op); })
      .Case<InterfaceOp>([&](InterfaceOp op) {
        return getVerilogModuleNameAttr(op).getValue();
      })
      .Case<InterfaceSignalOp>(
          [&](InterfaceSignalOp op) { return op.sym_name(); })
      .Case<InterfaceModportOp>(
          [&](InterfaceModportOp op) { return op.sym_name(); })
      .Default([&](Operation *op) {
        if (auto attr = op->getAttrOfType<StringAttr>("name"))
          return attr.getValue();
        if (auto attr = op->getAttrOfType<StringAttr>("instanceName"))
          return attr.getValue();
        if (auto attr =
                op->getAttrOfType<StringAttr>(SymbolTable::getSymbolAttrName()))
          return attr.getValue();
        return StringRef("");
      });
}

/// Return the verilog name of the port for the module.
StringRef getPortVerilogName(Operation *module, ssize_t portArgNum) {
  auto numInputs = hw::getModuleNumInputs(module);
  // portArgNum is the index into the result of getAllModulePortInfos.
  // Also ensure the correct index into the input/output list is computed.
  ssize_t portId = portArgNum;
  char verilogNameAttr[] = "hw.verilogName";
  // Check for input ports.
  if (portArgNum < numInputs) {
    if (auto argAttr = module->getAttrOfType<ArrayAttr>(
            mlir::function_interface_impl::getArgDictAttrName()))
      if (auto argDict = argAttr[portArgNum].cast<DictionaryAttr>())
        if (auto updatedName = argDict.get(verilogNameAttr))
          return updatedName.cast<StringAttr>().getValue();
    // Get the original name of input port if no renaming.
    return module->getAttrOfType<ArrayAttr>("argNames")[portArgNum]
        .cast<StringAttr>()
        .getValue();
  }

  // If its an output port, get the index into the output port array.
  portId = portArgNum - numInputs;
  if (auto argAttr = module->getAttrOfType<ArrayAttr>(
          mlir::function_interface_impl::getResultDictAttrName()))
    if (auto argDict = argAttr[portId].cast<DictionaryAttr>())
      if (auto updatedName = argDict.get(verilogNameAttr))
        return updatedName.cast<StringAttr>().getValue();
  // Get the original name of output port if no renaming.
  return module->getAttrOfType<ArrayAttr>("resultNames")[portId]
      .cast<StringAttr>()
      .getValue();
}

StringRef getPortVerilogName(Operation *module, PortInfo port) {
  return getPortVerilogName(
      module, port.isOutput() ? port.argNum + hw::getModuleNumInputs(module)
                              : port.argNum);
}

/// This predicate returns true if the specified operation is considered a
/// potentially inlinable Verilog expression.  These nodes always have a single
/// result, but may have side effects (e.g. `sv.verbatim.expr.se`).
/// MemoryEffects should be checked if a client cares.
bool ExportVerilog::isVerilogExpression(Operation *op) {
  // These are SV dialect expressions.
  if (isa<ReadInOutOp, ArrayIndexInOutOp, IndexedPartSelectInOutOp,
          StructFieldInOutOp, IndexedPartSelectOp, ParamValueOp, XMROp,
          SampledOp>(op))
    return true;

  // All HW combinational logic ops and SV expression ops are Verilog
  // expressions.
  return isCombinational(op) || isExpression(op);
}

/// Return the width of the specified type in bits or -1 if it isn't
/// supported.
static int getBitWidthOrSentinel(Type type) {
  return TypeSwitch<Type, int>(type)
      .Case<IntegerType>([](IntegerType integerType) {
        // Verilog doesn't support zero bit integers.  We only support them in
        // limited cases.
        return integerType.getWidth();
      })
      .Case<InOutType>([](InOutType inoutType) {
        return getBitWidthOrSentinel(inoutType.getElementType());
      })
      .Case<TypeAliasType>([](TypeAliasType alias) {
        return getBitWidthOrSentinel(alias.getInnerType());
      })
      .Default([](Type) { return -1; });
}

/// Push this type's dimension into a vector.
static void getTypeDims(SmallVectorImpl<Attribute> &dims, Type type,
                        Location loc) {
  if (auto integer = hw::type_dyn_cast<IntegerType>(type)) {
    if (integer.getWidth() != 1)
      dims.push_back(getInt32Attr(type.getContext(), integer.getWidth()));
    return;
  }
  if (auto array = hw::type_dyn_cast<ArrayType>(type)) {
    dims.push_back(getInt32Attr(type.getContext(), array.getSize()));
    getTypeDims(dims, array.getElementType(), loc);

    return;
  }
  if (auto intType = hw::type_dyn_cast<IntType>(type)) {
    dims.push_back(intType.getWidth());
    return;
  }

  if (auto inout = hw::type_dyn_cast<InOutType>(type))
    return getTypeDims(dims, inout.getElementType(), loc);
  if (auto uarray = hw::type_dyn_cast<hw::UnpackedArrayType>(type))
    return getTypeDims(dims, uarray.getElementType(), loc);
  if (hw::type_isa<InterfaceType, StructType>(type))
    return;

  mlir::emitError(loc, "value has an unsupported verilog type ") << type;
}

/// True iff 'a' and 'b' have the same wire dims.
static bool haveMatchingDims(Type a, Type b, Location loc) {
  SmallVector<Attribute, 4> aDims;
  getTypeDims(aDims, a, loc);

  SmallVector<Attribute, 4> bDims;
  getTypeDims(bDims, b, loc);

  return aDims == bDims;
}

/// Return true if this is a zero bit type, e.g. a zero bit integer or array
/// thereof.
static bool isZeroBitType(Type type) {
  if (auto intType = type.dyn_cast<IntegerType>())
    return intType.getWidth() == 0;
  if (auto inout = type.dyn_cast<hw::InOutType>())
    return isZeroBitType(inout.getElementType());
  if (auto uarray = type.dyn_cast<hw::UnpackedArrayType>())
    return isZeroBitType(uarray.getElementType());
  if (auto array = type.dyn_cast<hw::ArrayType>())
    return isZeroBitType(array.getElementType());
  if (auto structType = type.dyn_cast<hw::StructType>())
    return llvm::all_of(structType.getElements(),
                        [](auto elem) { return isZeroBitType(elem.type); });

  // We have an open type system, so assume it is ok.
  return false;
}

/// Given a set of known nested types (those supported by this pass), strip off
/// leading unpacked types.  This strips off portions of the type that are
/// printed to the right of the name in verilog.
static Type stripUnpackedTypes(Type type) {
  return TypeSwitch<Type, Type>(type)
      .Case<InOutType>([](InOutType inoutType) {
        return stripUnpackedTypes(inoutType.getElementType());
      })
      .Case<UnpackedArrayType>([](UnpackedArrayType arrayType) {
        return stripUnpackedTypes(arrayType.getElementType());
      })
      .Default([](Type type) { return type; });
}

/// Return true if type has a struct type as a subtype.
static bool hasStructType(Type type) {
  return TypeSwitch<Type, bool>(type)
      .Case<InOutType, UnpackedArrayType, ArrayType>([](auto parentType) {
        return hasStructType(parentType.getElementType());
      })
      .Case<StructType>([](auto) { return true; })
      .Default([](auto) { return false; });
}

/// Return the word (e.g. "reg") in Verilog to declare the specified thing.
static StringRef getVerilogDeclWord(Operation *op,
                                    const LoweringOptions &options) {
  if (isa<RegOp>(op)) {
    // Check if the type stored in this register is a struct or array of
    // structs. In this case, according to spec section 6.8, the "reg" prefix
    // should be left off.
    auto elementType =
        op->getResult(0).getType().cast<InOutType>().getElementType();
    if (elementType.isa<StructType>())
      return "";
    if (auto innerType = elementType.dyn_cast<ArrayType>()) {
      while (innerType.getElementType().isa<ArrayType>())
        innerType = innerType.getElementType().cast<ArrayType>();
      if (innerType.getElementType().isa<StructType>() ||
          innerType.getElementType().isa<TypeAliasType>())
        return "";
    }
    if (elementType.isa<TypeAliasType>())
      return "";

    return "reg";
  }
  if (isa<WireOp>(op))
    return "wire";
  if (isa<ConstantOp, LocalParamOp, ParamValueOp>(op))
    return "localparam";

  // Interfaces instances use the name of the declared interface.
  if (auto interface = dyn_cast<InterfaceInstanceOp>(op))
    return interface.getInterfaceType().getInterface().getValue();

  // If 'op' is in a module, output 'wire'. If 'op' is in a procedural block,
  // fall through to default.
  bool isProcedural = op->getParentOp()->hasTrait<ProceduralRegion>();

  if (!isProcedural)
    return "wire";

  // "automatic" values aren't allowed in disallowLocalVariables mode.
  assert(!options.disallowLocalVariables && "automatic variables not allowed");

  // If the type contains a struct type, we have to use only "automatic" because
  // "automatic struct" is syntactically correct.
  return hasStructType(op->getResult(0).getType()) ? "automatic"
                                                   : "automatic logic";
}

/// Pull any FileLineCol locs out of the specified location and add it to the
/// specified set.
static void collectFileLineColLocs(Location loc,
                                   SmallPtrSet<Attribute, 8> &locationSet) {
  if (auto fileLoc = loc.dyn_cast<FileLineColLoc>())
    locationSet.insert(fileLoc);

  if (auto fusedLoc = loc.dyn_cast<FusedLoc>())
    for (auto loc : fusedLoc.getLocations())
      collectFileLineColLocs(loc, locationSet);
}

/// Return the location information as a (potentially empty) string.
static std::string
getLocationInfoAsStringImpl(const SmallPtrSet<Operation *, 8> &ops) {
  std::string resultStr;
  llvm::raw_string_ostream sstr(resultStr);

  // Multiple operations may come from the same location or may not have useful
  // location info.  Unique it now.
  SmallPtrSet<Attribute, 8> locationSet;
  for (auto *op : ops)
    collectFileLineColLocs(op->getLoc(), locationSet);

  auto printLoc = [&](FileLineColLoc loc) {
    sstr << loc.getFilename().getValue();
    if (auto line = loc.getLine()) {
      sstr << ':' << line;
      if (auto col = loc.getColumn())
        sstr << ':' << col;
    }
  };

  // Fast pass some common cases.
  switch (locationSet.size()) {
  case 1:
    printLoc((*locationSet.begin()).cast<FileLineColLoc>());
    LLVM_FALLTHROUGH;
  case 0:
    return sstr.str();
  default:
    break;
  }

  // Sort the entries.
  SmallVector<FileLineColLoc, 8> locVector;
  locVector.reserve(locationSet.size());
  for (auto loc : locationSet)
    locVector.push_back(loc.cast<FileLineColLoc>());

  llvm::array_pod_sort(
      locVector.begin(), locVector.end(),
      [](const FileLineColLoc *lhs, const FileLineColLoc *rhs) -> int {
        if (auto fn = lhs->getFilename().compare(rhs->getFilename()))
          return fn;
        if (lhs->getLine() != rhs->getLine())
          return lhs->getLine() < rhs->getLine() ? -1 : 1;
        return lhs->getColumn() < rhs->getColumn() ? -1 : 1;
      });

  // The entries are sorted by filename, line, col.  Try to merge together
  // entries to reduce verbosity on the column info.
  StringRef lastFileName;
  for (size_t i = 0, e = locVector.size(); i != e;) {
    if (i != 0)
      sstr << ", ";

    // Print the filename if it changed.
    auto first = locVector[i];
    if (first.getFilename() != lastFileName) {
      lastFileName = first.getFilename();
      sstr << lastFileName;
    }

    // Scan for entries with the same file/line.
    size_t end = i + 1;
    while (end != e && first.getFilename() == locVector[end].getFilename() &&
           first.getLine() == locVector[end].getLine())
      ++end;

    // If we have one entry, print it normally.
    if (end == i + 1) {
      if (auto line = first.getLine()) {
        sstr << ':' << line;
        if (auto col = first.getColumn())
          sstr << ':' << col;
      }
      ++i;
      continue;
    }

    // Otherwise print a brace enclosed list.
    sstr << ':' << first.getLine() << ":{";
    while (i != end) {
      sstr << locVector[i++].getColumn();

      if (i != end)
        sstr << ',';
    }
    sstr << '}';
  }
  return sstr.str();
}

/// Return the location information in the specified style.
static std::string
getLocationInfoAsString(const SmallPtrSet<Operation *, 8> &ops,
                        LoweringOptions::LocationInfoStyle style) {
  if (style == LoweringOptions::LocationInfoStyle::None)
    return "";
  auto str = getLocationInfoAsStringImpl(ops);
  // If the location information is empty, just return an empty string.
  if (str.empty())
    return str;
  switch (style) {
  case LoweringOptions::LocationInfoStyle::Plain:
    return str;
  case LoweringOptions::LocationInfoStyle::WrapInAtSquareBracket:
    return "@[" + str + ']';
  // NOTE: We need this case to avoid a compiler warning regarding an unhandled
  // switch case. Because we early return in the `None` case, this should be
  // unreachable.
  case LoweringOptions::LocationInfoStyle::None:
    llvm_unreachable("`None` case handled in early return");
  }

  llvm_unreachable("all styles must be handled");
}

/// Most expressions are invalid to bit-select from in Verilog, but some
/// things are ok.  Return true if it is ok to inline bitselect from the
/// result of this expression.  It is conservatively correct to return false.
static bool isOkToBitSelectFrom(Value v) {
  // Module ports are always ok to bit select from.
  if (v.isa<BlockArgument>())
    return true;

  // Uses of a wire or register can be done inline.
  if (auto read = v.getDefiningOp<ReadInOutOp>()) {
    if (read.input().getDefiningOp<WireOp>() ||
        read.input().getDefiningOp<RegOp>())
      return true;
  }

  // Aggregate access can be inlined.
  if (v.getDefiningOp<StructExtractOp>())
    return true;

  // Interface signal can be inlined.
  if (v.getDefiningOp<ReadInterfaceSignalOp>())
    return true;

  // TODO: We could handle concat and other operators here.
  return false;
}

/// Return true if we are unable to ever inline the specified operation.  This
/// happens because not all Verilog expressions are composable, notably you
/// can only use bit selects like x[4:6] on simple expressions, you cannot use
/// expressions in the sensitivity list of always blocks, etc.
static bool isExpressionUnableToInline(Operation *op) {
  if (auto cast = dyn_cast<BitcastOp>(op))
    if (!haveMatchingDims(cast.input().getType(), cast.result().getType(),
                          op->getLoc()))
      // Bitcasts rely on the type being assigned to, so we cannot inline.
      return true;

  // StructCreateOp needs to be assigning to a named temporary so that types
  // are inferred properly by verilog
  if (isa<StructCreateOp>(op))
    return true;

  // Verbatim with a long string should be emitted as an out-of-line declration.
  if (auto verbatim = dyn_cast<VerbatimExprOp>(op))
    if (verbatim.string().size() > 32)
      return true;

  // Scan the users of the operation to see if any of them need this to be
  // emitted out-of-line.
  for (auto *user : op->getUsers()) {
    // Verilog bit selection is required by the standard to be:
    // "a vector, packed array, packed structure, parameter or concatenation".
    //
    // It cannot be an arbitrary expression, e.g. this is invalid:
    //     assign bar = {{a}, {b}, {c}, {d}}[idx];
    //
    // To handle these, we push the subexpression into a temporary.
    if (isa<ExtractOp, ArraySliceOp, ArrayGetOp, StructExtractOp>(user))
      if (op->getResult(0) == user->getOperand(0) && // ignore index operands.
          !isOkToBitSelectFrom(op->getResult(0)))
        return true;

    // Always blocks must have a name in their sensitivity list, not an expr.
    if (isa<AlwaysOp>(user) || isa<AlwaysFFOp>(user)) {
      // Anything other than a read of a wire must be out of line.
      if (auto read = dyn_cast<ReadInOutOp>(op))
        if (read.input().getDefiningOp<WireOp>() ||
            read.input().getDefiningOp<RegOp>())
          continue;
      return true;
    }
  }
  return false;
}

/// Return true if this expression should be emitted inline into any statement
/// that uses it.
<<<<<<< HEAD
static bool isExpressionEmittedInline(Operation *op) {
  // Never create a temporary which is only going to be assigned.
  if (op->hasOneUse() &&
      isa<hw::OutputOp, sv::AssignOp>(*op->getUsers().begin()))
=======
bool ExportVerilog::isExpressionEmittedInline(Operation *op) {
  // Never create a temporary which is only going to be assigned to an output
  // port.
  if (op->hasOneUse() && isa<hw::OutputOp>(*op->getUsers().begin()))
>>>>>>> b96fa555
    return true;

  // If this operation has multiple uses, we can't generally inline it unless
  // the op is duplicatable.
  if (!op->getResult(0).hasOneUse() && !isDuplicatableExpression(op))
    return false;

  // If it isn't structurally possible to inline this expression, emit it out
  // of line.
  return !isExpressionUnableToInline(op);
}

/// Find a nested IfOp in an else block that can be printed as `else if`
/// instead of nesting it into a new `begin` - `end` block.  The block must
/// contain a single IfOp and optionally expressions which can be hoisted out.
static IfOp findNestedElseIf(Block *elseBlock) {
  IfOp ifOp;
  for (auto &op : *elseBlock) {
    if (auto opIf = dyn_cast<IfOp>(op)) {
      if (ifOp)
        return {};
      ifOp = opIf;
      continue;
    }
    if (!isVerilogExpression(&op))
      return {};
  }
  return ifOp;
}

//===----------------------------------------------------------------------===//
// ModuleNameManager Implementation
//===----------------------------------------------------------------------===//

namespace {
/// This class keeps track of names for values within a module.
struct ModuleNameManager {
  ModuleNameManager() {}

  StringRef addName(Value value, StringRef name) {
    return addName(ValueOrOp(value), name);
  }
  StringRef addName(Operation *op, StringRef name) {
    return addName(ValueOrOp(op), name);
  }
  StringRef addName(Value value, StringAttr name) {
    return addName(ValueOrOp(value), name);
  }
  StringRef addName(Operation *op, StringAttr name) {
    return addName(ValueOrOp(op), name);
  }

  StringRef getName(Value value) { return getName(ValueOrOp(value)); }
  StringRef getName(Operation *op) {
    // If RegOp or WireOp, then result has the name.
    if (isa<sv::WireOp, sv::RegOp>(op))
      return getName(op->getResult(0));
    return getName(ValueOrOp(op));
  }

  bool hasName(Value value) { return nameTable.count(ValueOrOp(value)); }

  bool hasName(Operation *op) {
    // If RegOp or WireOp, then result has the name.
    if (isa<sv::WireOp, sv::RegOp>(op))
      return nameTable.count(op->getResult(0));
    return nameTable.count(ValueOrOp(op));
  }

private:
  using ValueOrOp = PointerUnion<Value, Operation *>;

  /// Retrieve a name from the name table.  The name must already have been
  /// added.
  StringRef getName(ValueOrOp valueOrOp) {
    auto entry = nameTable.find(valueOrOp);
    assert(entry != nameTable.end() &&
           "value expected a name but doesn't have one");
    return entry->getSecond();
  }

  /// Add the specified name to the name table, auto-uniquing the name if
  /// required.  If the name is empty, then this creates a unique temp name.
  ///
  /// "valueOrOp" is typically the Value for an intermediate wire etc, but it
  /// can also be an op for an instance, since we want the instances op uniqued
  /// and tracked.  It can also be null for things like outputs which are not
  /// tracked in the nameTable.
  StringRef addName(ValueOrOp valueOrOp, StringRef name);

  StringRef addName(ValueOrOp valueOrOp, StringAttr nameAttr) {
    return addName(valueOrOp, nameAttr ? nameAttr.getValue() : "");
  }

  /// nameTable keeps track of mappings from Value's and operations (for
  /// instances) to their string table entry.
  llvm::DenseMap<ValueOrOp, StringRef> nameTable;

  NameCollisionResolver nameResolver;
};
} // end anonymous namespace

/// Add the specified name to the name table, auto-uniquing the name if
/// required.  If the name is empty, then this creates a unique temp name.
///
/// "valueOrOp" is typically the Value for an intermediate wire etc, but it
/// can also be an op for an instance, since we want the instances op uniqued
/// and tracked.  It can also be null for things like outputs which are not
/// tracked in the nameTable.
StringRef ModuleNameManager::addName(ValueOrOp valueOrOp, StringRef name) {
  auto updatedName = nameResolver.getLegalName(name);
  if (valueOrOp)
    nameTable[valueOrOp] = updatedName;
  return updatedName;
}

//===----------------------------------------------------------------------===//
// VerilogEmitterState
//===----------------------------------------------------------------------===//

namespace {

/// This class maintains the mutable state that cross-cuts and is shared by the
/// various emitters.
class VerilogEmitterState {
public:
  explicit VerilogEmitterState(ModuleOp designOp,
                               const SharedEmitterState &shared,
                               const LoweringOptions &options,
                               const HWSymbolCache &symbolCache,
                               const GlobalNameTable &globalNames,
                               raw_ostream &os)
      : designOp(designOp), shared(shared), options(options),
        symbolCache(symbolCache), globalNames(globalNames), os(os) {}

  /// This is the root mlir::ModuleOp that holds the whole design being emitted.
  ModuleOp designOp;

  const SharedEmitterState &shared;

  /// The emitter options which control verilog emission.
  const LoweringOptions &options;

  /// This is a cache of various information about the IR, in frozen state.
  const HWSymbolCache &symbolCache;

  /// This tracks global names where the Verilog name needs to be different than
  /// the IR name.
  const GlobalNameTable &globalNames;

  /// The stream to emit to.
  raw_ostream &os;

  bool encounteredError = false;
  unsigned currentIndent = 0;

private:
  VerilogEmitterState(const VerilogEmitterState &) = delete;
  void operator=(const VerilogEmitterState &) = delete;
};
} // namespace

//===----------------------------------------------------------------------===//
// EmitterBase
//===----------------------------------------------------------------------===//

namespace {

class EmitterBase {
public:
  // All of the mutable state we are maintaining.
  VerilogEmitterState &state;

  /// The stream to emit to.
  raw_ostream &os;

  EmitterBase(VerilogEmitterState &state, raw_ostream &os)
      : state(state), os(os) {}
  explicit EmitterBase(VerilogEmitterState &state)
      : EmitterBase(state, state.os) {}

  InFlightDiagnostic emitError(Operation *op, const Twine &message) {
    state.encounteredError = true;
    return op->emitError(message);
  }

  InFlightDiagnostic emitOpError(Operation *op, const Twine &message) {
    state.encounteredError = true;
    return op->emitOpError(message);
  }

  raw_ostream &indent() { return os.indent(state.currentIndent); }

  void addIndent() { state.currentIndent += INDENT_AMOUNT; }
  void reduceIndent() {
    assert(state.currentIndent >= INDENT_AMOUNT &&
           "Unintended indent wrap-around.");
    state.currentIndent -= INDENT_AMOUNT;
  }

  /// If we have location information for any of the specified operations,
  /// aggregate it together and print a pretty comment specifying where the
  /// operations came from.  In any case, print a newline.
  void emitLocationInfoAndNewLine(const SmallPtrSet<Operation *, 8> &ops) {
    auto locInfo =
        getLocationInfoAsString(ops, state.options.locationInfoStyle);
    if (!locInfo.empty())
      os << "\t// " << locInfo;
    os << '\n';
  }

  void emitTextWithSubstitutions(StringRef string, Operation *op,
                                 std::function<void(Value)> operandEmitter,
                                 ArrayAttr symAttrs, ModuleNameManager &names);

  /// Emit the value of a StringAttr as one or more Verilog "one-line" comments
  /// ("//").  Break the comment to respect the emittedLineLength and trim
  /// whitespace after a line break.  Do nothing if the StringAttr is null or
  /// the value is empty.
  void emitComment(StringAttr comment);

  /// Given an expression that is spilled into a temporary wire, try to
  /// synthesize a better name than "_T_42" based on the structure of the
  /// expression.
  StringAttr inferStructuralNameForTemporary(Value expr);

private:
  void operator=(const EmitterBase &) = delete;
  EmitterBase(const EmitterBase &) = delete;
};
} // end anonymous namespace

void EmitterBase::emitTextWithSubstitutions(
    StringRef string, Operation *op, std::function<void(Value)> operandEmitter,
    ArrayAttr symAttrs, ModuleNameManager &names) {

  // Perform operand substitions as we emit the line string.  We turn {{42}}
  // into the value of operand 42.
  auto namify = [&](Attribute sym, HWSymbolCache::Item item) {
    // CAVEAT: These accesses can reach into other modules through inner name
    // references, which are currently being processed. Do not add those remote
    // operations to this module's `names`, which is reserved for things named
    // *within* this module. Instead, you have to rely on those remote
    // operations to have been named inside the global names table. If they
    // haven't, take a look at name name legalization first.
    if (auto itemOp = item.getOp()) {
      if (item.hasPort()) {
        return getPortVerilogName(itemOp, item.getPort());
      }
      StringRef symOpName = getSymOpName(itemOp);
      if (!symOpName.empty())
        return symOpName;
      emitError(itemOp, "cannot get name for symbol ") << sym;
    } else {
      emitError(op, "cannot get name for symbol ") << sym;
    }
    return StringRef("<INVALID>");
  };

  // Scan 'line' for a substitution, emitting any non-substitution prefix,
  // then the mentioned operand, chopping the relevant text off 'line' and
  // returning true.  This returns false if no substitution is found.
  unsigned numSymOps = symAttrs.size();
  auto emitUntilSubstitution = [&](size_t next = 0) -> bool {
    size_t start = 0;
    while (1) {
      next = string.find("{{", next);
      if (next == StringRef::npos)
        return false;

      // Check to make sure we have a number followed by }}.  If not, we
      // ignore the {{ sequence as something that could happen in Verilog.
      next += 2;
      start = next;
      while (next < string.size() && isdigit(string[next]))
        ++next;
      // We need at least one digit.
      if (start == next) {
        next--;
        continue;
      }

      // We must have a }} right after the digits.
      if (!string.substr(next).startswith("}}"))
        continue;

      // We must be able to decode the integer into an unsigned.
      unsigned operandNo = 0;
      if (string.drop_front(start)
              .take_front(next - start)
              .getAsInteger(10, operandNo)) {
        emitError(op, "operand substitution too large");
        continue;
      }
      next += 2;

      // Emit any text before the substitution.
      os << string.take_front(start - 2);

      // operandNo can either refer to Operands or symOps.  symOps are
      // numbered after the operands.
      if (operandNo < op->getNumOperands())
        // Emit the operand.
        operandEmitter(op->getOperand(operandNo));
      else if ((operandNo - op->getNumOperands()) < numSymOps) {
        unsigned symOpNum = operandNo - op->getNumOperands();
        auto sym = symAttrs[symOpNum];
        StringRef symVerilogName;
        if (auto fsym = sym.dyn_cast<FlatSymbolRefAttr>()) {
          if (auto *symOp = state.symbolCache.getDefinition(fsym))
            symVerilogName = namify(sym, symOp);
        } else if (auto isym = sym.dyn_cast<InnerRefAttr>()) {
          auto symOp = state.symbolCache.getInnerDefinition(isym.getModule(),
                                                            isym.getName());
          symVerilogName = namify(sym, symOp);
        }
        os << symVerilogName;
      } else {
        emitError(op, "operand " + llvm::utostr(operandNo) + " isn't valid");
        continue;
      }
      // Forget about the part we emitted.
      string = string.drop_front(next);
      return true;
    }
  };

  // Emit all the substitutions.
  while (emitUntilSubstitution())
    ;

  // Emit any text after the last substitution.
  os << string;
}

void EmitterBase::emitComment(StringAttr comment) {
  if (!comment)
    return;

  // Set a line length for the comment.  Subtract off the leading comment and
  // space ("// ") as well as the current indent level to simplify later
  // arithmetic.  Ensure that this line length doesn't go below zero.
  auto lineLength = state.options.emittedLineLength - state.currentIndent - 3;
  if (lineLength > state.options.emittedLineLength)
    lineLength = 0;

  // Process the comment in line chunks extracted from manually specified line
  // breaks.  This is done to preserve user-specified line breaking if used.
  auto ref = comment.getValue();
  StringRef line;
  while (!ref.empty()) {
    std::tie(line, ref) = ref.split("\n");
    // Emit each comment line breaking it if it exceeds the emittedLineLength.
    for (;;) {
      indent();
      os << "// ";

      // Base case 1: the entire comment fits on one line.
      if (line.size() <= lineLength) {
        os << line << "\n";
        break;
      }

      // The comment does NOT fit on one line.  Use a simple algorithm to find
      // a position to break the line:
      //   1) Search backwards for whitespace and break there if you find it.
      //   2) If no whitespace exists in (1), search forward for whitespace
      //      and break there.
      // This algorithm violates the emittedLineLength if (2) ever occurrs,
      // but it's dead simple.
      auto breakPos = line.rfind(' ', lineLength);
      // No whitespace exists looking backwards.
      if (breakPos == StringRef::npos) {
        breakPos = line.find(' ', lineLength);
        // No whitespace exists looking forward (you hit the end of the
        // string).
        if (breakPos == StringRef::npos)
          breakPos = line.size();
      }

      // Emit up to the break position.  Trim any whitespace after the break
      // position.  Exit if nothing is left to emit.  Otherwise, update the
      // comment ref and continue;
      os << line.take_front(breakPos) << "\n";
      breakPos = line.find_first_not_of(' ', breakPos);
      // Base Case 2: nothing left except whitespace.
      if (breakPos == StringRef::npos)
        break;

      line = line.drop_front(breakPos);
    }
  }
}

/// Given an expression that is spilled into a temporary wire, try to synthesize
/// a better name than "_T_42" based on the structure of the expression.
StringAttr EmitterBase::inferStructuralNameForTemporary(Value expr) {
  StringAttr result;
  bool addPrefixUnderScore = true;

  // Look through read_inout.
  if (auto read = expr.getDefiningOp<ReadInOutOp>())
    return inferStructuralNameForTemporary(read.input());

  // Module ports carry names!
  if (auto blockArg = expr.dyn_cast<BlockArgument>()) {
    auto moduleOp = cast<HWModuleOp>(blockArg.getOwner()->getParentOp());
    StringRef name = getPortVerilogName(moduleOp, blockArg.getArgNumber());
    result = StringAttr::get(expr.getContext(), name);

  } else if (auto *op = expr.getDefiningOp()) {
    // Uses of a wire or register can be done inline.
    if (isa<WireOp, RegOp>(op)) {
      StringRef name = getSymOpName(op);
      result = StringAttr::get(expr.getContext(), name);

    } else if (auto nameHint = op->getAttrOfType<StringAttr>("sv.namehint")) {
      // Use a dialect (sv) attribute to get a hint for the name if the op
      // doesn't explicitly specify it. Do this last
      result = nameHint;

      // If there is a namehint, don't add underscores to the name.
      addPrefixUnderScore = false;
    } else {
      TypeSwitch<Operation *>(op)
          // Generate a pretty name for VerbatimExpr's that look macro-like
          // using the same logic that generates the MLIR syntax name.
          .Case([&result](VerbatimExprOp verbatim) {
            verbatim.getAsmResultNames([&](Value, StringRef name) {
              result = StringAttr::get(verbatim.getContext(), name);
            });
          })
          .Case([&result](VerbatimExprSEOp verbatim) {
            verbatim.getAsmResultNames([&](Value, StringRef name) {
              result = StringAttr::get(verbatim.getContext(), name);
            });
          })

          // If this is an extract from a namable object, derive a name from it.
          .Case([&result, this](ExtractOp extract) {
            if (auto operandName =
                    inferStructuralNameForTemporary(extract.input())) {
              unsigned numBits = extract.getType().getWidth();
              if (numBits == 1)
                result = StringAttr::get(extract.getContext(),
                                         operandName.strref() + "_" +
                                             Twine(extract.lowBit()));
              else
                result =
                    StringAttr::get(extract.getContext(),
                                    operandName.strref() + "_" +
                                        Twine(extract.lowBit() + numBits - 1) +
                                        "to" + Twine(extract.lowBit()));
            }
          });
      // TODO: handle other common patterns.
    }
  }

  // Make sure any synthesized name starts with an _.
  if (!result || result.strref().empty())
    return {};

  // Make sure that all temporary names start with an underscore.
  if (addPrefixUnderScore && result.strref().front() != '_')
    result = StringAttr::get(expr.getContext(), "_" + result.strref());

  return result;
}

//===----------------------------------------------------------------------===//
// ModuleEmitter
//===----------------------------------------------------------------------===//

namespace {

class ModuleEmitter : public EmitterBase {
public:
  explicit ModuleEmitter(VerilogEmitterState &state) : EmitterBase(state) {}

  void emitHWModule(HWModuleOp module);
  void emitHWExternModule(HWModuleExternOp module);
  void emitHWGeneratedModule(HWModuleGeneratedOp module);

  // Statements.
  void emitStatement(Operation *op);
  void emitBind(BindOp op);
  void emitBindInterface(BindInterfaceOp op);

  StringRef getNameRemotely(Value value, const ModulePortInfo &modulePorts,
                            HWModuleOp remoteModule);

  /// Legalize the given field name if it is an invalid verilog name.
  StringRef getVerilogStructFieldName(StringAttr field) {
    return fieldNameResolver.getRenamedFieldName(field).getValue();
  }

  //===--------------------------------------------------------------------===//
  // Methods for formatting types.

  /// Emit a type's packed dimensions.
  void emitTypeDims(Type type, Location loc, raw_ostream &os);

  /// Print the specified packed portion of the type to the specified stream,
  ///
  ///  * When `implicitIntType` is false, a "logic" is printed.  This is used in
  ///        struct fields and typedefs.
  ///  * When `singleBitDefaultType` is false, single bit values are printed as
  ///       `[0:0]`.  This is used in parameter lists.
  ///
  /// This returns true if anything was printed.
  bool printPackedType(Type type, raw_ostream &os, Location loc,
                       bool implicitIntType = true,
                       bool singleBitDefaultType = true);

  /// Output the unpacked array dimensions.  This is the part of the type that
  /// is to the right of the name.
  void printUnpackedTypePostfix(Type type, raw_ostream &os);

  //===--------------------------------------------------------------------===//
  // Methods for formatting parameters.

  /// Prints a parameter attribute expression in a Verilog compatible way to the
  /// specified stream.  This returns the precedence of the generated string.
  SubExprInfo printParamValue(Attribute value, raw_ostream &os,
                              function_ref<InFlightDiagnostic()> emitError);

  SubExprInfo printParamValue(Attribute value, raw_ostream &os,
                              VerilogPrecedence parenthesizeIfLooserThan,
                              function_ref<InFlightDiagnostic()> emitError);

  //===--------------------------------------------------------------------===//
  // Mutable state while emitting a module body.

  /// This is the current module being emitted for a HWModuleOp.
  HWModuleOp currentModuleOp;

  /// This set keeps track of all of the expression nodes that need to be
  /// emitted as standalone wire declarations.  This can happen because they are
  /// multiply-used or because the user requires a name to reference.
  SmallPtrSet<Operation *, 16> outOfLineExpressions;

  /// This set keeps track of expressions that were emitted into their
  /// 'automatic logic' or 'localparam' declaration.  This is only used for
  /// expressions in a procedural region, because we otherwise just emit wires
  /// on demand.
  SmallPtrSet<Operation *, 16> expressionsEmittedIntoDecl;

  /// This class keeps track of field name renamings in the module scope.
  FieldNameResolver fieldNameResolver;

  /// This keeps track of assignments folded into wire emissions
  SmallPtrSet<Operation *, 16> assignsInlined;
};

} // end anonymous namespace

//===----------------------------------------------------------------------===//
// Methods for formatting types.

/// Emit a list of dimensions.
static void emitDims(ArrayRef<Attribute> dims, raw_ostream &os, Location loc,
                     ModuleEmitter &emitter) {
  for (Attribute width : dims) {
    if (!width) {
      os << "<<invalid type>>";
      continue;
    }
    if (auto intAttr = width.dyn_cast<IntegerAttr>()) {
      if (intAttr.getValue().isZero())
        os << "/*Zero Width*/";
      else
        os << '[' << (intAttr.getValue().getZExtValue() - 1) << ":0]";
      continue;
    }

    // Otherwise it must be a parameterized dimension.  Shove the "-1" into the
    // attribute so it gets printed in canonical form.
    auto negOne =
        getIntAttr(loc.getContext(), width.getType(),
                   APInt(width.getType().getIntOrFloatBitWidth(), -1L, true));
    width = ParamExprAttr::get(PEO::Add, width, negOne);
    os << '[';
    emitter.printParamValue(width, os, [loc]() {
      return mlir::emitError(loc, "invalid parameter in type");
    });
    os << ":0]";
  }
}

/// Emit a type's packed dimensions.
void ModuleEmitter::emitTypeDims(Type type, Location loc, raw_ostream &os) {
  SmallVector<Attribute, 4> dims;
  getTypeDims(dims, type, loc);
  emitDims(dims, os, loc, *this);
}

/// Output the basic type that consists of packed and primitive types.  This is
/// those to the left of the name in verilog. implicitIntType controls whether
/// to print a base type for (logic) for inteters or whether the caller will
/// have handled this (with logic, wire, reg, etc).
///
/// Returns true when anything was printed out.
static bool printPackedTypeImpl(Type type, raw_ostream &os, Location loc,
                                SmallVectorImpl<Attribute> &dims,
                                bool implicitIntType, bool singleBitDefaultType,
                                ModuleEmitter &emitter) {
  return TypeSwitch<Type, bool>(type)
      .Case<IntegerType>([&](IntegerType integerType) {
        if (!implicitIntType)
          os << "logic";
        if (integerType.getWidth() != 1 || !singleBitDefaultType)
          dims.push_back(
              getInt32Attr(type.getContext(), integerType.getWidth()));
        if (!dims.empty() && !implicitIntType)
          os << ' ';

        emitDims(dims, os, loc, emitter);
        return !dims.empty() || !implicitIntType;
      })
      .Case<IntType>([&](IntType intType) {
        if (!implicitIntType)
          os << "logic ";
        dims.push_back(intType.getWidth());
        emitDims(dims, os, loc, emitter);
        return true;
      })
      .Case<ArrayType>([&](ArrayType arrayType) {
        dims.push_back(arrayType.getSizeAttr());
        return printPackedTypeImpl(arrayType.getElementType(), os, loc, dims,
                                   implicitIntType, singleBitDefaultType,
                                   emitter);
      })
      .Case<InOutType>([&](InOutType inoutType) {
        return printPackedTypeImpl(inoutType.getElementType(), os, loc, dims,
                                   implicitIntType, singleBitDefaultType,
                                   emitter);
      })
      .Case<StructType>([&](StructType structType) {
        if (structType.getElements().empty()) {
          if (!implicitIntType)
            os << "logic ";
          os << "/*Zero Width*/";
          return true;
        }
        os << "struct packed {";
        for (auto &element : structType.getElements()) {
          SmallVector<Attribute, 8> structDims;
          printPackedTypeImpl(stripUnpackedTypes(element.type), os, loc,
                              structDims, /*implicitIntType=*/false,
                              /*singleBitDefaultType=*/true, emitter);
          os << ' ' << emitter.getVerilogStructFieldName(element.name);
          emitter.printUnpackedTypePostfix(element.type, os);
          os << "; ";
        }
        os << '}';
        emitDims(dims, os, loc, emitter);
        return true;
      })

      .Case<InterfaceType>([](InterfaceType ifaceType) { return false; })
      .Case<UnpackedArrayType>([&](UnpackedArrayType arrayType) {
        os << "<<unexpected unpacked array>>";
        mlir::emitError(loc, "Unexpected unpacked array in packed type ")
            << arrayType;
        return true;
      })
      .Case<TypeAliasType>([&](TypeAliasType typeRef) {
        auto typedecl = typeRef.getTypeDecl(emitter.state.symbolCache);
        if (!typedecl) {
          mlir::emitError(loc, "unresolvable type reference");
          return false;
        }
        if (typedecl.type() != typeRef.getInnerType()) {
          mlir::emitError(loc, "declared type did not match aliased type");
          return false;
        }

        os << typedecl.getPreferredName();
        emitDims(dims, os, typedecl->getLoc(), emitter);
        return true;
      })
      .Default([&](Type type) {
        os << "<<invalid type '" << type << "'>>";
        mlir::emitError(loc, "value has an unsupported verilog type ") << type;
        return true;
      });
}

/// Print the specified packed portion of the type to the specified stream,
///
///  * When `implicitIntType` is false, a "logic" is printed.  This is used in
///        struct fields and typedefs.
///  * When `singleBitDefaultType` is false, single bit values are printed as
///       `[0:0]`.  This is used in parameter lists.
///
/// This returns true if anything was printed.
bool ModuleEmitter::printPackedType(Type type, raw_ostream &os, Location loc,
                                    bool implicitIntType,
                                    bool singleBitDefaultType) {
  SmallVector<Attribute, 8> packedDimensions;
  return printPackedTypeImpl(type, os, loc, packedDimensions, implicitIntType,
                             singleBitDefaultType, *this);
}

/// Output the unpacked array dimensions.  This is the part of the type that is
/// to the right of the name.
void ModuleEmitter::printUnpackedTypePostfix(Type type, raw_ostream &os) {
  TypeSwitch<Type, void>(type)
      .Case<InOutType>([&](InOutType inoutType) {
        printUnpackedTypePostfix(inoutType.getElementType(), os);
      })
      .Case<UnpackedArrayType>([&](UnpackedArrayType arrayType) {
        os << "[0:" << (arrayType.getSize() - 1) << "]";
        printUnpackedTypePostfix(arrayType.getElementType(), os);
      })
      .Case<InterfaceType>([&](auto) {
        // Interface instantiations have parentheses like a module with no
        // ports.
        os << "()";
      });
}

//===----------------------------------------------------------------------===//
// Methods for formatting parameters.

/// Prints a parameter attribute expression in a Verilog compatible way to the
/// specified stream.  This returns the precedence of the generated string.
SubExprInfo
ModuleEmitter::printParamValue(Attribute value, raw_ostream &os,
                               function_ref<InFlightDiagnostic()> emitError) {
  return printParamValue(value, os, VerilogPrecedence::LowestPrecedence,
                         emitError);
}

/// Helper that prints a parameter constant value in a Verilog compatible way.
/// This returns the precedence of the generated string.
SubExprInfo
ModuleEmitter::printParamValue(Attribute value, raw_ostream &os,
                               VerilogPrecedence parenthesizeIfLooserThan,
                               function_ref<InFlightDiagnostic()> emitError) {
  if (auto intAttr = value.dyn_cast<IntegerAttr>()) {
    IntegerType intTy = intAttr.getType().cast<IntegerType>();
    APInt value = intAttr.getValue();

    // We omit the width specifier if the value is <= 32-bits in size, which
    // makes this more compatible with unknown width extmodules.
    if (intTy.getWidth() > 32) {
      // Sign comes out before any width specifier.
      if (value.isNegative() && (intTy.isSigned() || intTy.isSignless())) {
        os << '-';
        value = -value;
      }
      if (intTy.isSigned())
        os << intTy.getWidth() << "'sd";
      else
        os << intTy.getWidth() << "'d";
    }
    value.print(os, intTy.isSigned());
    return {Symbol, intTy.isSigned() ? IsSigned : IsUnsigned};
  }
  if (auto strAttr = value.dyn_cast<StringAttr>()) {
    os << '"';
    os.write_escaped(strAttr.getValue());
    os << '"';
    return {Symbol, IsUnsigned};
  }
  if (auto fpAttr = value.dyn_cast<FloatAttr>()) {
    // TODO: relying on float printing to be precise is not a good idea.
    os << fpAttr.getValueAsDouble();
    return {Symbol, IsUnsigned};
  }
  if (auto verbatimParam = value.dyn_cast<ParamVerbatimAttr>()) {
    os << verbatimParam.getValue().getValue();
    return {Symbol, IsUnsigned};
  }
  if (auto parameterRef = value.dyn_cast<ParamDeclRefAttr>()) {
    // Get the name of this parameter (in case it got renamed).
    os << state.globalNames.getParameterVerilogName(currentModuleOp,
                                                    parameterRef.getName());

    // TODO: Should we support signed parameters?
    return {Symbol, IsUnsigned};
  }

  // Handle nested expressions.
  auto expr = value.dyn_cast<ParamExprAttr>();
  if (!expr) {
    os << "<<UNKNOWN MLIRATTR: " << value << ">>";
    emitError() << " = " << value;
    return {LowestPrecedence, IsUnsigned};
  }

  StringRef operatorStr;
  VerilogPrecedence subprecedence = ForceEmitMultiUse;
  Optional<SubExprSignResult> operandSign;
  bool isUnary = false;

  switch (expr.getOpcode()) {
  case PEO::Add:
    operatorStr = " + ";
    subprecedence = Addition;
    break;
  case PEO::Mul:
    operatorStr = " * ";
    subprecedence = Multiply;
    break;
  case PEO::And:
    operatorStr = " & ";
    subprecedence = And;
    break;
  case PEO::Or:
    operatorStr = " | ";
    subprecedence = Or;
    break;
  case PEO::Xor:
    operatorStr = " ^ ";
    subprecedence = Xor;
    break;
  case PEO::Shl:
    operatorStr = " << ";
    subprecedence = Shift;
    break;
  case PEO::ShrU:
    // >> in verilog is always a logical shift even if operands are signed.
    operatorStr = " >> ";
    subprecedence = Shift;
    break;
  case PEO::ShrS:
    // >>> in verilog is an arithmetic shift if both operands are signed.
    operatorStr = " >>> ";
    subprecedence = Shift;
    operandSign = IsSigned;
    break;
  case PEO::DivU:
    operatorStr = " / ";
    subprecedence = Multiply;
    operandSign = IsUnsigned;
    break;
  case PEO::DivS:
    operatorStr = " / ";
    subprecedence = Multiply;
    operandSign = IsSigned;
    break;
  case PEO::ModU:
    operatorStr = " % ";
    subprecedence = Multiply;
    operandSign = IsUnsigned;
    break;
  case PEO::ModS:
    operatorStr = " % ";
    subprecedence = Multiply;
    operandSign = IsSigned;
    break;
  case PEO::CLog2:
    operatorStr = "$clog2";
    operandSign = IsUnsigned;
    isUnary = true;
    break;
  case PEO::StrConcat:
    operatorStr = ", ";
    subprecedence = Symbol;
    isUnary = false;
    break;
  }

  // Emit the specified operand with a $signed() or $unsigned() wrapper around
  // it if context requires a specific signedness to compute the right value.
  // This returns true if the operand is signed.
  // TODO: This could try harder to omit redundant casts like the mainline
  // expression emitter.
  auto emitOperand = [&](Attribute operand) -> bool {
    if (operandSign.hasValue())
      os << (operandSign.getValue() == IsSigned ? "$signed(" : "$unsigned(");
    auto signedness =
        printParamValue(operand, os, subprecedence, emitError).signedness;
    if (operandSign.hasValue()) {
      os << ')';
      signedness = operandSign.getValue();
    }
    return signedness == IsSigned;
  };

  if (isUnary)
    os << operatorStr;

  if (subprecedence > parenthesizeIfLooserThan)
    os << '(';
  if (expr.getOpcode() == PEO::StrConcat)
    os << '{';
  bool allOperandsSigned = emitOperand(expr.getOperands()[0]);
  for (auto op : ArrayRef(expr.getOperands()).drop_front()) {
    // Handle the special case of (a + b + -42) as (a + b - 42).
    // TODO: Also handle (a + b + x*-1).
    if (expr.getOpcode() == PEO::Add) {
      if (auto integer = op.dyn_cast<IntegerAttr>()) {
        const APInt &value = integer.getValue();
        if (value.isNegative() && !value.isMinSignedValue()) {
          os << " - ";
          allOperandsSigned &=
              emitOperand(IntegerAttr::get(op.getType(), -value));
          continue;
        }
      }
    }

    os << operatorStr;
    allOperandsSigned &= emitOperand(op);
  }
  if (expr.getOpcode() == PEO::StrConcat)
    os << '}';
  if (subprecedence > parenthesizeIfLooserThan) {
    os << ')';
    subprecedence = Symbol;
  }
  return {subprecedence, allOperandsSigned ? IsSigned : IsUnsigned};
}

//===----------------------------------------------------------------------===//
// Expression Emission
//===----------------------------------------------------------------------===//

namespace {
/// This builds a recursively nested expression from an SSA use-def graph.  This
/// uses a post-order walk, but it needs to obey precedence and signedness
/// constraints that depend on the behavior of the child nodes.  To handle this,
/// we emit the characters to a SmallVector which allows us to emit a bunch of
/// stuff, then pre-insert parentheses and other things if we find out that it
/// was needed later.
class ExprEmitter : public EmitterBase,
                    public TypeOpVisitor<ExprEmitter, SubExprInfo>,
                    public CombinationalVisitor<ExprEmitter, SubExprInfo>,
                    public Visitor<ExprEmitter, SubExprInfo> {
public:
  /// Create an ExprEmitter for the specified module emitter, and keeping track
  /// of any emitted expressions in the specified set.
  ExprEmitter(ModuleEmitter &emitter, SmallVectorImpl<char> &outBuffer,
              SmallPtrSet<Operation *, 8> &emittedExprs,
              ModuleNameManager &names)
      : EmitterBase(emitter.state, os), emitter(emitter),
        emittedExprs(emittedExprs), outBuffer(outBuffer), os(outBuffer),
        names(names) {}

  /// Emit the specified value as an expression.  If this is an inline-emitted
  /// expression, we emit that expression, otherwise we emit a reference to the
  /// already computed name.
  ///
  void emitExpression(Value exp, VerilogPrecedence parenthesizeIfLooserThan) {
    // Emit the expression.
    emitSubExpr(exp, parenthesizeIfLooserThan,
                /*signRequirement*/ NoRequirement,
                /*isSelfDeterminedUnsignedValue*/ false);

    // Emitted expression might break the line length constraint so align it
    // here.
    formatOutBuffer();
  }

private:
  friend class TypeOpVisitor<ExprEmitter, SubExprInfo>;
  friend class CombinationalVisitor<ExprEmitter, SubExprInfo>;
  friend class Visitor<ExprEmitter, SubExprInfo>;

  enum SubExprSignRequirement { NoRequirement, RequireSigned, RequireUnsigned };

  /// Emit the specified value `exp` as a subexpression to the stream.  The
  /// `parenthesizeIfLooserThan` parameter indicates when parentheses should be
  /// added aroun the subexpression.  The `signReq` flag can cause emitSubExpr
  /// to emit a subexpression that is guaranteed to be signed or unsigned, and
  /// the `isSelfDeterminedUnsignedValue` flag indicates whether the value is
  /// known to be have "self determined" width, allowing us to omit extensions.
  SubExprInfo emitSubExpr(Value exp, VerilogPrecedence parenthesizeIfLooserThan,
                          SubExprSignRequirement signReq = NoRequirement,
                          bool isSelfDeterminedUnsignedValue = false);

  void formatOutBuffer();

  SubExprInfo visitUnhandledExpr(Operation *op);
  SubExprInfo visitInvalidComb(Operation *op) {
    return dispatchTypeOpVisitor(op);
  }
  SubExprInfo visitUnhandledComb(Operation *op) {
    return visitUnhandledExpr(op);
  }
  SubExprInfo visitInvalidTypeOp(Operation *op) {
    return dispatchSVVisitor(op);
  }
  SubExprInfo visitUnhandledTypeOp(Operation *op) {
    return visitUnhandledExpr(op);
  }
  SubExprInfo visitUnhandledSV(Operation *op) { return visitUnhandledExpr(op); }

  using Visitor::visitSV;

  /// These are flags that control `emitBinary`.
  enum EmitBinaryFlags {
    EB_RequireSignedOperands = RequireSigned,     /* 0x1*/
    EB_RequireUnsignedOperands = RequireUnsigned, /* 0x2*/
    EB_OperandSignRequirementMask = 0x3,

    /// This flag indicates that the RHS operand is an unsigned value that has
    /// "self determined" width.  This means that we can omit explicit zero
    /// extensions from it, and don't impose a sign on it.
    EB_RHS_UnsignedWithSelfDeterminedWidth = 0x4,

    /// This flag indicates that the result should be wrapped in a $signed(x)
    /// expression to force the result to signed.
    EB_ForceResultSigned = 0x8,
  };

  /// Emit a binary expression.  The "emitBinaryFlags" are a bitset from
  /// EmitBinaryFlags.
  SubExprInfo emitBinary(Operation *op, VerilogPrecedence prec,
                         const char *syntax, unsigned emitBinaryFlags = 0);

  SubExprInfo emitUnary(Operation *op, const char *syntax,
                        bool resultAlwaysUnsigned = false);

  SubExprInfo visitSV(GetModportOp op);
  SubExprInfo visitSV(ReadInterfaceSignalOp op);
  SubExprInfo visitSV(XMROp op);
  SubExprInfo visitVerbatimExprOp(Operation *op, ArrayAttr symbols);
  SubExprInfo visitSV(VerbatimExprOp op) {
    return visitVerbatimExprOp(op, op.symbols());
  }
  SubExprInfo visitSV(VerbatimExprSEOp op) {
    return visitVerbatimExprOp(op, op.symbols());
  }
  SubExprInfo visitSV(MacroRefExprOp op);
  SubExprInfo visitSV(ConstantXOp op);
  SubExprInfo visitSV(ConstantZOp op);

  // Noop cast operators.
  SubExprInfo visitSV(ReadInOutOp op) {
    return emitSubExpr(op->getOperand(0), LowestPrecedence);
  }
  SubExprInfo visitSV(ArrayIndexInOutOp op);
  SubExprInfo visitSV(IndexedPartSelectInOutOp op);
  SubExprInfo visitSV(IndexedPartSelectOp op);
  SubExprInfo visitSV(StructFieldInOutOp op);

  // Sampled value functions
  SubExprInfo visitSV(SampledOp op);

  // Other
  using TypeOpVisitor::visitTypeOp;
  SubExprInfo visitTypeOp(ConstantOp op);
  SubExprInfo visitTypeOp(BitcastOp op);
  SubExprInfo visitTypeOp(ParamValueOp op);
  SubExprInfo visitTypeOp(ArraySliceOp op);
  SubExprInfo visitTypeOp(ArrayGetOp op);
  SubExprInfo visitTypeOp(ArrayCreateOp op);
  SubExprInfo visitTypeOp(ArrayConcatOp op);
  SubExprInfo visitTypeOp(StructCreateOp op);
  SubExprInfo visitTypeOp(StructExtractOp op);
  SubExprInfo visitTypeOp(StructInjectOp op);

  // Comb Dialect Operations
  using CombinationalVisitor::visitComb;
  SubExprInfo visitComb(MuxOp op);
  SubExprInfo visitComb(AddOp op) {
    assert(op.getNumOperands() == 2 && "prelowering should handle variadics");
    return emitBinary(op, Addition, "+");
  }
  SubExprInfo visitComb(SubOp op) { return emitBinary(op, Addition, "-"); }
  SubExprInfo visitComb(MulOp op) {
    assert(op.getNumOperands() == 2 && "prelowering should handle variadics");
    return emitBinary(op, Multiply, "*");
  }
  SubExprInfo visitComb(DivUOp op) {
    return emitBinary(op, Multiply, "/", EB_RequireUnsignedOperands);
  }
  SubExprInfo visitComb(DivSOp op) {
    return emitBinary(op, Multiply, "/", EB_RequireSignedOperands);
  }
  SubExprInfo visitComb(ModUOp op) {
    return emitBinary(op, Multiply, "%", EB_RequireUnsignedOperands);
  }
  SubExprInfo visitComb(ModSOp op) {
    return emitBinary(op, Multiply, "%", EB_RequireSignedOperands);
  }
  SubExprInfo visitComb(ShlOp op) {
    return emitBinary(op, Shift, "<<", EB_RHS_UnsignedWithSelfDeterminedWidth);
  }
  SubExprInfo visitComb(ShrUOp op) {
    // >> in Verilog is always an unsigned right shift.
    return emitBinary(op, Shift, ">>", EB_RHS_UnsignedWithSelfDeterminedWidth);
  }
  SubExprInfo visitComb(ShrSOp op) {
    // >>> is only an arithmetic shift right when both operands are signed.
    // Otherwise it does a logical shift.
    return emitBinary(op, Shift, ">>>",
                      EB_RequireSignedOperands | EB_ForceResultSigned |
                          EB_RHS_UnsignedWithSelfDeterminedWidth);
  }
  SubExprInfo visitComb(AndOp op) {
    assert(op.getNumOperands() == 2 && "prelowering should handle variadics");
    return emitBinary(op, And, "&");
  }
  SubExprInfo visitComb(OrOp op) {
    assert(op.getNumOperands() == 2 && "prelowering should handle variadics");
    return emitBinary(op, Or, "|");
  }
  SubExprInfo visitComb(XorOp op) {
    if (op.isBinaryNot())
      return emitUnary(op, "~");
    assert(op.getNumOperands() == 2 && "prelowering should handle variadics");
    return emitBinary(op, Xor, "^");
  }

  // SystemVerilog spec 11.8.1: "Reduction operator results are unsigned,
  // regardless of the operands."
  SubExprInfo visitComb(ParityOp op) { return emitUnary(op, "^", true); }

  SubExprInfo visitComb(ReplicateOp op);
  SubExprInfo visitComb(ConcatOp op);
  SubExprInfo visitComb(ExtractOp op);
  SubExprInfo visitComb(ICmpOp op);

public:
  ModuleEmitter &emitter;

private:
  /// This is set (before a visit method is called) if emitSubExpr would
  /// prefer to get an output of a specific sign.  This is a hint to cause the
  /// visitor to change its emission strategy, but the visit method can ignore
  /// it without a correctness problem.
  SubExprSignRequirement signPreference = NoRequirement;

  /// Keep track of all operations emitted within this subexpression for
  /// location information tracking.
  SmallPtrSet<Operation *, 8> &emittedExprs;

  /// If any subexpressions would result in too large of a line, report it
  /// back to the caller in this vector.
  SmallVectorImpl<char> &outBuffer;
  llvm::raw_svector_ostream os;
  // Track legalized names.
  ModuleNameManager &names;
};
} // end anonymous namespace

SubExprInfo ExprEmitter::emitBinary(Operation *op, VerilogPrecedence prec,
                                    const char *syntax,
                                    unsigned emitBinaryFlags) {
  if (emitBinaryFlags & EB_ForceResultSigned)
    os << "$signed(";
  auto operandSignReq =
      SubExprSignRequirement(emitBinaryFlags & EB_OperandSignRequirementMask);
  auto lhsInfo = emitSubExpr(op->getOperand(0), prec, operandSignReq);
  os << ' ' << syntax << ' ';

  // Right associative operators are already generally variadic, we need to
  // handle things like: (a<4> == b<4>) == (c<3> == d<3>).  When processing the
  // top operation of the tree, the rhs needs parens.  When processing
  // known-reassociative operators like +, ^, etc we don't need parens.
  // TODO: MLIR should have general "Associative" trait.
  auto rhsPrec = prec;
  if (!isa<AddOp, MulOp, AndOp, OrOp, XorOp>(op))
    rhsPrec = VerilogPrecedence(prec - 1);

  // Introduce extra parentheses to specific patterns of expressions.
  // If op is "AndOp", and rhs is Reduction And, the output is like `a & &b`.
  // This is syntactically valid but some tool produces LINT warnings. Also it
  // would be confusing for users to read such expressions.
  bool emitRhsParentheses = false;
  if (auto rhsICmp = op->getOperand(1).getDefiningOp<ICmpOp>()) {
    if ((rhsICmp.isEqualAllOnes() && isa<AndOp>(op)) ||
        (rhsICmp.isNotEqualZero() && isa<OrOp>(op))) {
      if (isExpressionEmittedInline(rhsICmp)) {
        os << '(';
        emitRhsParentheses = true;
        rhsPrec = LowestPrecedence;
      }
    }
  }

  // If the RHS operand has self-determined width and always treated as
  // unsigned, inform emitSubExpr of this.  This is true for the shift amount in
  // a shift operation.
  bool rhsIsUnsignedValueWithSelfDeterminedWidth = false;
  if (emitBinaryFlags & EB_RHS_UnsignedWithSelfDeterminedWidth) {
    rhsIsUnsignedValueWithSelfDeterminedWidth = true;
    operandSignReq = NoRequirement;
  }

  auto rhsInfo = emitSubExpr(op->getOperand(1), rhsPrec, operandSignReq,
                             rhsIsUnsignedValueWithSelfDeterminedWidth);
  if (emitRhsParentheses)
    os << ')';

  // SystemVerilog 11.8.1 says that the result of a binary expression is signed
  // only if both operands are signed.
  SubExprSignResult signedness = IsUnsigned;
  if (lhsInfo.signedness == IsSigned && rhsInfo.signedness == IsSigned)
    signedness = IsSigned;

  if (emitBinaryFlags & EB_ForceResultSigned) {
    os << ')';
    signedness = IsSigned;
    prec = Selection;
  }

  return {prec, signedness};
}

SubExprInfo ExprEmitter::emitUnary(Operation *op, const char *syntax,
                                   bool resultAlwaysUnsigned) {
  os << syntax;
  auto signedness = emitSubExpr(op->getOperand(0), Selection).signedness;
  return {Unary, resultAlwaysUnsigned ? IsUnsigned : signedness};
}

/// This function split the output buffer into multiple lines if the emitted
/// length is larger than the constraint.
void ExprEmitter::formatOutBuffer() {
  // If the output already satisfies the constraint, skip here.
  if (outBuffer.size() <= state.options.emittedLineLength)
    return;

  SmallVector<char> tmpOutBuffer;
  llvm::raw_svector_ostream tmpOs(tmpOutBuffer);
  auto it = outBuffer.begin();
  unsigned currentIndex = 0;

  while (it != outBuffer.end()) {
    // Split by a white space.
    auto next = std::find(it, outBuffer.end(), ' ');
    unsigned tokenLength = std::distance(it, next);

    if (!tmpOutBuffer.empty() &&
        currentIndex + tokenLength > state.options.emittedLineLength) {
      // It breaks the line constraint, so insert a newline and indent.
      tmpOs << '\n';
      tmpOs.indent(state.currentIndent *
                   SPACE_PER_INDENT_IN_EXPRESSION_FORMATTING);
      currentIndex = tokenLength;
      tmpOutBuffer.insert(tmpOutBuffer.end(), it, next);
    } else {
      currentIndex += tokenLength;
      // If `tmpOutBuffer` is not empty, there exists a token before the
      // current token so insert a white space.
      if (!tmpOutBuffer.empty()) {
        currentIndex += 1;
        tmpOs << ' ';
      }
      tmpOutBuffer.insert(tmpOutBuffer.end(), it, next);
    }

    if (next == outBuffer.end())
      break;
    it = next + 1;
  }
  outBuffer = std::move(tmpOutBuffer);
}

/// If the specified extension is a zero extended version of another value,
/// return the shorter value, otherwise return null.
static Value isZeroExtension(Value value) {
  auto concat = value.getDefiningOp<ConcatOp>();
  if (!concat || concat.getNumOperands() != 2)
    return {};

  auto constant = concat.getOperand(0).getDefiningOp<ConstantOp>();
  if (constant && constant.getValue().isZero())
    return concat.getOperand(1);
  return {};
}

/// Emit the specified value `exp` as a subexpression to the stream.  The
/// `parenthesizeIfLooserThan` parameter indicates when parentheses should be
/// added aroun the subexpression.  The `signReq` flag can cause emitSubExpr
/// to emit a subexpression that is guaranteed to be signed or unsigned, and
/// the `isSelfDeterminedUnsignedValue` flag indicates whether the value is
/// known to be have "self determined" width, allowing us to omit extensions.
SubExprInfo ExprEmitter::emitSubExpr(Value exp,
                                     VerilogPrecedence parenthesizeIfLooserThan,
                                     SubExprSignRequirement signRequirement,
                                     bool isSelfDeterminedUnsignedValue) {
  // If this is a self-determined unsigned value, look through any inline zero
  // extensions.  This occurs on the RHS of a shift operation for example.
  if (isSelfDeterminedUnsignedValue && exp.hasOneUse()) {
    if (auto smaller = isZeroExtension(exp))
      exp = smaller;
  }

  auto *op = exp.getDefiningOp();
  bool shouldEmitInlineExpr = op && isVerilogExpression(op);

  // Don't emit this expression inline if it has multiple uses.
  if (shouldEmitInlineExpr && parenthesizeIfLooserThan != ForceEmitMultiUse &&
      emitter.outOfLineExpressions.count(op))
    shouldEmitInlineExpr = false;

  // If this is a non-expr or shouldn't be done inline, just refer to its name.
  if (!shouldEmitInlineExpr) {
    // All wires are declared as unsigned, so if the client needed it signed,
    // emit a conversion.
    if (signRequirement == RequireSigned) {
      os << "$signed(" << names.getName(exp) << ')';
      return {Symbol, IsSigned};
    }

    os << names.getName(exp);
    return {Symbol, IsUnsigned};
  }

  unsigned subExprStartIndex = outBuffer.size();

  // Inform the visit method about the preferred sign we want from the result.
  // It may choose to ignore this, but some emitters can change behavior based
  // on contextual desired sign.
  signPreference = signRequirement;

  bool bitCastAdded = false;
  if (state.options.explicitBitcast && isa<AddOp, MulOp, SubOp>(op))
    if (auto inType =
            (op->getResult(0).getType().dyn_cast_or_null<IntegerType>())) {
      os << inType.getWidth() << "'(";
      bitCastAdded = true;
    }
  // Okay, this is an expression we should emit inline.  Do this through our
  // visitor.
  auto expInfo = dispatchCombinationalVisitor(exp.getDefiningOp());

  // Check cases where we have to insert things before the expression now that
  // we know things about it.
  auto addPrefix = [&](StringRef prefix) {
    outBuffer.insert(outBuffer.begin() + subExprStartIndex, prefix.begin(),
                     prefix.end());
  };
  if (signRequirement == RequireSigned && expInfo.signedness == IsUnsigned) {
    addPrefix("$signed(");
    os << ')';
    expInfo.signedness = IsSigned;
    expInfo.precedence = Selection;
  } else if (signRequirement == RequireUnsigned &&
             expInfo.signedness == IsSigned) {
    addPrefix("$unsigned(");
    os << ')';
    expInfo.signedness = IsUnsigned;
    expInfo.precedence = Selection;
  } else if (expInfo.precedence > parenthesizeIfLooserThan) {
    // If this subexpression would bind looser than the expression it is bound
    // into, then we need to parenthesize it.  Insert the parentheses
    // retroactively.
    addPrefix("(");
    os << ')';
    // Reset the precedence to the () level.
    expInfo.precedence = Selection;
  }
  if (bitCastAdded) {
    os << ')';
  }

  // Remember that we emitted this.
  emittedExprs.insert(exp.getDefiningOp());
  return expInfo;
}

SubExprInfo ExprEmitter::visitComb(ReplicateOp op) {
  os << '{' << op.getMultiple() << '{';

  // If the subexpression is an inline concat, we can emit it as part of the
  // replicate.
  if (auto concatOp = op.getOperand().getDefiningOp<ConcatOp>()) {
    if (op.getOperand().hasOneUse() &&
        !emitter.outOfLineExpressions.count(concatOp)) {
      llvm::interleaveComma(concatOp.getOperands(), os,
                            [&](Value v) { emitSubExpr(v, LowestPrecedence); });
      os << "}}";
      return {Symbol, IsUnsigned};
    }
  }

  emitSubExpr(op.getOperand(), LowestPrecedence);
  os << "}}";
  return {Symbol, IsUnsigned};
}

SubExprInfo ExprEmitter::visitComb(ConcatOp op) {
  os << '{';
  llvm::interleaveComma(op.getOperands(), os,
                        [&](Value v) { emitSubExpr(v, LowestPrecedence); });

  os << '}';
  return {Symbol, IsUnsigned};
}

SubExprInfo ExprEmitter::visitTypeOp(BitcastOp op) {
  // NOTE: Bitcasts are emitted out-of-line with their own wire declaration when
  // their dimensions don't match. SystemVerilog uses the wire declaration to
  // know what type this value is being casted to.
  Type toType = op.getType();
  if (!haveMatchingDims(toType, op.input().getType(), op.getLoc())) {
    os << "/*cast(bit";
    emitter.emitTypeDims(toType, op.getLoc(), os);
    os << ")*/";
  }
  return emitSubExpr(op.input(), LowestPrecedence);
}

SubExprInfo ExprEmitter::visitComb(ICmpOp op) {
  const char *symop[] = {"==", "!=", "<",  "<=", ">",
                         ">=", "<",  "<=", ">",  ">="};
  SubExprSignRequirement signop[] = {
      // Equality
      NoRequirement, NoRequirement,
      // Signed Comparisons
      RequireSigned, RequireSigned, RequireSigned, RequireSigned,
      // Unsigned Comparisons
      RequireUnsigned, RequireUnsigned, RequireUnsigned, RequireUnsigned};

  auto pred = static_cast<uint64_t>(op.predicate());
  assert(pred < sizeof(symop) / sizeof(symop[0]));

  // Lower "== -1" to Reduction And.
  if (op.isEqualAllOnes())
    return emitUnary(op, "&", true);

  // Lower "!= 0" to Reduction Or.
  if (op.isNotEqualZero())
    return emitUnary(op, "|", true);

  auto result = emitBinary(op, Comparison, symop[pred], signop[pred]);

  // SystemVerilog 11.8.1: "Comparison... operator results are unsigned,
  // regardless of the operands".
  result.signedness = IsUnsigned;
  return result;
}

SubExprInfo ExprEmitter::visitComb(ExtractOp op) {
  unsigned loBit = op.lowBit();
  unsigned hiBit = loBit + op.getType().getWidth() - 1;

  auto x = emitSubExpr(op.input(), LowestPrecedence);
  assert((x.precedence == Symbol ||
          (x.precedence == Selection && isOkToBitSelectFrom(op.input()))) &&
         "should be handled by isExpressionUnableToInline");

  // If we're extracting the whole input, just return it.  This is valid but
  // non-canonical IR, and we don't want to generate invalid Verilog.
  if (loBit == 0 && op.input().getType().getIntOrFloatBitWidth() == hiBit + 1)
    return x;

  os << '[' << hiBit;
  if (hiBit != loBit) // Emit x[4] instead of x[4:4].
    os << ':' << loBit;
  os << ']';
  return {Unary, IsUnsigned};
}

SubExprInfo ExprEmitter::visitSV(GetModportOp op) {
  auto decl = op.getReferencedDecl(state.symbolCache);
  os << names.getName(op.iface()) << '.' << getSymOpName(decl);
  return {Selection, IsUnsigned};
}

SubExprInfo ExprEmitter::visitSV(ReadInterfaceSignalOp op) {
  auto decl = op.getReferencedDecl(state.symbolCache);

  os << names.getName(op.iface()) << '.' << getSymOpName(decl);
  return {Selection, IsUnsigned};
}

SubExprInfo ExprEmitter::visitSV(XMROp op) {
  if (op.isRooted())
    os << "$root.";
  for (auto s : op.path())
    os << s.cast<StringAttr>().getValue() << '.';
  os << op.terminal();
  return {Selection, IsUnsigned};
}

SubExprInfo ExprEmitter::visitVerbatimExprOp(Operation *op, ArrayAttr symbols) {
  emitTextWithSubstitutions(
      op->getAttrOfType<StringAttr>("string").getValue(), op,
      [&](Value operand) { emitSubExpr(operand, LowestPrecedence); }, symbols,
      names);

  return {Unary, IsUnsigned};
}

SubExprInfo ExprEmitter::visitSV(MacroRefExprOp op) {
  os << "`" << op.ident().getName();
  return {LowestPrecedence, IsUnsigned};
}

SubExprInfo ExprEmitter::visitSV(ConstantXOp op) {
  os << op.getWidth() << "'bx";
  return {Unary, IsUnsigned};
}

SubExprInfo ExprEmitter::visitSV(ConstantZOp op) {
  os << op.getWidth() << "'bz";
  return {Unary, IsUnsigned};
}

SubExprInfo ExprEmitter::visitTypeOp(ConstantOp op) {
  bool isNegated = false;
  const APInt &value = op.getValue();
  // If this is a negative signed number and not MININT (e.g. -128), then print
  // it as a negated positive number.
  if (signPreference == RequireSigned && value.isNegative() &&
      !value.isMinSignedValue()) {
    os << '-';
    isNegated = true;
  }

  os << op.getType().getWidth() << '\'';

  // Emit this as a signed constant if the caller would prefer that.
  if (signPreference == RequireSigned)
    os << 's';
  os << 'h';

  // Print negated if required.
  SmallString<32> valueStr;
  if (isNegated) {
    (-value).toStringUnsigned(valueStr, 16);
  } else {
    value.toStringUnsigned(valueStr, 16);
  }
  os << valueStr;
  return {Unary, signPreference == RequireSigned ? IsSigned : IsUnsigned};
}

SubExprInfo ExprEmitter::visitTypeOp(ParamValueOp op) {
  return emitter.printParamValue(op.value(), os, [&]() {
    return op->emitOpError("invalid parameter use");
  });
}

// 11.5.1 "Vector bit-select and part-select addressing" allows a '+:' syntax
// for slicing operations.
SubExprInfo ExprEmitter::visitTypeOp(ArraySliceOp op) {
  auto arrayPrec = emitSubExpr(op.input(), Selection);

  unsigned dstWidth = type_cast<ArrayType>(op.getType()).getSize();
  os << '[';
  emitSubExpr(op.lowIndex(), LowestPrecedence);
  os << " +: " << dstWidth << ']';
  return {Selection, arrayPrec.signedness};
}

SubExprInfo ExprEmitter::visitTypeOp(ArrayGetOp op) {
  emitSubExpr(op.input(), Selection);
  os << '[';
  emitSubExpr(op.index(), LowestPrecedence);
  os << ']';
  return {Selection, IsUnsigned};
}

// Syntax from: section 5.11 "Array literals".
SubExprInfo ExprEmitter::visitTypeOp(ArrayCreateOp op) {
  os << '{';
  llvm::interleaveComma(op.inputs(), os, [&](Value operand) {
    os << "{";
    emitSubExpr(operand, LowestPrecedence);
    os << "}";
  });
  os << '}';
  return {Unary, IsUnsigned};
}

SubExprInfo ExprEmitter::visitTypeOp(ArrayConcatOp op) {
  os << '{';
  llvm::interleaveComma(op.getOperands(), os,
                        [&](Value v) { emitSubExpr(v, LowestPrecedence); });
  os << '}';
  return {Unary, IsUnsigned};
}

SubExprInfo ExprEmitter::visitSV(ArrayIndexInOutOp op) {
  auto arrayPrec = emitSubExpr(op.input(), Selection);
  os << '[';
  emitSubExpr(op.index(), LowestPrecedence);
  os << ']';
  return {Selection, arrayPrec.signedness};
}

SubExprInfo ExprEmitter::visitSV(IndexedPartSelectInOutOp op) {
  auto prec = emitSubExpr(op.input(), Selection);
  os << '[';
  emitSubExpr(op.base(), LowestPrecedence);
  if (op.decrement())
    os << " -: ";
  else
    os << " +: ";
  os << op.width() << ']';
  return {Selection, prec.signedness};
}

SubExprInfo ExprEmitter::visitSV(IndexedPartSelectOp op) {
  auto info = emitSubExpr(op.input(), LowestPrecedence);
  os << '[';
  emitSubExpr(op.base(), LowestPrecedence);
  if (op.decrement())
    os << " -: ";
  else
    os << " +: ";
  os << op.width();
  os << ']';
  return info;
}

SubExprInfo ExprEmitter::visitSV(StructFieldInOutOp op) {
  auto prec = emitSubExpr(op.input(), Selection);
  os << '.' << emitter.getVerilogStructFieldName(op.fieldAttr());
  return {Selection, prec.signedness};
}

SubExprInfo ExprEmitter::visitSV(SampledOp op) {
  os << "$sampled(";
  auto info = emitSubExpr(op.expression(), LowestPrecedence);
  os << ")";
  return info;
}

SubExprInfo ExprEmitter::visitComb(MuxOp op) {
  // The ?: operator is right associative.
  emitSubExpr(op.cond(), VerilogPrecedence(Conditional - 1));
  os << " ? ";
  auto lhsInfo =
      emitSubExpr(op.trueValue(), VerilogPrecedence(Conditional - 1));
  os << " : ";
  auto rhsInfo = emitSubExpr(op.falseValue(), Conditional);

  SubExprSignResult signedness = IsUnsigned;
  if (lhsInfo.signedness == IsSigned && rhsInfo.signedness == IsSigned)
    signedness = IsSigned;

  return {Conditional, signedness};
}

SubExprInfo ExprEmitter::visitTypeOp(StructCreateOp op) {
  StructType stype = op.getType();
  os << "'{";
  size_t i = 0;
  llvm::interleaveComma(
      stype.getElements(), os, [&](const StructType::FieldInfo &field) {
        os << emitter.getVerilogStructFieldName(field.name) << ": ";
        emitSubExpr(op.getOperand(i++), Selection);
      });
  os << '}';
  return {Unary, IsUnsigned};
}

SubExprInfo ExprEmitter::visitTypeOp(StructExtractOp op) {
  emitSubExpr(op.input(), Selection);
  os << '.' << emitter.getVerilogStructFieldName(op.fieldAttr());
  return {Selection, IsUnsigned};
}

SubExprInfo ExprEmitter::visitTypeOp(StructInjectOp op) {
  StructType stype = op.getType().cast<StructType>();
  os << "'{";
  llvm::interleaveComma(
      stype.getElements(), os, [&](const StructType::FieldInfo &field) {
        os << emitter.getVerilogStructFieldName(field.name) << ": ";
        if (field.name == op.field()) {
          emitSubExpr(op.newValue(), Selection);
        } else {
          emitSubExpr(op.input(), Selection);
          os << '.' << field.name.getValue();
        }
      });
  os << '}';
  return {Selection, IsUnsigned};
}

SubExprInfo ExprEmitter::visitUnhandledExpr(Operation *op) {
  emitOpError(op, "cannot emit this expression to Verilog");
  os << "<<unsupported expr: " << op->getName().getStringRef() << ">>";
  return {Symbol, IsUnsigned};
}

//===----------------------------------------------------------------------===//
// NameCollector
//===----------------------------------------------------------------------===//

static std::pair<ConstantOp, AssignOp> isSingleConstantAssign(Operation *op) {
  auto wire = dyn_cast<WireOp>(op);
  if (!wire)
    return {};
  ConstantOp con;
  AssignOp assignOp;
  for (auto *user : wire->getUsers()) {
    auto assign = dyn_cast<AssignOp>(*user);
    if (assign && assignOp)
      return {};
    assignOp = assign;
  }
  if (!assignOp)
    return {};
  return std::make_pair(
      dyn_cast_or_null<ConstantOp>(assignOp.src().getDefiningOp()), assignOp);
}

namespace {
class NameCollector {
public:
  // This is information we keep track of for each wire/reg/interface
  // declaration we're going to emit.
  struct ValuesToEmitRecord {
    Value value;
    SmallString<8> typeString;
  };

  NameCollector(ModuleEmitter &moduleEmitter, ModuleNameManager &names)
      : moduleEmitter(moduleEmitter), names(names) {}

  // Scan operations in the specified block, collecting information about
  // those that need to be emitted out of line.
  void collectNames(Block &block);

  size_t getMaxDeclNameWidth() const { return maxDeclNameWidth; }
  size_t getMaxTypeWidth() const { return maxTypeWidth; }
  const SmallVectorImpl<ValuesToEmitRecord> &getValuesToEmit() const {
    return valuesToEmit;
  }

private:
  size_t maxDeclNameWidth = 0, maxTypeWidth = 0;
  SmallVector<ValuesToEmitRecord, 16> valuesToEmit;
  ModuleEmitter &moduleEmitter;
  ModuleNameManager &names;
};
} // namespace

void NameCollector::collectNames(Block &block) {
  bool isBlockProcedural = block.getParentOp()->hasTrait<ProceduralRegion>();

  SmallString<32> nameTmp;

  // Pre-pass loop to first add any names that could be the result of re-naming.
  // These constructs will have their names added regardless, and handling them
  // first ensures any out of line expressions won't trample on names selected
  // by re-naming. This could be combined into one pass through the IR that
  // collects a worklist of exprs to re-visit instead of the double traversal.
  for (auto &op : block) {
    if (auto instance = dyn_cast<InstanceOp>(op)) {
      names.addName(&op, getSymOpName(instance));
      continue;
    }

    if (auto interface = dyn_cast<InterfaceInstanceOp>(op)) {
      names.addName(interface.getResult(), getSymOpName(interface));
      continue;
    }

    if (isa<WireOp, RegOp, LocalParamOp>(op)) {
      names.addName(op.getResult(0), getSymOpName(&op));
      continue;
    }
  }

  // Loop over all of the results of all of the ops. Anything that defines a
  // value needs to be noticed.
  for (auto &op : block) {
    // Instances have an instance name to recognize but we don't need to look
    // at the result values and don't need to schedule them as valuesToEmit.
    // They already had their names added in the first loop, and can be skipped.
    if (isa<InstanceOp, InterfaceInstanceOp>(op))
      continue;

    bool isExpr = isVerilogExpression(&op);
    bool isInlineExpr = isExpr && isExpressionEmittedInline(&op);
    for (auto result : op.getResults()) {
      // If this is an expression emitted inline or unused, it doesn't need a
      // name.
      if (isExpr) {
        // If this expression is dead, or can be emitted inline, ignore it.
        if (result.use_empty() || isInlineExpr)
          continue;

        // Remember that this expression should be emitted out of line.
        moduleEmitter.outOfLineExpressions.insert(&op);

        // Get an explicitly set name or try to infer a name from the structure
        // of the expression.
        names.addName(result,
                      moduleEmitter.inferStructuralNameForTemporary(result));

        // Don't measure or emit wires that are emitted inline (i.e. the wire
        // definition is emitted on the line of the expression instead of a
        // block at the top of the module).
        // Procedural blocks always emit out of line variable declarations,
        // because Verilog requires that they all be at the top of a block.
        if (!isBlockProcedural)
          continue;
      }

      // Measure this name and the length of its type, and ensure it is
      // emitted later.
      valuesToEmit.push_back(ValuesToEmitRecord{result, {}});
      auto &typeString = valuesToEmit.back().typeString;

      StringRef declName = getVerilogDeclWord(&op, moduleEmitter.state.options);
      maxDeclNameWidth = std::max(declName.size(), maxDeclNameWidth);

      // Convert the port's type to a string and measure it.
      {
        llvm::raw_svector_ostream stringStream(typeString);
        moduleEmitter.printPackedType(stripUnpackedTypes(result.getType()),
                                      stringStream, op.getLoc());
      }
      maxTypeWidth = std::max(typeString.size(), maxTypeWidth);
    }

    // Notice and renamify the labels on verification statements.
    if (isa<AssertOp, AssumeOp, CoverOp, AssertConcurrentOp, AssumeConcurrentOp,
            CoverConcurrentOp>(op)) {
      if (auto labelAttr = op.getAttrOfType<StringAttr>("label"))
        names.addName(&op, labelAttr);
      continue;
    }

    // Recursively process any regions under the op iff this is a procedural
    // #ifdef region: we need to emit automatic logic values at the top of the
    // enclosing region.
    if (isa<IfDefProceduralOp>(op)) {
      for (auto &region : op.getRegions()) {
        if (!region.empty())
          collectNames(region.front());
      }
      continue;
    }

    // Recursively process any expressions in else blocks that can be emitted
    // as `else if`.
    if (auto ifOp = dyn_cast<IfOp>(op)) {
      if (ifOp.hasElse() && findNestedElseIf(ifOp.getElseBlock()))
        collectNames(*ifOp.getElseBlock());
      continue;
    }
  }
}

//===----------------------------------------------------------------------===//
// StmtEmitter
//===----------------------------------------------------------------------===//

namespace {
/// This emits statement-related operations.
class StmtEmitter : public EmitterBase,
                    public hw::StmtVisitor<StmtEmitter, LogicalResult>,
                    public sv::Visitor<StmtEmitter, LogicalResult> {
public:
  /// Create an ExprEmitter for the specified module emitter, and keeping track
  /// of any emitted expressions in the specified set.
  StmtEmitter(ModuleEmitter &emitter, RearrangableOStream &outStream,
              ModuleNameManager &names)
      : EmitterBase(emitter.state, outStream), emitter(emitter),
        rearrangableStream(outStream), names(names) {}

  void emitStatement(Operation *op);
  void emitStatementBlock(Block &body);
  size_t getNumStatementsEmitted() const { return numStatementsEmitted; }

  /// Emit the declaration for the temporary operation. If the operation is not
  /// a constant, emit no initializer and no semicolon, e.g. `wire foo`, and
  /// return false. If the operation *is* a constant, also emit the initializer
  /// and semicolon, e.g. `localparam K = 1'h0;`, and return true.
  bool emitDeclarationForTemporary(Operation *op);

private:
  void collectNamesEmitDecls(Block &block);

  void
  emitExpression(Value exp, SmallPtrSet<Operation *, 8> &emittedExprs,
                 VerilogPrecedence parenthesizeIfLooserThan = LowestPrecedence);
  void emitSVAttributes(ArrayAttr svAttrs, Operation *op);

  using StmtVisitor::visitStmt;
  using Visitor::visitSV;
  friend class hw::StmtVisitor<StmtEmitter, LogicalResult>;
  friend class sv::Visitor<StmtEmitter, LogicalResult>;

  // Visitor methods.
  LogicalResult visitUnhandledStmt(Operation *op) { return failure(); }
  LogicalResult visitInvalidStmt(Operation *op) { return failure(); }
  LogicalResult visitUnhandledSV(Operation *op) { return failure(); }
  LogicalResult visitInvalidSV(Operation *op) { return failure(); }

  LogicalResult emitNoop() {
    --numStatementsEmitted;
    return success();
  }

  LogicalResult visitSV(WireOp op) { return emitNoop(); }
  LogicalResult visitSV(RegOp op) { return emitNoop(); }
  LogicalResult visitSV(LocalParamOp op) { return emitNoop(); }
  LogicalResult visitSV(AssignOp op);
  LogicalResult visitSV(BPAssignOp op);
  LogicalResult visitSV(PAssignOp op);
  LogicalResult visitSV(ForceOp op);
  LogicalResult visitSV(ReleaseOp op);
  LogicalResult visitSV(AliasOp op);
  LogicalResult visitSV(InterfaceInstanceOp op);
  LogicalResult visitStmt(ProbeOp op);
  LogicalResult visitStmt(OutputOp op);
  LogicalResult visitStmt(InstanceOp op);
  LogicalResult visitStmt(TypeScopeOp op);
  LogicalResult visitStmt(TypedeclOp op);

  LogicalResult emitIfDef(Operation *op, MacroIdentAttr cond);
  LogicalResult visitSV(OrderedOutputOp op);
  LogicalResult visitSV(IfDefOp op) { return emitIfDef(op, op.cond()); }
  LogicalResult visitSV(IfDefProceduralOp op) {
    return emitIfDef(op, op.cond());
  }
  LogicalResult visitSV(IfOp op);
  LogicalResult visitSV(AlwaysOp op);
  LogicalResult visitSV(AlwaysCombOp op);
  LogicalResult visitSV(AlwaysFFOp op);
  LogicalResult visitSV(InitialOp op);
  LogicalResult visitSV(CaseOp op);
  LogicalResult visitSV(FWriteOp op);
  LogicalResult visitSV(VerbatimOp op);

  LogicalResult emitSimulationControlTask(Operation *op, StringRef taskName,
                                          Optional<unsigned> verbosity);
  LogicalResult visitSV(StopOp op);
  LogicalResult visitSV(FinishOp op);
  LogicalResult visitSV(ExitOp op);

  LogicalResult emitSeverityMessageTask(Operation *op, StringRef taskName,
                                        Optional<unsigned> verbosity,
                                        StringAttr message,
                                        ValueRange operands);
  LogicalResult visitSV(FatalOp op);
  LogicalResult visitSV(ErrorOp op);
  LogicalResult visitSV(WarningOp op);
  LogicalResult visitSV(InfoOp op);

  LogicalResult visitSV(GenerateOp op);
  LogicalResult visitSV(GenerateCaseOp op);

  void emitAssertionLabel(Operation *op, StringRef opName);
  void emitAssertionMessage(StringAttr message, ValueRange args,
                            SmallPtrSet<Operation *, 8> &ops,
                            bool isConcurrent);
  template <typename Op>
  LogicalResult emitImmediateAssertion(Op op, StringRef opName);
  LogicalResult visitSV(AssertOp op);
  LogicalResult visitSV(AssumeOp op);
  LogicalResult visitSV(CoverOp op);
  template <typename Op>
  LogicalResult emitConcurrentAssertion(Op op, StringRef opName);
  LogicalResult visitSV(AssertConcurrentOp op);
  LogicalResult visitSV(AssumeConcurrentOp op);
  LogicalResult visitSV(CoverConcurrentOp op);

  LogicalResult visitSV(BindOp op);
  LogicalResult visitSV(InterfaceOp op);
  LogicalResult visitSV(InterfaceSignalOp op);
  LogicalResult visitSV(InterfaceModportOp op);
  LogicalResult visitSV(AssignInterfaceSignalOp op);
  void emitStatementExpression(Operation *op);

  void emitBlockAsStatement(Block *block,
                            SmallPtrSet<Operation *, 8> &locationOps,
                            StringRef multiLineComment = StringRef());

public:
  ModuleEmitter &emitter;

private:
  /// This is the current ostream we're emiting to, when we know it is a
  /// rearrangableStream.
  RearrangableOStream &rearrangableStream;

  /// Track the legalized names.
  ModuleNameManager &names;

  /// This is the index of the start of the current statement being emitted.
  RearrangableOStream::Cursor statementBeginning;

  /// This is the index of the end of the declaration region of the current
  /// 'begin' block, used to emit variable declarations.
  RearrangableOStream::Cursor blockDeclarationInsertPoint;
  unsigned blockDeclarationIndentLevel = INDENT_AMOUNT;

  /// This keeps track of the number of statements emitted, important for
  /// determining if we need to put out a begin/end marker in a block
  /// declaration.
  size_t numStatementsEmitted = 0;
};

} // end anonymous namespace

/// Emit the specified value as an expression.  If this is an inline-emitted
/// expression, we emit that expression, otherwise we emit a reference to the
/// already computed name.
///
void StmtEmitter::emitExpression(Value exp,
                                 SmallPtrSet<Operation *, 8> &emittedExprs,
                                 VerilogPrecedence parenthesizeIfLooserThan) {
  SmallVector<char, 128> exprBuffer;
  ExprEmitter(emitter, exprBuffer, emittedExprs, names)
      .emitExpression(exp, parenthesizeIfLooserThan);
  os.write(exprBuffer.data(), exprBuffer.size());
}

/// Emit SystemVerilog attributes attached to the statement op as dialect
/// attributes.
void StmtEmitter::emitSVAttributes(ArrayAttr svAttrs, Operation *op) {
  // SystemVerilog 2017 Section 5.12.
  if (!svAttrs)
    return;

  indent() << "(* ";
  llvm::interleaveComma(svAttrs, os, [&](Attribute attr) {
    auto svattr = attr.cast<SVAttributeAttr>();
    os << svattr.getName().getValue();
    if (svattr.getExpression())
      os << " = " << svattr.getExpression().getValue();
  });
  os << " *)\n";
}

void StmtEmitter::emitStatementExpression(Operation *op) {
  // Know where the start of this statement is in case any out-of-band precursor
  // statements need to be emitted.
  statementBeginning = rearrangableStream.getCursor();

  // This is invoked for expressions that have a non-single use.  This could
  // either be because they are dead or because they have multiple uses.
  if (op->getResult(0).use_empty()) {
    indent() << "// Unused: ";
    --numStatementsEmitted;
  } else if (isZeroBitType(op->getResult(0).getType())) {
    indent() << "// Zero width: ";
    --numStatementsEmitted;
  } else if (op->getParentOp()->hasTrait<ProceduralRegion>()) {
    // Some expressions in procedural regions can be emitted inline into their
    // "automatic logic" or "localparam" definitions.  Don't redundantly emit
    // them.
    if (emitter.expressionsEmittedIntoDecl.count(op)) {
      --numStatementsEmitted;
      return;
    }
    indent() << names.getName(op->getResult(0)) << " = ";
  } else {
    if (emitDeclarationForTemporary(op))
      return;
    os << " = ";
  }

  // Emit the expression with a special precedence level so it knows to do a
  // "deep" emission even though there are multiple uses, not just emitting the
  // name.
  SmallPtrSet<Operation *, 8> emittedExprs;
  emitExpression(op->getResult(0), emittedExprs, ForceEmitMultiUse);
  os << ';';
  emitLocationInfoAndNewLine(emittedExprs);
}

LogicalResult StmtEmitter::visitSV(AssignOp op) {
  // prepare assigns wires to instance outputs, but these are logically handled
  // in the port binding list when outputing an instance.
  if (dyn_cast_or_null<InstanceOp>(op.src().getDefiningOp()))
    return success();

  if (emitter.assignsInlined.count(op))
    return success();

  SmallPtrSet<Operation *, 8> ops;
  ops.insert(op);

  // If we have SV attributes attached to the op, those need to be emitted
  // first.
  emitSVAttributes(op.svAttributesAttr(), op);

  indent() << "assign ";
  emitExpression(op.dest(), ops);
  os << " = ";
  emitExpression(op.src(), ops, LowestPrecedence);
  os << ';';
  emitLocationInfoAndNewLine(ops);
  return success();
}

LogicalResult StmtEmitter::visitSV(BPAssignOp op) {
  SmallPtrSet<Operation *, 8> ops;
  ops.insert(op);

  indent();
  emitExpression(op.dest(), ops);
  os << " = ";
  emitExpression(op.src(), ops);
  os << ';';
  emitLocationInfoAndNewLine(ops);
  return success();
}

LogicalResult StmtEmitter::visitSV(PAssignOp op) {
  SmallPtrSet<Operation *, 8> ops;
  ops.insert(op);

  indent();
  emitExpression(op.dest(), ops);
  os << " <= ";
  emitExpression(op.src(), ops);
  os << ';';
  emitLocationInfoAndNewLine(ops);
  return success();
}

LogicalResult StmtEmitter::visitSV(ForceOp op) {
  SmallPtrSet<Operation *, 8> ops;
  ops.insert(op);

  indent() << "force ";
  emitExpression(op.dest(), ops);
  os << " = ";
  emitExpression(op.src(), ops);
  os << ';';
  emitLocationInfoAndNewLine(ops);
  return success();
}

LogicalResult StmtEmitter::visitSV(ReleaseOp op) {
  SmallPtrSet<Operation *, 8> ops;
  ops.insert(op);

  indent() << "release ";
  emitExpression(op.dest(), ops);
  os << ';';
  emitLocationInfoAndNewLine(ops);
  return success();
}

LogicalResult StmtEmitter::visitSV(AliasOp op) {
  SmallPtrSet<Operation *, 8> ops;
  ops.insert(op);

  indent() << "alias ";
  llvm::interleave(
      op.getOperands(), os, [&](Value v) { emitExpression(v, ops); }, " = ");
  os << ';';
  emitLocationInfoAndNewLine(ops);
  return success();
}

LogicalResult StmtEmitter::visitSV(InterfaceInstanceOp op) {
  StringRef prefix = "";
  if (op->hasAttr("doNotPrint")) {
    prefix = "// ";
    indent() << "// This interface is elsewhere emitted as a bind statement.\n";
  }

  SmallPtrSet<Operation *, 8> ops;
  ops.insert(op);

  auto *interfaceOp = op.getReferencedInterface(&state.symbolCache);
  assert(interfaceOp && "InterfaceInstanceOp has invalid symbol that does not "
                        "point to an interface");

  auto verilogName = getSymOpName(interfaceOp);
  indent() << prefix << verilogName << " " << op.name() << "();";

  emitLocationInfoAndNewLine(ops);

  return success();
}

/// For OutputOp we put "assign" statements at the end of the Verilog module to
/// assign the module outputs to intermediate wires.
LogicalResult StmtEmitter::visitStmt(OutputOp op) {
  --numStatementsEmitted; // Count emitted statements manually.

  SmallPtrSet<Operation *, 8> ops;
  HWModuleOp parent = op->getParentOfType<HWModuleOp>();

  size_t operandIndex = 0;
  for (PortInfo port : parent.getPorts().outputs) {
    auto operand = op.getOperand(operandIndex);
    // Outputs that are set by the output port of an instance are handled
    // directly when the instance is emitted.
    if (operand.hasOneUse() &&
        dyn_cast_or_null<InstanceOp>(operand.getDefiningOp())) {
      ++operandIndex;
      continue;
    }

    ops.clear();
    ops.insert(op);
    indent();
    if (isZeroBitType(port.type))
      os << "// Zero width: ";
    os << "assign " << getPortVerilogName(parent, port) << " = ";
    emitExpression(operand, ops, LowestPrecedence);
    os << ';';
    emitLocationInfoAndNewLine(ops);
    ++operandIndex;
    ++numStatementsEmitted;
  }
  return success();
}

LogicalResult StmtEmitter::visitStmt(TypeScopeOp op) {
  emitStatementBlock(*op.getBodyBlock());
  return success();
}

LogicalResult StmtEmitter::visitStmt(TypedeclOp op) {
  os << "typedef ";
  emitter.printPackedType(stripUnpackedTypes(op.type()), os, op.getLoc(),
                          false);
  os << ' ' << op.getPreferredName();
  emitter.printUnpackedTypePostfix(op.type(), os);
  os << ";\n";
  return success();
}

LogicalResult StmtEmitter::visitSV(FWriteOp op) {
  SmallPtrSet<Operation *, 8> ops;
  ops.insert(op);

  indent() << "$fwrite(";

  emitExpression(op.fd(), ops);

  os << ", \"";
  os.write_escaped(op.string());
  os << '"';

  for (auto operand : op.operands()) {
    os << ", ";
    emitExpression(operand, ops);
  }
  os << ");";
  emitLocationInfoAndNewLine(ops);
  return success();
}

LogicalResult StmtEmitter::visitSV(VerbatimOp op) {
  SmallPtrSet<Operation *, 8> ops;
  ops.insert(op);

  // Drop an extraneous \n off the end of the string if present.
  StringRef string = op.string();
  if (string.endswith("\n"))
    string = string.drop_back();

  // Emit each \n separated piece of the string with each piece properly
  // indented.  The convention is to not emit the \n so
  // emitLocationInfoAndNewLine can do that for the last line.
  bool isFirst = true;
  indent();

  // Emit each line of the string at a time.
  while (!string.empty()) {
    auto lhsRhs = string.split('\n');
    if (isFirst)
      isFirst = false;
    else {
      os << '\n';
      indent();
    }

    // Emit each chunk of the line.
    emitTextWithSubstitutions(
        lhsRhs.first, op, [&](Value operand) { emitExpression(operand, ops); },
        op.symbols(), names);
    string = lhsRhs.second;
  }

  emitLocationInfoAndNewLine(ops);

  // We don't know how many statements we emitted, so assume conservatively
  // that a lot got put out. This will make sure we get a begin/end block around
  // this.
  numStatementsEmitted += 2;
  return success();
}

/// Emit one of the simulation control tasks `$stop`, `$finish`, or `$exit`.
LogicalResult
StmtEmitter::emitSimulationControlTask(Operation *op, StringRef taskName,
                                       Optional<unsigned> verbosity) {
  SmallPtrSet<Operation *, 8> ops;
  ops.insert(op);
  indent() << taskName;
  if (verbosity && *verbosity != 1)
    os << "(" << *verbosity << ")";
  os << ";";
  emitLocationInfoAndNewLine(ops);
  return success();
}

LogicalResult StmtEmitter::visitSV(StopOp op) {
  return emitSimulationControlTask(op, "$stop", op.verbosity());
}

LogicalResult StmtEmitter::visitSV(FinishOp op) {
  return emitSimulationControlTask(op, "$finish", op.verbosity());
}

LogicalResult StmtEmitter::visitSV(ExitOp op) {
  return emitSimulationControlTask(op, "$exit", {});
}

/// Emit one of the severity message tasks `$fatal`, `$error`, `$warning`, or
/// `$info`.
LogicalResult StmtEmitter::emitSeverityMessageTask(Operation *op,
                                                   StringRef taskName,
                                                   Optional<unsigned> verbosity,
                                                   StringAttr message,
                                                   ValueRange operands) {
  SmallPtrSet<Operation *, 8> ops;
  ops.insert(op);
  indent() << taskName;

  // In case we have a message to print, or the operation has an optional
  // verbosity and that verbosity is present, print the parenthesized parameter
  // list.
  if ((verbosity && *verbosity != 1) || message) {
    os << "(";

    // If the operation takes a verbosity, print it if it is set, or print the
    // default "1".
    if (verbosity)
      os << *verbosity;

    // Print the message and interpolation operands if present.
    if (message) {
      if (verbosity)
        os << ", ";
      os << "\"";
      os.write_escaped(message.getValue());
      os << "\"";
      for (auto operand : operands) {
        os << ", ";
        emitExpression(operand, ops);
      }
    }

    os << ")";
  }

  os << ";";
  emitLocationInfoAndNewLine(ops);
  return success();
}

LogicalResult StmtEmitter::visitSV(FatalOp op) {
  return emitSeverityMessageTask(op, "$fatal", op.verbosity(), op.messageAttr(),
                                 op.operands());
}

LogicalResult StmtEmitter::visitSV(ErrorOp op) {
  return emitSeverityMessageTask(op, "$error", {}, op.messageAttr(),
                                 op.operands());
}

LogicalResult StmtEmitter::visitSV(WarningOp op) {
  return emitSeverityMessageTask(op, "$warning", {}, op.messageAttr(),
                                 op.operands());
}

LogicalResult StmtEmitter::visitSV(InfoOp op) {
  return emitSeverityMessageTask(op, "$info", {}, op.messageAttr(),
                                 op.operands());
}

LogicalResult StmtEmitter::visitSV(GenerateOp op) {
  indent() << "generate\n";
  indent() << "begin: " << names.addName(op, op.sym_name()) << "\n";
  addIndent();
  emitStatementBlock(op.body().getBlocks().front());
  reduceIndent();
  indent() << "end: " << names.getName(op) << "\n";
  indent() << "endgenerate\n";
  return success();
}

LogicalResult StmtEmitter::visitSV(GenerateCaseOp op) {
  indent() << "case (";
  emitter.printParamValue(op.cond(), os, VerilogPrecedence::Selection, [&]() {
    return op->emitOpError("invalid case parameter");
  });
  os << ")\n";

  // Ensure that all of the per-case arrays are the same length.
  ArrayAttr patterns = op.casePatterns();
  ArrayAttr caseNames = op.caseNames();
  MutableArrayRef<Region> regions = op.caseRegions();
  assert(patterns.size() == regions.size());
  assert(patterns.size() == caseNames.size());

  addIndent();
  // TODO: We'll probably need to store the legalized names somewhere for
  // `verbose` formatting. Set up the infra for storing names recursively. Just
  // store this locally for now.
  llvm::StringSet<> usedNames;
  size_t nextGenID = 0;

  // Emit each case.
  for (size_t i = 0, e = patterns.size(); i < e; ++i) {
    auto &region = regions[i];
    assert(region.hasOneBlock());
    Attribute patternAttr = patterns[i];

    indent();
    if (patternAttr.getType().isa<NoneType>())
      os << "default";
    else
      emitter.printParamValue(
          patternAttr, os, VerilogPrecedence::LowestPrecedence,
          [&]() { return op->emitOpError("invalid case value"); });

    StringRef legalName = legalizeName(
        caseNames[i].cast<StringAttr>().getValue(), usedNames, nextGenID);
    os << ": begin: " << legalName << "\n";
    emitStatementBlock(region.getBlocks().front());
    indent() << "end: " << legalName << "\n";
  }

  reduceIndent();
  indent() << "endcase\n";
  return success();
}

/// Emit the `<label>:` portion of an immediate or concurrent verification
/// operation. If a label has been stored for the operation through
/// `addLegalName` in the pre-pass, that label is used. Otherwise, if the
/// `enforceVerifLabels` option is set, a temporary name for the operation is
/// picked and uniquified through `addName`.
void StmtEmitter::emitAssertionLabel(Operation *op, StringRef opName) {
  if (op->getAttrOfType<StringAttr>("label")) {
    os << names.getName(op) << ": ";
  } else if (state.options.enforceVerifLabels) {
    os << names.addName(op, opName) << ": ";
  }
}

/// Emit the optional ` else $error(...)` portion of an immediate or concurrent
/// verification operation.
void StmtEmitter::emitAssertionMessage(StringAttr message, ValueRange args,
                                       SmallPtrSet<Operation *, 8> &ops,
                                       bool isConcurrent = false) {
  if (!message)
    return;
  os << " else $error(\"";
  os.write_escaped(message.getValue());
  os << "\"";
  for (auto arg : args) {
    os << ", ";
    emitExpression(arg, ops);
  }
  os << ")";
}

template <typename Op>
LogicalResult StmtEmitter::emitImmediateAssertion(Op op, StringRef opName) {
  SmallPtrSet<Operation *, 8> ops;
  ops.insert(op);
  indent();
  emitAssertionLabel(op, opName);
  os << opName;
  switch (op.defer()) {
  case DeferAssert::Immediate:
    break;
  case DeferAssert::Observed:
    os << " #0 ";
    break;
  case DeferAssert::Final:
    os << " final ";
    break;
  }
  os << "(";
  emitExpression(op.expression(), ops);
  os << ")";
  emitAssertionMessage(op.messageAttr(), op.operands(), ops);
  os << ";";
  emitLocationInfoAndNewLine(ops);
  return success();
}

LogicalResult StmtEmitter::visitSV(AssertOp op) {
  return emitImmediateAssertion(op, "assert");
}

LogicalResult StmtEmitter::visitSV(AssumeOp op) {
  return emitImmediateAssertion(op, "assume");
}

LogicalResult StmtEmitter::visitSV(CoverOp op) {
  return emitImmediateAssertion(op, "cover");
}

template <typename Op>
LogicalResult StmtEmitter::emitConcurrentAssertion(Op op, StringRef opName) {
  SmallPtrSet<Operation *, 8> ops;
  ops.insert(op);
  indent();
  emitAssertionLabel(op, opName);
  os << opName << " property (@(" << stringifyEventControl(op.event()) << " ";
  emitExpression(op.clock(), ops);
  os << ") ";
  emitExpression(op.property(), ops);
  os << ")";
  emitAssertionMessage(op.messageAttr(), op.operands(), ops, true);
  os << ";";
  emitLocationInfoAndNewLine(ops);
  return success();
}

LogicalResult StmtEmitter::visitSV(AssertConcurrentOp op) {
  return emitConcurrentAssertion(op, "assert");
}

LogicalResult StmtEmitter::visitSV(AssumeConcurrentOp op) {
  return emitConcurrentAssertion(op, "assume");
}

LogicalResult StmtEmitter::visitSV(CoverConcurrentOp op) {
  return emitConcurrentAssertion(op, "cover");
}

LogicalResult StmtEmitter::emitIfDef(Operation *op, MacroIdentAttr cond) {
  StringRef ident = cond.getName();

  bool hasEmptyThen = op->getRegion(0).front().empty();
  if (hasEmptyThen)
    indent() << "`ifndef " << ident;
  else
    indent() << "`ifdef " << ident;

  SmallPtrSet<Operation *, 8> ops;
  ops.insert(op);
  emitLocationInfoAndNewLine(ops);

  if (!hasEmptyThen)
    emitStatementBlock(op->getRegion(0).front());

  if (!op->getRegion(1).empty()) {
    if (!hasEmptyThen)
      indent() << "`else\n";
    emitStatementBlock(op->getRegion(1).front());
  }

  indent() << "`endif\n";

  // We don't know how many statements we emitted, so assume conservatively
  // that a lot got put out. This will make sure we get a begin/end block around
  // this.
  numStatementsEmitted += 2;
  return success();
}

/// Emit the body of a control flow statement that is surrounded by begin/end
/// markers if non-singular.  If the control flow construct is multi-line and
/// if multiLineComment is non-null, the string is included in a comment after
/// the 'end' to make it easier to associate.
void StmtEmitter::emitBlockAsStatement(Block *block,
                                       SmallPtrSet<Operation *, 8> &locationOps,
                                       StringRef multiLineComment) {

  // We don't know if we need to emit the begin until after we emit the body of
  // the block.  We can have multiple ops that fold together into one statement
  // (common in nested expressions feeding into a connect) or one apparently
  // simple set of operations that gets broken across multiple lines because
  // they are too long.
  //
  // Solve this by emitting the statements, determining if we need to
  // emit the begin, and if so, emit the begin retroactively.
  RearrangableOStream::Cursor beginInsertPoint = rearrangableStream.getCursor();
  emitLocationInfoAndNewLine(locationOps);

  // Change the blockDeclarationInsertPointIndex for the statements in this
  // block, and restore it back when we move on to code after the block.
  llvm::SaveAndRestore<RearrangableOStream::Cursor> x(
      blockDeclarationInsertPoint, rearrangableStream.getCursor());
  llvm::SaveAndRestore<unsigned> x2(blockDeclarationIndentLevel,
                                    state.currentIndent + INDENT_AMOUNT);

  auto numEmittedBefore = getNumStatementsEmitted();
  emitStatementBlock(*block);

  // If we emitted exactly one statement, then we are done.
  if (getNumStatementsEmitted() - numEmittedBefore == 1)
    return;

  // Otherwise we emit the begin and end logic.
  rearrangableStream.insertLiteral(beginInsertPoint, " begin");

  indent() << "end";
  if (!multiLineComment.empty())
    os << " // " << multiLineComment;
  os << '\n';
}

LogicalResult StmtEmitter::visitSV(OrderedOutputOp ooop) {
  // Emit the body.
  for (auto &op : *ooop.getBody())
    emitStatement(&op);
  return success();
}

LogicalResult StmtEmitter::visitSV(IfOp op) {
  SmallPtrSet<Operation *, 8> ops;
  ops.insert(op);

  indent() << "if (";

  // In the loop, emit an if statement assuming the keyword introducing
  // it (either "if (" or "else if (") was printed already.
  IfOp ifOp = op;
  for (;;) {
    // Emit the condition and the then block.
    emitExpression(ifOp.cond(), ops);
    os << ')';
    emitBlockAsStatement(ifOp.getThenBlock(), ops);

    if (!ifOp.hasElse())
      break;

    // The else block does not contain an if-else that can be flattened.
    Block *elseBlock = ifOp.getElseBlock();
    ifOp = findNestedElseIf(elseBlock);
    if (!ifOp) {
      indent() << "else";
      emitBlockAsStatement(elseBlock, ops);
      break;
    }

    // Introduce the 'else if', but iteratively continue unfolding any if-else
    // statements inside of it.  Any wires that would have been generated to
    // represent the condition will be hoisted to the parent scope of the outer
    // `if` instead of being placed in a new block scope.
    indent() << "else if (";
  }

  // We count if as multiple statements to make sure it is always surrounded by
  // a begin/end so we don't get if/else confusion in cases like this:
  // if (cond)
  //   if (otherCond)    // This should force a begin!
  //     stmt
  // else                // Goes with the outer if!
  //   thing;
  ++numStatementsEmitted;
  return success();
}

LogicalResult StmtEmitter::visitSV(AlwaysOp op) {
  SmallPtrSet<Operation *, 8> ops;
  ops.insert(op);

  auto printEvent = [&](AlwaysOp::Condition cond) {
    os << stringifyEventControl(cond.event) << ' ';
    emitExpression(cond.value, ops);
  };

  switch (op.getNumConditions()) {
  case 0:
    indent() << "always @*";
    break;
  case 1:
    indent() << "always @(";
    printEvent(op.getCondition(0));
    os << ')';
    break;
  default:
    indent() << "always @(";
    printEvent(op.getCondition(0));
    for (size_t i = 1, e = op.getNumConditions(); i != e; ++i) {
      os << " or ";
      printEvent(op.getCondition(i));
    }
    os << ')';
    break;
  }

  // Build the comment string, leave out the signal expressions (since they
  // can be large).
  std::string comment;
  if (op.getNumConditions() == 0) {
    comment = "always @*";
  } else {
    comment = "always @(";
    llvm::interleave(
        op.events(),
        [&](Attribute eventAttr) {
          auto event = EventControl(eventAttr.cast<IntegerAttr>().getInt());
          comment += stringifyEventControl(event);
        },
        [&]() { comment += ", "; });
    comment += ')';
  }

  emitBlockAsStatement(op.getBodyBlock(), ops, comment);
  return success();
}

LogicalResult StmtEmitter::visitSV(AlwaysCombOp op) {
  SmallPtrSet<Operation *, 8> ops;
  ops.insert(op);

  StringRef opString = "always_comb";
  if (state.options.noAlwaysComb)
    opString = "always @(*)";

  indent() << opString;
  emitBlockAsStatement(op.getBodyBlock(), ops, opString);
  return success();
}

LogicalResult StmtEmitter::visitSV(AlwaysFFOp op) {
  SmallPtrSet<Operation *, 8> ops;
  ops.insert(op);

  indent() << "always_ff @(" << stringifyEventControl(op.clockEdge()) << " ";
  emitExpression(op.clock(), ops);
  if (op.resetStyle() == ResetType::AsyncReset) {
    os << " or " << stringifyEventControl(*op.resetEdge()) << " ";
    emitExpression(op.reset(), ops);
  }
  os << ')';

  // Build the comment string, leave out the signal expressions (since they
  // can be large).
  std::string comment;
  comment += "always_ff @(";
  comment += stringifyEventControl(op.clockEdge());
  if (op.resetStyle() == ResetType::AsyncReset) {
    comment += " or ";
    comment += stringifyEventControl(*op.resetEdge());
  }
  comment += ')';

  if (op.resetStyle() == ResetType::NoReset)
    emitBlockAsStatement(op.getBodyBlock(), ops, comment);
  else {
    os << " begin";
    emitLocationInfoAndNewLine(ops);
    addIndent();

    indent() << "if (";
    // Negative edge async resets need to invert the reset condition.  This is
    // noted in the op description.
    if (op.resetStyle() == ResetType::AsyncReset &&
        *op.resetEdge() == EventControl::AtNegEdge)
      os << "!";
    emitExpression(op.reset(), ops);
    os << ')';
    emitBlockAsStatement(op.getResetBlock(), ops);
    indent() << "else";
    emitBlockAsStatement(op.getBodyBlock(), ops);
    reduceIndent();

    indent() << "end";
    os << " // " << comment;
    os << '\n';
  }
  return success();
}

LogicalResult StmtEmitter::visitSV(InitialOp op) {
  SmallPtrSet<Operation *, 8> ops;
  ops.insert(op);

  indent() << "initial";
  emitBlockAsStatement(op.getBodyBlock(), ops, "initial");
  return success();
}

LogicalResult StmtEmitter::visitSV(CaseOp op) {
  SmallPtrSet<Operation *, 8> ops, emptyOps;
  ops.insert(op);
  indent();
  if (op.validationQualifier() !=
      ValidationQualifierTypeEnum::ValidationQualifierPlain)
    os << circt::sv::stringifyValidationQualifierTypeEnum(
              op.validationQualifier())
       << " ";
  const char *opname = nullptr;
  switch (op.caseStyle()) {
  case CaseStmtType::CaseStmt:
    opname = "case";
    break;
  case CaseStmtType::CaseXStmt:
    opname = "casex";
    break;
  case CaseStmtType::CaseZStmt:
    opname = "casez";
    break;
  }
  os << opname << " (";
  emitExpression(op.cond(), ops);
  os << ')';
  emitLocationInfoAndNewLine(ops);

  addIndent();
  for (auto caseInfo : op.getCases()) {
    auto pattern = caseInfo.pattern;

    if (pattern.isDefault())
      indent() << "default";
    else {
      // TODO: We could emit in hex if/when the size is a multiple of 4 and
      // there are no x's crossing nibble boundaries.
      indent() << pattern.getWidth() << "'b";
      for (size_t bit = 0, e = pattern.getWidth(); bit != e; ++bit)
        os << getLetter(pattern.getBit(e - bit - 1));
    }
    os << ":";
    emitBlockAsStatement(caseInfo.block, emptyOps);
  }

  reduceIndent();
  indent() << "endcase";
  emitLocationInfoAndNewLine(ops);
  return success();
}

LogicalResult StmtEmitter::visitStmt(InstanceOp op) {
  bool doNotPrint = op->hasAttr("doNotPrint");
  if (doNotPrint) {
    indent() << "/* This instance is elsewhere emitted as a bind statement.\n";
    addIndent();
  }

  SmallPtrSet<Operation *, 8> ops;
  ops.insert(op);

  // Use the specified name or the symbol name as appropriate.
  auto *moduleOp = op.getReferencedModule(&state.symbolCache);
  assert(moduleOp && "Invalid IR");
  indent() << getVerilogModuleName(moduleOp);

  // If this is a parameterized module, then emit the parameters.
  if (!op.parameters().empty()) {
    // All the parameters may be defaulted -- don't print out an empty list if
    // so.
    bool printed = false;
    for (auto params :
         llvm::zip(op.parameters(),
                   moduleOp->getAttrOfType<ArrayAttr>("parameters"))) {
      auto param = std::get<0>(params).cast<ParamDeclAttr>();
      auto modParam = std::get<1>(params).cast<ParamDeclAttr>();
      // Ignore values that line up with their default.
      if (param.getValue() == modParam.getValue())
        continue;

      // Handle # if this is the first parameter we're printing.
      if (!printed) {
        os << " #(\n";
        printed = true;
      } else {
        os << ",\n";
      }
      os.indent(state.currentIndent + INDENT_AMOUNT) << '.';
      os << state.globalNames.getParameterVerilogName(moduleOp,
                                                      param.getName());
      os << '(';
      emitter.printParamValue(param.getValue(), os, [&]() {
        return op->emitOpError("invalid instance parameter '")
               << param.getName().getValue() << "' value";
      });
      os << ')';
    }
    if (printed) {
      os << '\n';
      indent() << ')';
    }
  }

  os << ' ' << names.getName(op) << " (";

  SmallVector<PortInfo> portInfo = getAllModulePortInfos(op);

  // Get the max port name length so we can align the '('.
  size_t maxNameLength = 0;
  for (auto &elt : portInfo) {
    maxNameLength = std::max(maxNameLength, elt.getName().size());
  }

  auto getWireForValue = [&](Value result) {
    return result.getUsers().begin()->getOperand(0);
  };

  // Emit the argument and result ports.
  auto opArgs = op.inputs();
  auto opResults = op.getResults();
  bool isFirst = true; // True until we print a port.
  bool isZeroWidth = false;
  SmallVector<Value, 32> portValues;
  for (auto &elt : portInfo) {
    // Figure out which value we are emitting.
    portValues.push_back(elt.isOutput() ? opResults[elt.argNum]
                                        : opArgs[elt.argNum]);
  }

  for (size_t portNum = 0, e = portValues.size(); portNum < e; ++portNum) {
    // Figure out which value we are emitting.
    auto &elt = portInfo[portNum];
    Value portVal = portValues[portNum];
    isZeroWidth = isZeroBitType(portVal.getType());

    // Decide if we should print a comma.  We can't do this if we're the first
    // port or if all the subsequent ports are zero width.
    if (!isFirst) {
      bool shouldPrintComma = true;
      if (isZeroWidth) {
        shouldPrintComma = false;
        for (size_t i = (&elt - portInfo.data()) + 1, e = portInfo.size();
             i != e; ++i)
          if (!isZeroBitType(portValues[i].getType())) {
            shouldPrintComma = true;
            break;
          }
      }

      if (shouldPrintComma)
        os << ',';
    }
    emitLocationInfoAndNewLine(ops);

    // Emit the port's name.
    indent();
    if (!isZeroWidth) {
      // If this is a real port we're printing, then it isn't the first one. Any
      // subsequent ones will need a comma.
      isFirst = false;
      os << "  ";
    } else {
      // We comment out zero width ports, so their presence and initializer
      // expressions are still emitted textually.
      os << "//";
    }

    os << '.' << getPortVerilogName(moduleOp, elt);
    os.indent(maxNameLength - elt.getName().size()) << " (";

    // Emit the value as an expression.
    ops.clear();

    // Output ports that are not connected to single use output ports were
    // lowered to wire.
    OutputOp output;
    if (!elt.isOutput()) {
      emitExpression(portVal, ops, LowestPrecedence);
    } else if (portVal.hasOneUse() &&
               (output = dyn_cast_or_null<OutputOp>(
                    portVal.getUses().begin()->getOwner()))) {
      // If this is directly using the output port of the containing module,
      // just specify that directly so we avoid a temporary wire.
      size_t outputPortNo = portVal.getUses().begin()->getOperandNumber();
      auto containingModule = emitter.currentModuleOp;
      os << getPortVerilogName(containingModule,
                               containingModule.getOutputPort(outputPortNo));
    } else {
      portVal = getWireForValue(portVal);
      emitExpression(portVal, ops);
    }
    os << ')';
  }
  if (!isFirst || isZeroWidth) {
    emitLocationInfoAndNewLine(ops);
    ops.clear();
    indent();
  }
  os << ");";
  emitLocationInfoAndNewLine(ops);
  if (doNotPrint) {
    reduceIndent();
    indent() << "*/\n";
  }
  return success();
}

// Probes only exist to provide naming to values.  They are handled in
// the naming prepass.
LogicalResult StmtEmitter::visitStmt(ProbeOp op) { return success(); }

// This may be called in the top-level, not just in an hw.module.  Thus we can't
// use the name map to find expression names for arguments to the instance, nor
// do we need to emit subexpressions.  Prepare pass, which has run for all
// modules prior to this, has ensured that all arguments are bound to wires,
// regs, or ports, with legalized names, so we can lookup up the names through
// the IR.
LogicalResult StmtEmitter::visitSV(BindOp op) {
  emitter.emitBind(op);
  return success();
}

LogicalResult StmtEmitter::visitSV(InterfaceOp op) {
  os << "interface " << getSymOpName(op) << ";\n";
  // FIXME: Don't emit the body of this as general statements, they aren't!
  emitStatementBlock(*op.getBodyBlock());
  os << "endinterface\n\n";
  return success();
}

LogicalResult StmtEmitter::visitSV(InterfaceSignalOp op) {
  indent();
  emitter.printPackedType(stripUnpackedTypes(op.type()), os, op->getLoc(),
                          false);
  os << ' ' << getSymOpName(op);
  emitter.printUnpackedTypePostfix(op.type(), os);
  os << ";\n";
  return success();
}

LogicalResult StmtEmitter::visitSV(InterfaceModportOp op) {
  indent() << "modport " << getSymOpName(op) << '(';

  llvm::interleaveComma(op.ports(), os, [&](const Attribute &portAttr) {
    auto port = portAttr.cast<ModportStructAttr>();
    os << stringifyEnum(port.getDirection().getValue()) << ' ';
    auto signalDecl = state.symbolCache.getDefinition(port.getSignal());
    os << getSymOpName(signalDecl);
  });

  os << ");\n";
  return success();
}

LogicalResult StmtEmitter::visitSV(AssignInterfaceSignalOp op) {
  SmallPtrSet<Operation *, 8> emitted;
  indent() << "assign ";
  emitExpression(op.iface(), emitted);
  os << '.' << op.signalName() << " = ";
  emitExpression(op.rhs(), emitted);
  os << ";\n";
  return success();
}

void StmtEmitter::emitStatement(Operation *op) {
  // Expressions may either be ignored or emitted as an expression statements.
  if (isVerilogExpression(op)) {
    if (emitter.outOfLineExpressions.count(op)) {
      ++numStatementsEmitted;
      emitStatementExpression(op);
    }
    return;
  }

  ++numStatementsEmitted;

  // Know where the start of this statement is in case any out-of-band precursor
  // statements need to be emitted.
  statementBeginning = rearrangableStream.getCursor();

  // Handle HW statements.
  if (succeeded(dispatchStmtVisitor(op)))
    return;

  // Handle SV Statements.
  if (succeeded(dispatchSVVisitor(op)))
    return;

  emitOpError(op, "cannot emit this operation to Verilog");
  indent() << "unknown MLIR operation " << op->getName().getStringRef() << "\n";
}

/// Given an operation corresponding to a VerilogExpression, determine whether
/// it is safe to emit inline into a 'localparam' or 'automatic logic' varaible
/// initializer in a procedural region.
///
/// We can't emit exprs inline when they refer to something else that can't be
/// emitted inline, when they're in a general #ifdef region,
static bool
isExpressionEmittedInlineIntoProceduralDeclaration(Operation *op,
                                                   StmtEmitter &stmtEmitter) {
  if (!isVerilogExpression(op))
    return false;

  // If the expression exists in an #ifdef region, then bail.  Emitting it
  // inline would cause it to be executed unconditionally, because the
  // declarations are outside the #ifdef.
  if (isa<IfDefProceduralOp>(op->getParentOp()))
    return false;

  // This expression tree can be emitted into the initializer if all leaf
  // references are safe to refer to from here.  They are only safe if they are
  // defined in an enclosing scope (guaranteed to already be live by now) or if
  // they are defined in this block and already emitted to an inline automatic
  // logic variable.
  SmallVector<Value, 8> exprsToScan(op->getOperands());

  // This loop is guaranteed to terminate because we're only scanning up
  // single-use expressions and other things that 'isExpressionEmittedInline'
  // returns success for.  Cycles won't get in here.
  while (!exprsToScan.empty()) {
    Operation *expr = exprsToScan.pop_back_val().getDefiningOp();
    if (!expr)
      continue; // Ports are always safe to reference.

    // If this is an internal node in the expression tree, process its operands.
    if (isExpressionEmittedInline(expr)) {
      exprsToScan.append(expr->getOperands().begin(),
                         expr->getOperands().end());
      continue;
    }

    // Otherwise, this isn't an inlinable expression.  If it is defined outside
    // this block, then it is live-in.
    if (expr->getBlock() != op->getBlock())
      continue;

    // Otherwise, if it is defined in this block then it is only ok to reference
    // if it has already been emitted into an automatic logic.
    if (!stmtEmitter.emitter.expressionsEmittedIntoDecl.count(expr))
      return false;
  }

  return true;
}

/// Emit the declaration for the temporary operation. If the operation is not
/// a constant, emit no initializer and no semicolon, e.g. `wire foo`, and
/// return false. If the operation *is* a constant, also emit the initializer
/// and semicolon, e.g. `localparam K = 1'h0`, and return true.
bool StmtEmitter::emitDeclarationForTemporary(Operation *op) {
  StringRef declWord = getVerilogDeclWord(op, state.options);

  os.indent(blockDeclarationIndentLevel) << declWord;
  if (!declWord.empty())
    os << ' ';
  if (emitter.printPackedType(stripUnpackedTypes(op->getResult(0).getType()),
                              os, op->getLoc()))
    os << ' ';
  os << names.getName(op->getResult(0));

  // Emit the initializer expression for this declaration inline if safe.
  if (!isExpressionEmittedInlineIntoProceduralDeclaration(op, *this))
    return false;

  // Keep track that we emitted this.
  emitter.expressionsEmittedIntoDecl.insert(op);

  os << " = ";
  SmallPtrSet<Operation *, 8> emittedExprs;
  emitExpression(op->getResult(0), emittedExprs, ForceEmitMultiUse);
  os << ';';
  emitLocationInfoAndNewLine(emittedExprs);
  return true;
}

void StmtEmitter::collectNamesEmitDecls(Block &block) {
  // In the first pass, we fill in the symbol table, calculate the max width
  // of the declaration words and the max type width.
  NameCollector collector(emitter, names);
  collector.collectNames(block);

  auto &valuesToEmit = collector.getValuesToEmit();
  if (valuesToEmit.empty())
    return;

  size_t maxDeclNameWidth = collector.getMaxDeclNameWidth();
  size_t maxTypeWidth = collector.getMaxTypeWidth();

  if (maxTypeWidth > 0) // add a space if any type exists
    maxTypeWidth += 1;

  SmallPtrSet<Operation *, 8> opsForLocation;

  // Okay, now that we have measured the things to emit, emit the things.
  for (const auto &record : valuesToEmit) {
    statementBeginning = rearrangableStream.getCursor();

    // We have two different sorts of things that we proactively emit:
    // declarations (wires, regs, localpamarams, etc) and expressions that
    // cannot be emitted inline (e.g. because of limitations around subscripts).
    auto *op = record.value.getDefiningOp();
    opsForLocation.clear();
    opsForLocation.insert(op);

    // If we have SV attributes attached to the op, those need to be emitted
    // first.
    if (auto regOp = dyn_cast<RegOp>(op))
      emitSVAttributes(regOp.svAttributesAttr(), op);
    else if (auto wireOp = dyn_cast<WireOp>(op))
      emitSVAttributes(wireOp.svAttributesAttr(), op);

    // Emit the leading word, like 'wire' or 'reg'.
    auto type = record.value.getType();
    auto word = getVerilogDeclWord(op, state.options);
    if (!isZeroBitType(type)) {
      indent() << word;
      auto extraIndent = word.empty() ? 0 : 1;
      os.indent(maxDeclNameWidth - word.size() + extraIndent);
    } else {
      indent() << "// Zero width: " << word << ' ';
    }

    // Emit the type.
    os << record.typeString;
    if (record.typeString.size() < maxTypeWidth)
      os.indent(maxTypeWidth - record.typeString.size());

    // Emit the name.
    os << names.getName(record.value);

    // Print out any array subscripts or other post-name stuff.
    emitter.printUnpackedTypePostfix(type, os);

    // Print debug info.
    if (state.options.printDebugInfo && isa<WireOp, RegOp>(op)) {
      StringAttr sym = op->getAttr("inner_sym").dyn_cast_or_null<StringAttr>();
      if (sym && !sym.getValue().empty())
        os << " /* inner_sym: " << sym.getValue() << " */";
    }

    if (auto localparam = dyn_cast<LocalParamOp>(op)) {
      os << " = ";
      emitter.printParamValue(localparam.value(), os, [&]() {
        return op->emitOpError("invalid localparam value");
      });
    }

    // Constants carry their assignment directly in the declaration.
    if (isExpressionEmittedInlineIntoProceduralDeclaration(op, *this)) {
      os << " = ";
      emitExpression(op->getResult(0), opsForLocation, ForceEmitMultiUse);

      // Remember that we emitted this inline into the declaration so we don't
      // emit it and we know the value is available for other declaration
      // expressions who might want to reference it.
      emitter.expressionsEmittedIntoDecl.insert(op);
    }

    auto [constOp, assignOp] = isSingleConstantAssign(op);
    if (constOp) {
      os << " = ";
      emitExpression(constOp, opsForLocation, ForceEmitMultiUse);
      emitter.assignsInlined.insert(assignOp);
    }

    os << ';';
    emitLocationInfoAndNewLine(opsForLocation);
    ++numStatementsEmitted;

    // If any sub-expressions are too large to fit on a line and need a
    // temporary declaration, put it after the already-emitted declarations.
    // This is important to maintain incrementally after each statement, because
    // each statement can generate spills when they are overly-long.
    blockDeclarationInsertPoint = rearrangableStream.getCursor();
    blockDeclarationIndentLevel = state.currentIndent;
  }

  os << '\n';
}

void StmtEmitter::emitStatementBlock(Block &body) {
  addIndent();

  // Build up the symbol table for all of the values that need names in the
  // module.  #ifdef's in procedural regions are special because local variables
  // are all emitted at the top of their enclosing blocks.
  if (!isa<IfDefProceduralOp>(body.getParentOp()))
    collectNamesEmitDecls(body);

  // Emit the body.
  for (auto &op : body) {
    emitStatement(&op);
  }

  reduceIndent();
}

void ModuleEmitter::emitStatement(Operation *op) {
  RearrangableOStream outputBuffer;
  ModuleNameManager names;
  StmtEmitter(*this, outputBuffer, names).emitStatement(op);
  outputBuffer.print(os);
}

//===----------------------------------------------------------------------===//
// Module Driver
//===----------------------------------------------------------------------===//

void ModuleEmitter::emitHWExternModule(HWModuleExternOp module) {
  auto verilogName = module.getVerilogModuleNameAttr();
  os << "// external module " << verilogName.getValue() << "\n\n";
}

void ModuleEmitter::emitHWGeneratedModule(HWModuleGeneratedOp module) {
  auto verilogName = module.getVerilogModuleNameAttr();
  os << "// external generated module " << verilogName.getValue() << "\n\n";
}

// This may be called in the top-level, not just in an hw.module.  Thus we can't
// use the name map to find expression names for arguments to the instance, nor
// do we need to emit subexpressions.  Prepare pass, which has run for all
// modules prior to this, has ensured that all arguments are bound to wires,
// regs, or ports, with legalized names, so we can lookup up the names through
// the IR.
void ModuleEmitter::emitBind(BindOp op) {
  InstanceOp inst = op.getReferencedInstance(&state.symbolCache);

  HWModuleOp parentMod = inst->getParentOfType<hw::HWModuleOp>();
  auto parentVerilogName = getVerilogModuleNameAttr(parentMod);

  Operation *childMod = inst.getReferencedModule(&state.symbolCache);
  auto childVerilogName = getVerilogModuleNameAttr(childMod);

  indent() << "bind " << parentVerilogName.getValue() << " "
           << childVerilogName.getValue() << ' ' << getSymOpName(inst) << " (";

  ModulePortInfo parentPortInfo = parentMod.getPorts();
  SmallVector<PortInfo> childPortInfo = getAllModulePortInfos(inst);

  // Get the max port name length so we can align the '('.
  size_t maxNameLength = 0;
  for (auto &elt : childPortInfo) {
    auto portName = getPortVerilogName(childMod, elt);
    elt.name = Builder(inst.getContext()).getStringAttr(portName);
    maxNameLength = std::max(maxNameLength, elt.getName().size());
  }

  // Emit the argument and result ports.
  auto opArgs = inst.inputs();
  auto opResults = inst.getResults();
  bool isFirst = true; // True until we print a port.
  for (auto &elt : childPortInfo) {
    // Figure out which value we are emitting.
    Value portVal = elt.isOutput() ? opResults[elt.argNum] : opArgs[elt.argNum];
    bool isZeroWidth = isZeroBitType(elt.type);

    // Decide if we should print a comma.  We can't do this if we're the first
    // port or if all the subsequent ports are zero width.
    if (!isFirst) {
      bool shouldPrintComma = true;
      if (isZeroWidth) {
        shouldPrintComma = false;
        for (size_t i = (&elt - childPortInfo.data()) + 1,
                    e = childPortInfo.size();
             i != e; ++i)
          if (!isZeroBitType(childPortInfo[i].type)) {
            shouldPrintComma = true;
            break;
          }
      }

      if (shouldPrintComma)
        os << ',';
    }
    os << '\n';

    // Emit the port's name.
    indent();
    if (!isZeroWidth) {
      // If this is a real port we're printing, then it isn't the first one. Any
      // subsequent ones will need a comma.
      isFirst = false;
      os << "  ";
    } else {
      // We comment out zero width ports, so their presence and initializer
      // expressions are still emitted textually.
      os << "//";
    }

    os << '.' << elt.getName();
    os.indent(maxNameLength - elt.getName().size()) << " (";

    // Emit the value as an expression.
    auto name = getNameRemotely(portVal, parentPortInfo, parentMod);
    assert(!name.empty() && "bind port connection must have a name");
    os << name << ')';
  }
  if (!isFirst) {
    os << '\n';
    indent();
  }
  os << ");\n";
}

/// Return the name of a value in a remote module to be used in a `bind`
/// statement. This function examines the remote module `remoteModule` and looks
/// up the corresponding name in the provide `GlobalNameTable`. This requires
/// that all names this function may be asked to lookup have been legalized and
/// added to that name table.
StringRef ModuleEmitter::getNameRemotely(Value value,
                                         const ModulePortInfo &modulePorts,
                                         HWModuleOp remoteModule) {
  if (auto barg = value.dyn_cast<BlockArgument>())
    return getPortVerilogName(remoteModule,
                              modulePorts.inputs[barg.getArgNumber()]);

  Operation *valueOp = value.getDefiningOp();

  // Handle wires/registers, likely as instance inputs.
  if (auto readinout = dyn_cast<ReadInOutOp>(valueOp)) {
    auto *wireInput = readinout.input().getDefiningOp();
    if (!wireInput)
      return {};
    if (isa<WireOp, RegOp>(wireInput))
      return getSymOpName(wireInput);
  }

  // Handle values being driven onto wires, likely as instance outputs.
  if (isa<InstanceOp>(valueOp)) {
    for (auto &use : value.getUses()) {
      Operation *user = use.getOwner();
      if (!isa<AssignOp>(user) || use.getOperandNumber() != 1)
        continue;
      Value drivenOnto = user->getOperand(0);
      Operation *drivenOntoOp = drivenOnto.getDefiningOp();
      if (isa<WireOp, RegOp>(drivenOntoOp))
        return getSymOpName(drivenOntoOp);
    }
  }

  // Handle local parameters.
  if (isa<LocalParamOp>(valueOp))
    return getSymOpName(valueOp);
  return {};
}

void ModuleEmitter::emitBindInterface(BindInterfaceOp bind) {
  auto instance = bind.getReferencedInstance(&state.symbolCache);
  auto instantiator = instance->getParentOfType<HWModuleOp>().getName();
  auto *interface = bind->getParentOfType<ModuleOp>().lookupSymbol(
      instance.getInterfaceType().getInterface());
  os << "bind " << instantiator << " "
     << cast<InterfaceOp>(*interface).sym_name() << " "
     << getSymOpName(instance) << " (.*);\n\n";
}

void ModuleEmitter::emitHWModule(HWModuleOp module) {
  currentModuleOp = module;

  ModuleNameManager names;

  // Add all the ports to the name table so wires etc don't reuse the name.
  SmallVector<PortInfo> portInfo = module.getAllPorts();
  for (auto &port : portInfo) {
    StringRef name = getPortVerilogName(module, port);
    Value value;
    if (!port.isOutput())
      value = module.getArgument(port.argNum);
    names.addName(value, name);
  }

  // Add all parameters to the name table.
  for (auto param : module.parameters()) {
    // Add the name to the name table so any conflicting wires are renamed.
    StringRef verilogName = state.globalNames.getParameterVerilogName(
        module, param.cast<ParamDeclAttr>().getName());
    names.addName(nullptr, verilogName);
  }

  SmallPtrSet<Operation *, 8> moduleOpSet;
  moduleOpSet.insert(module);

  emitComment(module.commentAttr());

  os << "module " << getVerilogModuleName(module);

  // If we have any parameters, print them on their own line.
  if (!module.parameters().empty()) {
    os << "\n  #(";

    auto printParamType = [&](Type type, Attribute defaultValue,
                              SmallString<8> &result) {
      result.clear();
      llvm::raw_svector_ostream sstream(result);

      // If there is a default value like "32" then just print without type at
      // all.
      if (defaultValue) {
        if (auto intAttr = defaultValue.dyn_cast<IntegerAttr>())
          if (intAttr.getValue().getBitWidth() == 32)
            return;
        if (auto fpAttr = defaultValue.dyn_cast<FloatAttr>())
          if (fpAttr.getType().isF64())
            return;
      }
      if (type.isa<NoneType>())
        return;

      // Classic Verilog parser don't allow a type in the parameter declaration.
      // For compatibility with them, we omit the type when it is implicit based
      // on its initializer value, and print the type commented out when it is
      // a 32-bit "integer" parameter.
      if (auto intType = type_dyn_cast<IntegerType>(type))
        if (intType.getWidth() == 32) {
          sstream << "/*integer*/";
          return;
        }

      printPackedType(type, sstream, module->getLoc(),
                      /*implicitIntType=*/true,
                      // Print single-bit values as explicit `[0:0]` type.
                      /*singleBitDefaultType=*/false);
    };

    // Determine the max width of the parameter types so things are lined up.
    size_t maxTypeWidth = 0;
    SmallString<8> scratch;
    for (auto param : module.parameters()) {
      auto paramAttr = param.cast<ParamDeclAttr>();
      // Measure the type length by printing it to a temporary string.
      printParamType(paramAttr.getType().getValue(), paramAttr.getValue(),
                     scratch);
      maxTypeWidth = std::max(scratch.size(), maxTypeWidth);
    }

    if (maxTypeWidth > 0) // add a space if any type exists.
      maxTypeWidth += 1;

    llvm::interleave(
        module.parameters(), os,
        [&](Attribute param) {
          auto paramAttr = param.cast<ParamDeclAttr>();
          auto defaultValue = paramAttr.getValue(); // may be null if absent.
          os << "parameter ";
          printParamType(paramAttr.getType().getValue(), defaultValue, scratch);
          os << scratch;
          if (scratch.size() < maxTypeWidth)
            os.indent(maxTypeWidth - scratch.size());

          os << state.globalNames.getParameterVerilogName(module,
                                                          paramAttr.getName());

          if (defaultValue) {
            os << " = ";
            printParamValue(defaultValue, os, [&]() {
              return module->emitError("parameter '")
                     << paramAttr.getName().getValue() << "' has invalid value";
            });
          }
        },
        ",\n    ");
    os << ") ";
  }

  os << '(';
  if (!portInfo.empty())
    emitLocationInfoAndNewLine(moduleOpSet);

  // Determine the width of the widest type we have to print so everything
  // lines up nicely.
  bool hasOutputs = false, hasZeroWidth = false;
  size_t maxTypeWidth = 0, lastNonZeroPort = -1;
  SmallVector<SmallString<8>, 16> portTypeStrings;

  for (size_t i = 0, e = portInfo.size(); i < e; ++i) {
    auto port = portInfo[i];
    hasOutputs |= port.isOutput();
    hasZeroWidth |= isZeroBitType(port.type);
    if (!isZeroBitType(port.type))
      lastNonZeroPort = i;

    // Convert the port's type to a string and measure it.
    portTypeStrings.push_back({});
    {
      llvm::raw_svector_ostream stringStream(portTypeStrings.back());
      printPackedType(stripUnpackedTypes(port.type), stringStream,
                      module->getLoc());
    }

    maxTypeWidth = std::max(portTypeStrings.back().size(), maxTypeWidth);
  }

  if (maxTypeWidth > 0) // add a space if any type exists
    maxTypeWidth += 1;

  addIndent();

  for (size_t portIdx = 0, e = portInfo.size(); portIdx != e;) {
    size_t startOfLinePos = os.tell();

    indent();
    // Emit the arguments.
    auto portType = portInfo[portIdx].type;
    bool isZeroWidth = false;
    if (hasZeroWidth) {
      isZeroWidth = isZeroBitType(portType);
      os << (isZeroWidth ? "// " : "   ");
    }

    PortDirection thisPortDirection = portInfo[portIdx].direction;
    switch (thisPortDirection) {
    case PortDirection::OUTPUT:
      os << "output ";
      break;
    case PortDirection::INPUT:
      os << (hasOutputs ? "input  " : "input ");
      break;
    case PortDirection::INOUT:
      os << (hasOutputs ? "inout  " : "inout ");
      break;
    }

    // Emit the type.
    os << portTypeStrings[portIdx];
    if (portTypeStrings[portIdx].size() < maxTypeWidth)
      os.indent(maxTypeWidth - portTypeStrings[portIdx].size());

    size_t startOfNamePos = os.tell() - startOfLinePos;

    // Emit the name.
    os << getPortVerilogName(module, portInfo[portIdx]);
    printUnpackedTypePostfix(portType, os);

    if (state.options.printDebugInfo && portInfo[portIdx].sym &&
        !portInfo[portIdx].sym.getValue().empty())
      os << " /* inner_sym: " << portInfo[portIdx].sym.getValue() << " */";

    ++portIdx;

    // If we have any more ports with the same types and the same direction,
    // emit them in a list one per line.
    // Optionally skip this behavior when requested by user.
    if (!state.options.disallowPortDeclSharing) {
      while (portIdx != e && portInfo[portIdx].direction == thisPortDirection &&
             stripUnpackedTypes(portType) ==
                 stripUnpackedTypes(portInfo[portIdx].type)) {
        StringRef name = getPortVerilogName(module, portInfo[portIdx]);
        // Append this to the running port decl.
        os << ",\n";
        os.indent(startOfNamePos) << name;
        printUnpackedTypePostfix(portInfo[portIdx].type, os);

        if (state.options.printDebugInfo && portInfo[portIdx].sym &&
            !portInfo[portIdx].sym.getValue().empty())
          os << " /* inner_sym: " << portInfo[portIdx].sym.getValue() << " */";

        ++portIdx;
      }
    }

    if (portIdx != e) {
      if (portIdx <= lastNonZeroPort)
        os << ',';
    } else if (isZeroWidth)
      os << "\n   );\n";
    else
      os << ");\n";
    os << '\n';
  }

  if (portInfo.empty()) {
    os << ");";
    emitLocationInfoAndNewLine(moduleOpSet);
  }
  reduceIndent();

  // Emit the body of the module.
  RearrangableOStream outputBuffer;
  StmtEmitter(*this, outputBuffer, names)
      .emitStatementBlock(*module.getBodyBlock());
  outputBuffer.print(os);
  os << "endmodule\n\n";

  currentModuleOp = HWModuleOp();
}

//===----------------------------------------------------------------------===//
// Top level "file" emitter logic
//===----------------------------------------------------------------------===//

/// Organize the operations in the root MLIR module into output files to be
/// generated. If `separateModules` is true, a handful of top-level
/// declarations will be split into separate output files even in the absence
/// of an explicit output file attribute.
void SharedEmitterState::gatherFiles(bool separateModules) {

  /// Collect all the inner names from the specified module and add them to the
  /// IRCache.  Declarations (named things) only exist at the top level of the
  /// module.  Also keep track of any modules that contain bind operations.
  /// These are non-hierarchical references which we need to be careful about
  /// during emission.
  auto collectInstanceSymbolsAndBinds = [&](HWModuleOp moduleOp) {
    moduleOp.walk([&](Operation *op) {
      // Populate the symbolCache with all operations that can define a symbol.
      if (auto name = op->getAttrOfType<StringAttr>(
              hw::InnerName::getInnerNameAttrName()))
        symbolCache.addDefinition(moduleOp.getNameAttr(), name, op);
      if (isa<BindOp>(op))
        modulesContainingBinds.insert(moduleOp);
    });
  };
  /// Collect any port marked as being referenced via symbol.
  auto collectPorts = [&](auto moduleOp) {
    auto numArgs = moduleOp.getNumArguments();
    for (size_t p = 0; p != numArgs; ++p)
      for (NamedAttribute argAttr : moduleOp.getArgAttrs(p))
        if (auto sym = argAttr.getValue().dyn_cast<FlatSymbolRefAttr>())
          symbolCache.addDefinition(moduleOp.getNameAttr(), sym.getAttr(),
                                    moduleOp, p);
    for (size_t p = 0, e = moduleOp.getNumResults(); p != e; ++p)
      for (NamedAttribute resultAttr : moduleOp.getResultAttrs(p))
        if (auto sym = resultAttr.getValue().dyn_cast<FlatSymbolRefAttr>())
          symbolCache.addDefinition(moduleOp.getNameAttr(), sym.getAttr(),
                                    moduleOp, p + numArgs);
  };

  SmallString<32> outputPath;
  for (auto &op : *designOp.getBody()) {
    auto info = OpFileInfo{&op, replicatedOps.size()};

    bool hasFileName = false;
    bool emitReplicatedOps = true;
    bool addToFilelist = true;

    outputPath.clear();

    // Check if the operation has an explicit `output_file` attribute set. If
    // it does, extract the information from the attribute.
    auto attr = op.getAttrOfType<hw::OutputFileAttr>("output_file");
    if (attr) {
      LLVM_DEBUG(llvm::dbgs() << "Found output_file attribute " << attr
                              << " on " << op << "\n";);
      if (!attr.isDirectory())
        hasFileName = true;
      appendPossiblyAbsolutePath(outputPath, attr.getFilename().getValue());
      emitReplicatedOps = attr.getIncludeReplicatedOps().getValue();
      addToFilelist = !attr.getExcludeFromFilelist().getValue();
    }

    // Collect extra file lists to output the file to.
    SmallVector<StringAttr> opFileList;
    if (auto fl = op.getAttrOfType<hw::FileListAttr>("output_filelist"))
      opFileList.push_back(fl.getFilename());
    if (auto fla = op.getAttrOfType<ArrayAttr>("output_filelist"))
      for (auto fl : fla)
        opFileList.push_back(fl.cast<hw::FileListAttr>().getFilename());

    auto separateFile = [&](Operation *op, Twine defaultFileName = "") {
      // If we're emitting to a separate file and the output_file attribute
      // didn't specify a filename, take the default one if present or emit an
      // error if not.
      if (!hasFileName) {
        if (!defaultFileName.isTriviallyEmpty()) {
          llvm::sys::path::append(outputPath, defaultFileName);
        } else {
          op->emitError("file name unspecified");
          encounteredError = true;
          llvm::sys::path::append(outputPath, "error.out");
        }
      }

      auto destFile = StringAttr::get(op->getContext(), outputPath);
      auto &file = files[destFile];
      file.ops.push_back(info);
      file.emitReplicatedOps = emitReplicatedOps;
      file.addToFilelist = addToFilelist;
      file.isVerilog = outputPath.endswith(".sv");
      for (auto fl : opFileList)
        fileLists[fl.getValue()].push_back(destFile);
    };

    // Separate the operation into dedicated output file, or emit into the
    // root file, or replicate in all output files.
    TypeSwitch<Operation *>(&op)
        .Case<HWModuleOp>([&](auto mod) {
          // Build the IR cache.
          symbolCache.addDefinition(mod.getNameAttr(), mod);
          collectPorts(mod);
          collectInstanceSymbolsAndBinds(mod);

          // Emit into a separate file named after the module.
          if (attr || separateModules)
            separateFile(mod, getVerilogModuleName(mod) + ".sv");
          else
            rootFile.ops.push_back(info);
        })
        .Case<InterfaceOp>([&](InterfaceOp intf) {
          // Build the IR cache.
          symbolCache.addDefinition(intf.getNameAttr(), intf);
          // Populate the symbolCache with all operations that can define a
          // symbol.
          for (auto &op : *intf.getBodyBlock())
            if (auto symOp = dyn_cast<mlir::SymbolOpInterface>(op))
              if (auto name = symOp.getNameAttr())
                symbolCache.addDefinition(name, symOp);

          // Emit into a separate file named after the interface.
          if (attr || separateModules)
            separateFile(intf, intf.sym_name() + ".sv");
          else
            rootFile.ops.push_back(info);
        })
        .Case<HWModuleExternOp>([&](HWModuleExternOp op) {
          // Build the IR cache.
          symbolCache.addDefinition(op.getNameAttr(), op);
          collectPorts(op);
          if (separateModules)
            separateFile(op, "extern_modules.sv");
          else
            rootFile.ops.push_back(info);
        })
        .Case<VerbatimOp, IfDefOp>([&](Operation *op) {
          // Emit into a separate file using the specified file name or
          // replicate the operation in each outputfile.
          if (!attr) {
            replicatedOps.push_back(op);
          } else
            separateFile(op, "");
        })
        .Case<HWGeneratorSchemaOp>([&](HWGeneratorSchemaOp schemaOp) {
          symbolCache.addDefinition(schemaOp.getNameAttr(), schemaOp);
        })
        .Case<TypeScopeOp>([&](TypeScopeOp op) {
          symbolCache.addDefinition(op.getNameAttr(), op);
          // TODO: How do we want to handle typedefs in a split output?
          if (!attr) {
            replicatedOps.push_back(op);
          } else
            separateFile(op, "");
        })
        .Case<BindOp, BindInterfaceOp>([&](auto op) {
          if (!attr) {
            separateFile(op, "bindfile");
          } else {
            separateFile(op);
          }
        })
        .Default([&](auto *) {
          op.emitError("unknown operation");
          encounteredError = true;
        });
  }

  // We've built the whole symbol cache.  Freeze it so things can start
  // querying it (potentially concurrently).
  symbolCache.freeze();
}

/// Given a FileInfo, collect all the replicated and designated operations
/// that go into it and append them to "thingsToEmit".
void SharedEmitterState::collectOpsForFile(const FileInfo &file,
                                           EmissionList &thingsToEmit,
                                           bool emitHeader) {
  // Include the version string comment when the file is verilog.
  if (file.isVerilog)
    thingsToEmit.emplace_back(circt::getCirctVersionComment());

  // If we're emitting replicated ops, keep track of where we are in the list.
  size_t lastReplicatedOp = 0;

  bool emitHeaderInclude =
      emitHeader && file.emitReplicatedOps && !file.isHeader;

  if (emitHeaderInclude)
    thingsToEmit.emplace_back(circtHeaderInclude);

  size_t numReplicatedOps =
      file.emitReplicatedOps && !emitHeaderInclude ? replicatedOps.size() : 0;

  thingsToEmit.reserve(thingsToEmit.size() + numReplicatedOps +
                       file.ops.size());

  // Emit each operation in the file preceded by the replicated ops not yet
  // printed.
  for (const auto &opInfo : file.ops) {
    // Emit the replicated per-file operations before the main operation's
    // position (if enabled).
    for (; lastReplicatedOp < std::min(opInfo.position, numReplicatedOps);
         ++lastReplicatedOp)
      thingsToEmit.emplace_back(replicatedOps[lastReplicatedOp]);

    // Emit the operation itself.
    thingsToEmit.emplace_back(opInfo.op);
  }

  // Emit the replicated per-file operations after the last operation (if
  // enabled).
  for (; lastReplicatedOp < numReplicatedOps; lastReplicatedOp++)
    thingsToEmit.emplace_back(replicatedOps[lastReplicatedOp]);
}

static void emitOperation(VerilogEmitterState &state, Operation *op) {
  TypeSwitch<Operation *>(op)
      .Case<HWModuleOp>([&](auto op) { ModuleEmitter(state).emitHWModule(op); })
      .Case<HWModuleExternOp>(
          [&](auto op) { ModuleEmitter(state).emitHWExternModule(op); })
      .Case<HWModuleGeneratedOp>(
          [&](auto op) { ModuleEmitter(state).emitHWGeneratedModule(op); })
      .Case<HWGeneratorSchemaOp>([&](auto op) { /* Empty */ })
      .Case<BindOp>([&](auto op) { ModuleEmitter(state).emitBind(op); })
      .Case<BindInterfaceOp>(
          [&](auto op) { ModuleEmitter(state).emitBindInterface(op); })
      .Case<InterfaceOp, VerbatimOp, IfDefOp>(
          [&](auto op) { ModuleEmitter(state).emitStatement(op); })
      .Case<TypeScopeOp>([&](auto typedecls) {
        ModuleEmitter(state).emitStatement(typedecls);
      })
      .Default([&](auto *op) {
        state.encounteredError = true;
        op->emitError("unknown operation");
      });
}

/// Actually emit the collected list of operations and strings to the
/// specified file.
void SharedEmitterState::emitOps(EmissionList &thingsToEmit, raw_ostream &os,
                                 bool parallelize) {
  MLIRContext *context = designOp->getContext();

  // Disable parallelization overhead if MLIR threading is disabled.
  if (parallelize)
    parallelize &= context->isMultithreadingEnabled();

  // If we aren't parallelizing output, directly output each operation to the
  // specified stream.
  if (!parallelize) {
    VerilogEmitterState state(designOp, *this, options, symbolCache,
                              globalNames, os);
    for (auto &entry : thingsToEmit) {
      if (auto *op = entry.getOperation())
        emitOperation(state, op);
      else
        os << entry.getStringData();
    }

    if (state.encounteredError)
      encounteredError = true;
    return;
  }

  // If we are parallelizing emission, we emit each independent operation to a
  // string buffer in parallel, then concat at the end.
  parallelForEach(context, thingsToEmit, [&](StringOrOpToEmit &stringOrOp) {
    auto *op = stringOrOp.getOperation();
    if (!op)
      return; // Ignore things that are already strings.

    // BindOp emission reaches into the hw.module of the instance, and that
    // body may be being transformed by its own emission.  Defer their
    // emission to the serial phase.  They are speedy to emit anyway.
    if (isa<BindOp>(op) || modulesContainingBinds.count(op))
      return;

    SmallString<256> buffer;
    llvm::raw_svector_ostream tmpStream(buffer);
    VerilogEmitterState state(designOp, *this, options, symbolCache,
                              globalNames, tmpStream);
    emitOperation(state, op);
    stringOrOp.setString(buffer);
  });

  // Finally emit each entry now that we know it is a string.
  for (auto &entry : thingsToEmit) {
    // Almost everything is lowered to a string, just concat the strings onto
    // the output stream.
    auto *op = entry.getOperation();
    if (!op) {
      os << entry.getStringData();
      continue;
    }

    // If this wasn't emitted to a string (e.g. it is a bind) do so now.
    VerilogEmitterState state(designOp, *this, options, symbolCache,
                              globalNames, os);
    emitOperation(state, op);
  }
}

/// Prepare the given MLIR module for emission.
static void prepareForEmission(ModuleOp module,
                               const LoweringOptions &options) {
  SmallVector<HWModuleOp> modulesToPrepare;
  module.walk([&](HWModuleOp op) { modulesToPrepare.push_back(op); });
  parallelForEach(module->getContext(), modulesToPrepare, [&](auto op) {
    prepareHWModule(*op.getBodyBlock(), options);
  });
}

//===----------------------------------------------------------------------===//
// Unified Emitter
//===----------------------------------------------------------------------===//

LogicalResult circt::exportVerilog(ModuleOp module, llvm::raw_ostream &os) {
  // Prepare the ops in the module for emission and legalize the names that will
  // end up in the output.
  LoweringOptions options(module);
  prepareForEmission(module, options);
  GlobalNameTable globalNames = legalizeGlobalNames(module);

  SharedEmitterState emitter(module, options, std::move(globalNames));
  emitter.gatherFiles(false);

  if (emitter.options.emitReplicatedOpsToHeader)
    module.emitWarning()
        << "`emitReplicatedOpsToHeader` option is enabled but an header is "
           "created only at SplitExportVerilog";

  SharedEmitterState::EmissionList list;

  // Collect the contents of the main file. This is a container for anything
  // not explicitly split out into a separate file.
  emitter.collectOpsForFile(emitter.rootFile, list);

  // Emit the separate files.
  for (const auto &it : emitter.files) {
    list.emplace_back("\n// ----- 8< ----- FILE \"" + it.first.str() +
                      "\" ----- 8< -----\n\n");
    emitter.collectOpsForFile(it.second, list);
  }

  // Emit the filelists.
  for (auto &it : emitter.fileLists) {
    std::string contents("\n// ----- 8< ----- FILE \"" + it.first().str() +
                         "\" ----- 8< -----\n\n");
    for (auto &name : it.second)
      contents += name.str() + "\n";
    list.emplace_back(contents);
  }

  // Finally, emit all the ops we collected.
  emitter.emitOps(list, os, /*parallelize=*/true);
  return failure(emitter.encounteredError);
}

namespace {

struct ExportVerilogPass : public ExportVerilogBase<ExportVerilogPass> {
  ExportVerilogPass(raw_ostream &os) : os(os) {}
  void runOnOperation() override {
    // Make sure LoweringOptions are applied to the module if it was overridden
    // on the command line.
    // TODO: This should be moved up to circt-opt and circt-translate.
    applyLoweringCLOptions(getOperation());

    if (failed(exportVerilog(getOperation(), os)))
      signalPassFailure();
  }

private:
  raw_ostream &os;
};
} // end anonymous namespace

std::unique_ptr<mlir::Pass>
circt::createExportVerilogPass(llvm::raw_ostream &os) {
  return std::make_unique<ExportVerilogPass>(os);
}

std::unique_ptr<mlir::Pass> circt::createExportVerilogPass() {
  return createExportVerilogPass(llvm::outs());
}

//===----------------------------------------------------------------------===//
// Split Emitter
//===----------------------------------------------------------------------===//

static std::unique_ptr<llvm::ToolOutputFile>
createOutputFile(StringRef fileName, StringRef dirname,
                 SharedEmitterState &emitter) {
  // Determine the output path from the output directory and filename.
  SmallString<128> outputFilename(dirname);
  appendPossiblyAbsolutePath(outputFilename, fileName);
  auto outputDir = llvm::sys::path::parent_path(outputFilename);

  // Create the output directory if needed.
  std::error_code error = llvm::sys::fs::create_directories(outputDir);
  if (error) {
    emitter.designOp.emitError("cannot create output directory \"")
        << outputDir << "\": " << error.message();
    emitter.encounteredError = true;
    return {};
  }

  // Open the output file.
  std::string errorMessage;
  auto output = mlir::openOutputFile(outputFilename, &errorMessage);
  if (!output) {
    emitter.designOp.emitError(errorMessage);
    emitter.encounteredError = true;
  }
  return output;
}

static void createSplitOutputFile(StringAttr fileName, FileInfo &file,
                                  StringRef dirname,
                                  SharedEmitterState &emitter) {
  auto output = createOutputFile(fileName, dirname, emitter);
  if (!output)
    return;

  SharedEmitterState::EmissionList list;
  emitter.collectOpsForFile(file, list,
                            emitter.options.emitReplicatedOpsToHeader);

  // Emit the file, copying the global options into the individual module
  // state.  Don't parallelize emission of the ops within this file - we
  // already parallelize per-file emission and we pay a string copy overhead
  // for parallelization.
  emitter.emitOps(list, output->os(), /*parallelize=*/false);
  output->keep();
}

LogicalResult circt::exportSplitVerilog(ModuleOp module, StringRef dirname) {
  // Prepare the ops in the module for emission and legalize the names that will
  // end up in the output.
  LoweringOptions options(module);
  prepareForEmission(module, options);
  GlobalNameTable globalNames = legalizeGlobalNames(module);

  SharedEmitterState emitter(module, options, std::move(globalNames));
  emitter.gatherFiles(true);

  if (emitter.options.emitReplicatedOpsToHeader) {
    // Add a header to the file list.
    bool insertSuccess =
        emitter.files
            .insert({StringAttr::get(module.getContext(), circtHeader),
                     FileInfo{/*ops*/ {},
                              /*emitReplicatedOps*/ true,
                              /*addToFilelist*/ true,
                              /*isHeader*/ true}})
            .second;
    if (!insertSuccess) {
      module.emitError() << "tried to emit a heder to " << circtHeader
                         << ", but the file is used as an output too.";
      return failure();
    }
  }

  // Emit each file in parallel if context enables it.
  parallelForEach(module->getContext(), emitter.files.begin(),
                  emitter.files.end(), [&](auto &it) {
                    createSplitOutputFile(it.first, it.second, dirname,
                                          emitter);
                  });

  // Write the file list.
  SmallString<128> filelistPath(dirname);
  llvm::sys::path::append(filelistPath, "filelist.f");

  std::string errorMessage;
  auto output = mlir::openOutputFile(filelistPath, &errorMessage);
  if (!output) {
    module->emitError(errorMessage);
    return failure();
  }

  for (const auto &it : emitter.files) {
    if (it.second.addToFilelist)
      output->os() << it.first.str() << "\n";
  }
  output->keep();

  // Emit the filelists.
  for (auto &it : emitter.fileLists) {
    auto output = createOutputFile(it.first(), dirname, emitter);
    if (!output)
      continue;
    for (auto &name : it.second)
      output->os() << name.str() << "\n";
    output->keep();
  }

  return failure(emitter.encounteredError);
}

namespace {

struct ExportSplitVerilogPass
    : public ExportSplitVerilogBase<ExportSplitVerilogPass> {
  ExportSplitVerilogPass(StringRef directory) {
    directoryName = directory.str();
  }
  void runOnOperation() override {
    // Make sure LoweringOptions are applied to the module if it was overridden
    // on the command line.
    // TODO: This should be moved up to circt-opt and circt-translate.
    applyLoweringCLOptions(getOperation());
    if (failed(exportSplitVerilog(getOperation(), directoryName)))
      signalPassFailure();
  }
};
} // end anonymous namespace

std::unique_ptr<mlir::Pass>
circt::createExportSplitVerilogPass(StringRef directory) {
  return std::make_unique<ExportSplitVerilogPass>(directory);
}<|MERGE_RESOLUTION|>--- conflicted
+++ resolved
@@ -597,17 +597,11 @@
 
 /// Return true if this expression should be emitted inline into any statement
 /// that uses it.
-<<<<<<< HEAD
-static bool isExpressionEmittedInline(Operation *op) {
-  // Never create a temporary which is only going to be assigned.
-  if (op->hasOneUse() &&
-      isa<hw::OutputOp, sv::AssignOp>(*op->getUsers().begin()))
-=======
 bool ExportVerilog::isExpressionEmittedInline(Operation *op) {
   // Never create a temporary which is only going to be assigned to an output
   // port.
-  if (op->hasOneUse() && isa<hw::OutputOp>(*op->getUsers().begin()))
->>>>>>> b96fa555
+  if (op->hasOneUse() &&
+      isa<hw::OutputOp, sv::AssignOp>(*op->getUsers().begin()))
     return true;
 
   // If this operation has multiple uses, we can't generally inline it unless
