--- conflicted
+++ resolved
@@ -4307,10 +4307,7 @@
       emitExpression(bpassignOp.getDest(), ops);
     } else {
       auto assignOp = cast<sv::AssignOp>(*explicitReturn.user_begin());
-<<<<<<< HEAD
-=======
       ps << "assign" << PP::nbsp;
->>>>>>> e0f884a4
       emitExpression(assignOp.getDest(), ops);
     }
     ps << PP::nbsp << "=" << PP::nbsp;
