//===- LowerToHW.cpp - FIRRTL to HW/SV Lowering Pass ----------------------===//
//
// Part of the LLVM Project, under the Apache License v2.0 with LLVM Exceptions.
// See https://llvm.org/LICENSE.txt for license information.
// SPDX-License-Identifier: Apache-2.0 WITH LLVM-exception
//
//===----------------------------------------------------------------------===//
//
// This is the main FIRRTL to HW/SV Lowering Pass Implementation.
//
//===----------------------------------------------------------------------===//

#include "../PassDetail.h"
#include "circt/Conversion/FIRRTLToHW/FIRRTLToHW.h"
#include "circt/Dialect/Comb/CombOps.h"
#include "circt/Dialect/FIRRTL/FIRRTLAnnotations.h"
#include "circt/Dialect/FIRRTL/FIRRTLOps.h"
#include "circt/Dialect/FIRRTL/FIRRTLVisitors.h"
#include "circt/Dialect/HW/HWOps.h"
#include "circt/Dialect/HW/HWTypes.h"
#include "circt/Dialect/SV/SVOps.h"
#include "mlir/IR/BuiltinTypes.h"
#include "mlir/IR/ImplicitLocOpBuilder.h"
#include "mlir/IR/Threading.h"
#include "mlir/Pass/Pass.h"
#include "llvm/ADT/StringSet.h"
#include "llvm/ADT/TinyPtrVector.h"
#include "llvm/Support/FormatVariadic.h"
#include "llvm/Support/Parallel.h"

using namespace circt;
using namespace firrtl;
using circt::comb::ICmpPredicate;

static const StringRef assertAnnoClass =
    "sifive.enterprise.firrtl.ExtractAssertionsAnnotation";
static const StringRef assumeAnnoClass =
    "sifive.enterprise.firrtl.ExtractAssumptionsAnnotation";
static const StringRef coverAnnoClass =
    "sifive.enterprise.firrtl.ExtractCoverageAnnotation";

/// Given a FIRRTL type, return the corresponding type for the HW dialect.
/// This returns a null type if it cannot be lowered.
static Type lowerType(Type type) {
  auto firType = type.dyn_cast<FIRRTLType>();
  if (!firType)
    return {};

  // Ignore flip types.
  firType = firType.getPassiveType();

  if (BundleType bundle = firType.dyn_cast<BundleType>()) {
    mlir::SmallVector<hw::StructType::FieldInfo, 8> hwfields;
    for (auto element : bundle.getElements()) {
      Type etype = lowerType(element.type);
      if (!etype)
        return {};
      // TODO: make hw::StructType contain StringAttrs.
      auto name = Identifier::get(element.name.getValue(), type.getContext());
      hwfields.push_back(hw::StructType::FieldInfo{name, etype});
    }
    return hw::StructType::get(type.getContext(), hwfields);
  }

  auto width = firType.getBitWidthOrSentinel();
  if (width >= 0) // IntType, analog with known width, clock, etc.
    return IntegerType::get(type.getContext(), width);

  return {};
}

/// Given two FIRRTL integer types, return the widest one.
static IntType getWidestIntType(Type t1, Type t2) {
  auto t1c = t1.cast<IntType>(), t2c = t2.cast<IntType>();
  return t2c.getWidth() > t1c.getWidth() ? t2c : t1c;
}

/// Cast from a standard type to a FIRRTL type, potentially with a flip.
static Value castToFIRRTLType(Value val, Type type,
                              ImplicitLocOpBuilder &builder) {
  auto firType = type.cast<FIRRTLType>();

  // If this was an Analog type, it will be converted to an InOut type.
  if (type.isa<AnalogType>())
    return builder.createOrFold<AnalogInOutCastOp>(firType, val);

  if (BundleType bundle = type.dyn_cast<BundleType>()) {
    val = builder.createOrFold<HWStructCastOp>(firType.getPassiveType(), val);
  } else {
    val = builder.createOrFold<StdIntCastOp>(firType.getPassiveType(), val);
  }

  // Handle the flip type if needed.
  if (type != val.getType())
    val = builder.createOrFold<AsNonPassivePrimOp>(firType, val);
  return val;
}

/// Cast from a FIRRTL type (potentially with a flip) to a standard type.
static Value castFromFIRRTLType(Value val, Type type,
                                ImplicitLocOpBuilder &builder) {
  if (type.isa<hw::InOutType>() && val.getType().isa<AnalogType>())
    return builder.createOrFold<AnalogInOutCastOp>(type, val);

  // Strip off Flip type if needed.
  val = builder.createOrFold<AsPassivePrimOp>(val);
  if (hw::StructType structTy = type.dyn_cast<hw::StructType>())
    return builder.createOrFold<HWStructCastOp>(type, val);
  return builder.createOrFold<StdIntCastOp>(type, val);
}

/// Return true if the specified FIRRTL type is a sized type (Int or Analog)
/// with zero bits.
static bool isZeroBitFIRRTLType(Type type) {
  return type.cast<FIRRTLType>().getPassiveType().getBitWidthOrSentinel() == 0;
}

namespace {
struct FirMemory {
  size_t numReadPorts;
  size_t numWritePorts;
  size_t numReadWritePorts;
  size_t dataWidth;
  size_t depth;
  size_t readLatency;
  size_t writeLatency;
  size_t readUnderWrite;
  bool operator<(const FirMemory &rhs) const {
#define cmp3way(name)                                                          \
  if (name < rhs.name)                                                         \
    return true;                                                               \
  if (name > rhs.name)                                                         \
    return false;
    cmp3way(numReadPorts);
    cmp3way(numWritePorts);
    cmp3way(numReadWritePorts);
    cmp3way(dataWidth);
    cmp3way(depth);
    cmp3way(readLatency);
    cmp3way(writeLatency);
    cmp3way(readUnderWrite);
    return false;
#undef cmp3way
  }
  bool operator==(const FirMemory &rhs) const {
    return numReadPorts == rhs.numReadPorts &&
           numWritePorts == rhs.numWritePorts &&
           numReadWritePorts == rhs.numReadWritePorts &&
           dataWidth == rhs.dataWidth && depth == rhs.depth &&
           readLatency == rhs.readLatency && writeLatency == rhs.writeLatency &&
           readUnderWrite == rhs.readUnderWrite;
  }
};
} // namespace

static std::string getFirMemoryName(const FirMemory &mem) {
  return llvm::formatv("FIRRTLMem_{0}_{1}_{2}_{3}_{4}_{5}_{6}_{7}",
                       mem.numReadPorts, mem.numWritePorts,
                       mem.numReadWritePorts, mem.dataWidth, mem.depth,
                       mem.readLatency, mem.writeLatency, mem.readUnderWrite);
}

static FirMemory analyzeMemOp(MemOp op) {
  size_t numReadPorts = 0;
  size_t numWritePorts = 0;
  size_t numReadWritePorts = 0;

  for (size_t i = 0, e = op.getNumResults(); i != e; ++i) {
    auto portKind = op.getPortKind(i);
    if (portKind == MemOp::PortKind::Read)
      ++numReadPorts;
    else if (portKind == MemOp::PortKind::Write)
      ++numWritePorts;
    else
      ++numReadWritePorts;
  }
  auto width = op.getDataType().getBitWidthOrSentinel();
  if (width <= 0) {
    op.emitError("'firrtl.mem' should have simple type and known width");
    width = 0;
  }

  return {numReadPorts, numWritePorts,    numReadWritePorts, (size_t)width,
          op.depth(),   op.readLatency(), op.writeLatency(), (size_t)op.ruw()};
}

static SmallVector<FirMemory> collectFIRRTLMemories(Operation *op) {
  auto module = cast<FModuleOp>(op);
  SmallVector<FirMemory> retval;
  for (auto op : module.getBody().getOps<MemOp>())
    retval.push_back(analyzeMemOp(op));
  return retval;
}

static SmallVector<FirMemory>
mergeFIRRTLMemories(const SmallVector<FirMemory> &lhs,
                    SmallVector<FirMemory> rhs) {
  if (rhs.empty())
    return lhs;
  // lhs is always sorted and uniqued
  llvm::sort(rhs);
  rhs.erase(std::unique(rhs.begin(), rhs.end()), rhs.end());
  SmallVector<FirMemory> retval;
  std::set_union(lhs.begin(), lhs.end(), rhs.begin(), rhs.end(),
                 std::back_inserter(retval));
  return retval;
}

//===----------------------------------------------------------------------===//
// firrtl.module Lowering Pass
//===----------------------------------------------------------------------===//
namespace {

struct FIRRTLModuleLowering;

/// This is state shared across the parallel module lowering logic.
struct CircuitLoweringState {
  std::atomic<bool> used_PRINTF_COND{false};
  std::atomic<bool> used_STOP_COND{false};

  std::atomic<bool> used_RANDOMIZE_REG_INIT{false},
      used_RANDOMIZE_MEM_INIT{false};
  std::atomic<bool> used_RANDOMIZE_GARBAGE_ASSIGN{false};

  CircuitLoweringState(CircuitOp circuitOp, bool warn)
      : circuitOp(circuitOp), enableAnnotationWarning(warn) {}

  Operation *getNewModule(Operation *oldModule) {
    auto it = oldToNewModuleMap.find(oldModule);
    return it != oldToNewModuleMap.end() ? it->second : nullptr;
  }

  // Process remaining annotations and emit warnings on unprocessed annotations
  // still remaining in the annoSet.
  void processRemainingAnnotations(Operation *op, const AnnotationSet &annoSet);

  CircuitOp circuitOp;

  // Safely add a BindOp to global mutable state.  This will acquire a lock to
  // do this safely.
  void addBind(sv::BindOp op) {
    std::lock_guard<std::mutex> lock(bindsMutex);
    binds.push_back(op);
  }

private:
  friend struct FIRRTLModuleLowering;
  CircuitLoweringState(const CircuitLoweringState &) = delete;
  void operator=(const CircuitLoweringState &) = delete;

  DenseMap<Operation *, Operation *> oldToNewModuleMap;

  /// These are ops that are just copied as they go through.  This is intended
  /// to be used for ops that are from other dialects and are expected.
  SmallVector<Operation *> passThroughOps;

  // Record the set of remaining annotation classes. This is used to warn only
  // once about any annotation class.
  StringSet<> pendingAnnotations;
  const bool enableAnnotationWarning;
  std::mutex annotationPrintingMtx;

  // Records any sv::BindOps that are found during the course of execution.
  // This is unsafe to access directly and should only be used through addBind.
  SmallVector<sv::BindOp> binds;

  // Control access to binds.
  std::mutex bindsMutex;
};

void CircuitLoweringState::processRemainingAnnotations(
    Operation *op, const AnnotationSet &annoSet) {
  if (!enableAnnotationWarning || annoSet.empty())
    return;
  std::lock_guard<std::mutex> lock(annotationPrintingMtx);

  for (auto a : annoSet) {
    auto inserted = pendingAnnotations.insert(a.getClass());
    if (!inserted.second)
      continue;

    // The following annotations are okay to be silently dropped at this point.
    // This can occur for example if an annotation marks something in the IR as
    // not to be processed by a pass, but that pass hasn't run anyway.
    if (a.isClass(
            // The following are either consumed by a pass running before
            // LowerToHW, or they have no effect if the pass doesn't run at all.
            // If the accompanying pass runs on the HW dialect, then LowerToHW
            // should have consumed and processed these into an attribute on the
            // output.
            "sifive.enterprise.firrtl.DontObfuscateModuleAnnotation",
            "firrtl.transforms.NoDedupAnnotation",
            // The following are inspected (but not consumed) by FIRRTL/GCT
            // passes that have all run by now. Since no one is responsible for
            // consuming these, they will linger around and can be ignored.
            "sifive.enterprise.firrtl.ScalaClassAnnotation",
            "sifive.enterprise.firrtl.MarkDUTAnnotation",
            // The following will be handled while lowering the verification
            // ops.
            assertAnnoClass, assumeAnnoClass, coverAnnoClass))
      continue;

    mlir::emitWarning(op->getLoc(), "unprocessed annotation:'" + a.getClass() +
                                        "' still remaining after LowerToHW");
  }
}
} // end anonymous namespace

namespace {
struct FIRRTLModuleLowering : public LowerFIRRTLToHWBase<FIRRTLModuleLowering> {

  void runOnOperation() override;
  void setEnableAnnotationWarning() { enableAnnotationWarning = true; }

private:
  void lowerFileHeader(CircuitOp op, CircuitLoweringState &loweringState);
  LogicalResult lowerPorts(ArrayRef<ModulePortInfo> firrtlPorts,
                           SmallVectorImpl<hw::ModulePortInfo> &ports,
                           Operation *moduleOp,
                           CircuitLoweringState &loweringState);
  hw::HWModuleOp lowerModule(FModuleOp oldModule, Block *topLevelModule,
                             CircuitLoweringState &loweringState);
  hw::HWModuleExternOp lowerExtModule(FExtModuleOp oldModule,
                                      Block *topLevelModule,
                                      CircuitLoweringState &loweringState);

  void lowerModuleBody(FModuleOp oldModule,
                       CircuitLoweringState &loweringState);
  void lowerModuleOperations(hw::HWModuleOp module,
                             CircuitLoweringState &loweringState);

  void lowerMemoryDecls(const SmallVector<FirMemory> &mems, Block *top,
                        CircuitLoweringState &loweringState);
};

} // end anonymous namespace

/// This is the pass constructor.
std::unique_ptr<mlir::Pass>
circt::createLowerFIRRTLToHWPass(llvm::Optional<bool> enableAnnotationWarning) {
  auto pass = std::make_unique<FIRRTLModuleLowering>();
  if (enableAnnotationWarning.hasValue() && enableAnnotationWarning.getValue())
    pass->setEnableAnnotationWarning();
  return pass;
}

/// Run on the firrtl.circuit operation, lowering any firrtl.module operations
/// it contains.
void FIRRTLModuleLowering::runOnOperation() {
  // We run on the top level modules in the IR blob.  Start by finding the
  // firrtl.circuit within it.  If there is none, then there is nothing to do.
  auto *topLevelModule = getOperation().getBody();

  // Find the single firrtl.circuit in the module.
  CircuitOp circuit;
  for (auto &op : *topLevelModule) {
    if ((circuit = dyn_cast<CircuitOp>(&op)))
      break;
  }

  if (!circuit)
    return;

  auto *circuitBody = circuit.getBody();

  // Keep track of the mapping from old to new modules.  The result may be null
  // if lowering failed.
  CircuitLoweringState state(circuit, enableAnnotationWarning);

  SmallVector<FModuleOp, 32> modulesToProcess;

  state.processRemainingAnnotations(circuit, AnnotationSet(circuit));
  // Iterate through each operation in the circuit body, transforming any
  // FModule's we come across.
  for (auto &op : circuitBody->getOperations()) {
    if (auto module = dyn_cast<FModuleOp>(op)) {
      state.oldToNewModuleMap[&op] = lowerModule(module, topLevelModule, state);
      modulesToProcess.push_back(module);
      continue;
    }

    if (auto extModule = dyn_cast<FExtModuleOp>(op)) {
      state.oldToNewModuleMap[&op] =
          lowerExtModule(extModule, topLevelModule, state);
      continue;
    }

    // Anything which is _not_ a module or an extmodule is treated carefully.
    // By default, this produces an error.
    TypeSwitch<Operation *>(&op)
        // GrandCentral can generate interfaces.  These need to be let through.
        .Case<sv::InterfaceOp>(
            [&](auto op) { state.passThroughOps.push_back(op); })
        .Default([](auto op) {
          // Otherwise we don't know what this is.  We are just going to drop
          // it, but emit an error so the client has some chance to know that
          // this is going to happen.
          op->emitError("unexpected operation '")
              << op->getName() << "' in a firrtl.circuit";
        });
  }

  SmallVector<FirMemory> memories;
  if (getContext().isMultithreadingEnabled()) {
    // TODO: Update this to use a mlir::parallelTransformReduce once it exists.
    memories = llvm::parallelTransformReduce(
        modulesToProcess.begin(), modulesToProcess.end(),
        SmallVector<FirMemory>(), mergeFIRRTLMemories, collectFIRRTLMemories);
  } else {
    for (auto m : modulesToProcess)
      memories = mergeFIRRTLMemories(memories, collectFIRRTLMemories(m));
  }
  if (!memories.empty())
    lowerMemoryDecls(memories, topLevelModule, state);

  // Now that we've lowered all of the modules, move the bodies over and update
  // any instances that refer to the old modules.
  mlir::parallelForEachN(
      &getContext(), 0, modulesToProcess.size(),
      [&](auto index) { lowerModuleBody(modulesToProcess[index], state); });

  // Move binds from inside modules to outside modules.
  for (auto bind : state.binds) {
    bind->moveBefore(bind->getParentOfType<hw::HWModuleOp>());
  }

  // Move any pass through ops into the top of the new module.
  for (auto *passThrough : state.passThroughOps)
    passThrough->moveAfter(topLevelModule, topLevelModule->begin());

  // Finally delete all the old modules.
  for (auto oldNew : state.oldToNewModuleMap)
    oldNew.first->erase();

  // Now that the modules are moved over, remove the Circuit.  We pop the 'main
  // module' specified in the Circuit into an attribute on the top level module.
  getOperation()->setAttr(
      "firrtl.mainModule",
      StringAttr::get(circuit.getContext(), circuit.name()));

  // Emit all the macros and preprocessor gunk at the start of the file.
  lowerFileHeader(circuit, state);

  circuit.erase();
}

void FIRRTLModuleLowering::lowerMemoryDecls(const SmallVector<FirMemory> &mems,
                                            Block *top,
                                            CircuitLoweringState &state) {
  auto b =
      ImplicitLocOpBuilder::atBlockBegin(UnknownLoc::get(&getContext()), top);
  std::array<StringRef, 8> schemaFields = {
      "depth",       "numReadPorts", "numWritePorts", "numReadWritePorts",
      "readLatency", "writeLatency", "width",         "readUnderWrite"};
  auto schemaFieldsAttr = b.getStrArrayAttr(schemaFields);
  auto schema = b.create<hw::HWGeneratorSchemaOp>("FIRRTLMem", "FIRRTL_Memory",
                                                  schemaFieldsAttr);
  auto memorySchema = b.getSymbolRefAttr(schema);

  Type b1Type = IntegerType::get(&getContext(), 1);

  for (auto &mem : mems) {
    SmallVector<hw::ModulePortInfo> ports;
    size_t inputPin = 0;
    size_t outputPin = 0;

    auto makePortCommon = [&](StringRef prefix, size_t idx, Type bAddrType) {
      ports.push_back({b.getStringAttr(prefix + "_clock_" + Twine(idx)),
                       hw::INPUT, b1Type, inputPin++});
      ports.push_back({b.getStringAttr(prefix + "_en_" + Twine(idx)), hw::INPUT,
                       b1Type, inputPin++});
      ports.push_back({b.getStringAttr(prefix + "_addr_" + Twine(idx)),
                       hw::INPUT, bAddrType, inputPin++});
    };

    Type bDataType =
        IntegerType::get(&getContext(), std::max((size_t)1, mem.dataWidth));

    Type bAddrType = IntegerType::get(
        &getContext(), std::max(1U, llvm::Log2_64_Ceil(mem.depth)));

    for (size_t i = 0; i < mem.numReadPorts; ++i) {
      makePortCommon("ro", i, bAddrType);
      ports.push_back({b.getStringAttr(("ro_data_" + Twine(i)).str()),
                       hw::OUTPUT, bDataType, outputPin++});
    }
    for (size_t i = 0; i < mem.numReadWritePorts; ++i) {
      makePortCommon("rw", i, bAddrType);
      ports.push_back({b.getStringAttr("rw_wmode_" + Twine(i)), hw::INPUT,
                       b1Type, inputPin++});
      ports.push_back({b.getStringAttr("rw_wmask_" + Twine(i)), hw::INPUT,
                       b1Type, inputPin++});
      ports.push_back({b.getStringAttr("rw_wdata_" + Twine(i)), hw::INPUT,
                       bDataType, inputPin++});
      ports.push_back({b.getStringAttr("rw_rdata_" + Twine(i)), hw::OUTPUT,
                       bDataType, outputPin++});
    }

    for (size_t i = 0; i < mem.numWritePorts; ++i) {
      makePortCommon("wo", i, bAddrType);
      ports.push_back({b.getStringAttr("wo_mask_" + Twine(i)), hw::INPUT,
                       b1Type, inputPin++});
      ports.push_back({b.getStringAttr("wo_data_" + Twine(i)), hw::INPUT,
                       bDataType, inputPin++});
    }
    std::array<NamedAttribute, 8> genAttrs = {
        b.getNamedAttr("depth", b.getI64IntegerAttr(mem.depth)),
        b.getNamedAttr("numReadPorts", b.getUI32IntegerAttr(mem.numReadPorts)),
        b.getNamedAttr("numWritePorts",
                       b.getUI32IntegerAttr(mem.numWritePorts)),
        b.getNamedAttr("numReadWritePorts",
                       b.getUI32IntegerAttr(mem.numReadWritePorts)),
        b.getNamedAttr("readLatency", b.getUI32IntegerAttr(mem.readLatency)),
        b.getNamedAttr("writeLatency", b.getUI32IntegerAttr(mem.writeLatency)),
        b.getNamedAttr("width", b.getUI32IntegerAttr(mem.dataWidth)),
        b.getNamedAttr("readUnderWrite",
                       b.getUI32IntegerAttr(mem.readUnderWrite))};

    // Make the global module for the memory
    auto memoryName = b.getStringAttr(getFirMemoryName(mem));
    b.create<hw::HWModuleGeneratedOp>(memorySchema, memoryName, ports,
                                      StringRef(), genAttrs);
  }
}

/// Emit the file header that defines a bunch of macros.
void FIRRTLModuleLowering::lowerFileHeader(CircuitOp op,
                                           CircuitLoweringState &state) {
  // Intentionally pass an UnknownLoc here so we don't get line number comments
  // on the output of this boilerplate in generated Verilog.
  ImplicitLocOpBuilder b(UnknownLoc::get(&getContext()), op);

  // TODO: We could have an operation for macros and uses of them, and
  // even turn them into symbols so we can DCE unused macro definitions.
  auto emitString = [&](StringRef verilogString) {
    b.create<sv::VerbatimOp>(verilogString);
  };

  // Helper function to emit a "#ifdef guard" with a `define in the then and
  // optionally in the else branch.
  auto emitGuardedDefine = [&](const char *guard, const char *defineTrue,
                               const char *defineFalse = nullptr) {
    std::string define = "`define ";
    if (!defineFalse) {
      assert(defineTrue && "didn't define anything");
      b.create<sv::IfDefOp>(guard, [&]() { emitString(define + defineTrue); });
    } else {
      b.create<sv::IfDefOp>(
          guard,
          [&]() {
            if (defineTrue)
              emitString(define + defineTrue);
          },
          [&]() { emitString(define + defineFalse); });
    }
  };

  // If none of the macros are needed, then don't emit any header at all, not
  // even the header comment.
  if (!state.used_RANDOMIZE_GARBAGE_ASSIGN && !state.used_RANDOMIZE_REG_INIT &&
      !state.used_RANDOMIZE_MEM_INIT && !state.used_PRINTF_COND &&
      !state.used_STOP_COND)
    return;

  emitString("// Standard header to adapt well known macros to our needs.");

  bool needRandom = false;
  if (state.used_RANDOMIZE_GARBAGE_ASSIGN) {
    emitGuardedDefine("RANDOMIZE_GARBAGE_ASSIGN", "RANDOMIZE");
    needRandom = true;
  }
  if (state.used_RANDOMIZE_REG_INIT) {
    emitGuardedDefine("RANDOMIZE_REG_INIT", "RANDOMIZE");
    needRandom = true;
  }
  if (state.used_RANDOMIZE_MEM_INIT) {
    emitGuardedDefine("RANDOMIZE_MEM_INIT", "RANDOMIZE");
    needRandom = true;
  }

  if (needRandom) {
    emitString("\n// RANDOM may be set to an expression that produces a 32-bit "
               "random unsigned value.");
    emitGuardedDefine("RANDOM", nullptr, "RANDOM {$random}");
  }

  if (state.used_PRINTF_COND) {
    emitString(
        "\n// Users can define 'PRINTF_COND' to add an extra gate to prints.");
    emitGuardedDefine("PRINTF_COND", "PRINTF_COND_ (`PRINTF_COND)",
                      "PRINTF_COND_ 1");
  }

  if (state.used_STOP_COND) {
    emitString("\n// Users can define 'STOP_COND' to add an extra gate "
               "to stop conditions.");
    emitGuardedDefine("STOP_COND", "STOP_COND_ (`STOP_COND)", "STOP_COND_ 1");
  }

  if (needRandom) {
    emitString(
        "\n// Users can define INIT_RANDOM as general code that gets injected "
        "into the\n// initializer block for modules with registers.");
    emitGuardedDefine("INIT_RANDOM", nullptr, "INIT_RANDOM");

    emitString(
        "\n// If using random initialization, you can also define "
        "RANDOMIZE_DELAY to\n// customize the delay used, otherwise 0.002 "
        "is used.");
    emitGuardedDefine("RANDOMIZE_DELAY", nullptr, "RANDOMIZE_DELAY 0.002");

    emitString("\n// Define INIT_RANDOM_PROLOG_ for use in our modules below.");
    b.create<sv::IfDefOp>(
        "RANDOMIZE",
        [&]() {
          emitGuardedDefine(
              "VERILATOR", "INIT_RANDOM_PROLOG_ `INIT_RANDOM",
              "INIT_RANDOM_PROLOG_ `INIT_RANDOM #`RANDOMIZE_DELAY begin end");
        },
        [&]() { emitString("`define INIT_RANDOM_PROLOG_"); });
  }

  if (state.used_RANDOMIZE_GARBAGE_ASSIGN) {
    emitString("\n// RANDOMIZE_GARBAGE_ASSIGN enable range checks for mem "
               "assignments.");
    b.create<sv::IfDefOp>(
        "RANDOMIZE_GARBAGE_ASSIGN",
        [&]() {
          emitString(
              "`define RANDOMIZE_GARBAGE_ASSIGN_BOUND_CHECK(INDEX, VALUE, "
              "SIZE) \\");
          emitString("  ((INDEX) < (SIZE) ? (VALUE) : `RANDOM)");
        },
        [&]() {
          emitString("`define RANDOMIZE_GARBAGE_ASSIGN_BOUND_CHECK(INDEX, "
                     "VALUE, SIZE) (VALUE)");
        });
  }

  // Blank line to separate the header from the modules.
  emitString("");
}

LogicalResult
FIRRTLModuleLowering::lowerPorts(ArrayRef<ModulePortInfo> firrtlPorts,
                                 SmallVectorImpl<hw::ModulePortInfo> &ports,
                                 Operation *moduleOp,
                                 CircuitLoweringState &loweringState) {
  ports.reserve(firrtlPorts.size());
  size_t numArgs = 0;
  size_t numResults = 0;
  for (auto firrtlPort : firrtlPorts) {
    hw::ModulePortInfo hwPort;
    hwPort.name = firrtlPort.name;
    hwPort.type = lowerType(firrtlPort.type);

    // We can't lower all types, so make sure to cleanly reject them.
    if (!hwPort.type) {
      moduleOp->emitError("cannot lower this port type to HW");
      return failure();
    }

    // If this is a zero bit port, just drop it.  It doesn't matter if it is
    // input, output, or inout.  We don't want these at the HW level.
    if (hwPort.type.isInteger(0))
      continue;

    // Figure out the direction of the port.
    if (firrtlPort.isOutput()) {
      hwPort.direction = hw::PortDirection::OUTPUT;
      hwPort.argNum = numResults++;
    } else if (firrtlPort.isInput()) {
      hwPort.direction = hw::PortDirection::INPUT;
      hwPort.argNum = numArgs++;
    } else {
      // If the port is an inout bundle or contains an analog type, then it is
      // implicitly inout.
      hwPort.type = hw::InOutType::get(hwPort.type);
      hwPort.direction = hw::PortDirection::INOUT;
      hwPort.argNum = numArgs++;
    }
    ports.push_back(hwPort);
    loweringState.processRemainingAnnotations(moduleOp, firrtlPort.annotations);
  }
  return success();
}

hw::HWModuleExternOp
FIRRTLModuleLowering::lowerExtModule(FExtModuleOp oldModule,
                                     Block *topLevelModule,
                                     CircuitLoweringState &loweringState) {
  // Map the ports over, lowering their types as we go.
  SmallVector<ModulePortInfo> firrtlPorts = oldModule.getPorts();
  SmallVector<hw::ModulePortInfo, 8> ports;
  if (failed(lowerPorts(firrtlPorts, ports, oldModule, loweringState)))
    return {};

  StringRef verilogName;
  if (auto defName = oldModule.defname())
    verilogName = defName.getValue();

  loweringState.processRemainingAnnotations(oldModule,
                                            AnnotationSet(oldModule));
  // Build the new hw.module op.
  OpBuilder builder(topLevelModule->getParent()->getContext());
  builder.setInsertionPointToEnd(topLevelModule);
  auto nameAttr = builder.getStringAttr(oldModule.getName());
  return builder.create<hw::HWModuleExternOp>(oldModule.getLoc(), nameAttr,
                                              ports, verilogName);
}

/// Run on each firrtl.module, transforming it from an firrtl.module into an
/// hw.module, then deleting the old one.
hw::HWModuleOp
FIRRTLModuleLowering::lowerModule(FModuleOp oldModule, Block *topLevelModule,
                                  CircuitLoweringState &loweringState) {
  // Map the ports over, lowering their types as we go.
  SmallVector<ModulePortInfo> firrtlPorts = oldModule.getPorts();
  SmallVector<hw::ModulePortInfo, 8> ports;
  if (failed(lowerPorts(firrtlPorts, ports, oldModule, loweringState)))
    return {};

  loweringState.processRemainingAnnotations(oldModule,
                                            AnnotationSet(oldModule));
  // Build the new hw.module op.
  OpBuilder builder(topLevelModule->getParent()->getContext());
  builder.setInsertionPointToEnd(topLevelModule);
  auto nameAttr = builder.getStringAttr(oldModule.getName());
  auto newModule =
      builder.create<hw::HWModuleOp>(oldModule.getLoc(), nameAttr, ports);
  if (auto outputFile = oldModule->getAttr("output_file"))
    newModule->setAttr("output_file", outputFile);
  return newModule;
}

/// Given a value of analog type, check to see the only use of it is an attach.
/// If so, remove the attach and return the value being attached to it,
/// converted to an HW inout type.  If this isn't a situation we can handle,
/// just return null.
static Value tryEliminatingAttachesToAnalogValue(Value value,
                                                 Operation *insertPoint) {
  if (!value.hasOneUse())
    return {};

  auto attach = dyn_cast<AttachOp>(*value.user_begin());
  if (!attach || attach.getNumOperands() != 2)
    return {};

  // Don't optimize zero bit analogs.
  auto loweredType = lowerType(value.getType());
  if (loweredType.isInteger(0))
    return {};

  // Check to see if the attached value dominates the insertion point.  If
  // not, just fail.
  auto attachedValue = attach.getOperand(attach.getOperand(0) == value);
  auto *op = attachedValue.getDefiningOp();
  if (op && op->getBlock() == insertPoint->getBlock() &&
      !op->isBeforeInBlock(insertPoint))
    return {};

  attach.erase();

  ImplicitLocOpBuilder builder(insertPoint->getLoc(), insertPoint);
  return castFromFIRRTLType(attachedValue, hw::InOutType::get(loweredType),
                            builder);
}

/// Given a value of flip type, check to see if all of the uses of it are
/// connects.  If so, remove the connects and return the value being connected
/// to it, converted to an HW type.  If this isn't a situation we can handle,
/// just return null.
///
/// This can happen when there are no connects to the value.  The 'mergePoint'
/// location is where a 'hw.merge' operation should be inserted if needed.
static Value tryEliminatingConnectsToValue(Value flipValue,
                                           Operation *insertPoint) {
  // Handle analog's separately.
  if (flipValue.getType().isa<AnalogType>())
    return tryEliminatingAttachesToAnalogValue(flipValue, insertPoint);

  SmallVector<ConnectOp, 2> connects;
  for (auto *use : flipValue.getUsers()) {
    // We only know about 'connect' uses, where this is the destination.
    auto connect = dyn_cast<ConnectOp>(use);
    if (!connect || connect.src() == flipValue)
      return {};

    connects.push_back(connect);
  }

  // We don't have an HW equivalent of "poison" so just don't special case
  // the case where there are no connects other uses of an output.
  if (connects.empty())
    return {}; // TODO: Emit an sv.constantz here since it is unconnected.

  // Don't special case zero-bit results.
  auto loweredType = lowerType(flipValue.getType());
  if (loweredType.isInteger(0))
    return {};

  // Convert each connect into an extended version of its operand being
  // output.
  SmallVector<Value, 2> results;
  ImplicitLocOpBuilder builder(insertPoint->getLoc(), insertPoint);

  for (auto connect : connects) {
    auto connectSrc = connect.src();

    // Convert fliped sources to passive sources.
    if (!connectSrc.getType().cast<FIRRTLType>().isPassive())
      connectSrc = builder.createOrFold<AsPassivePrimOp>(connectSrc);

    // We know it must be the destination operand due to the types, but the
    // source may not match the destination width.
    auto destTy = flipValue.getType().cast<FIRRTLType>().getPassiveType();
    if (destTy.getBitWidthOrSentinel() !=
        connectSrc.getType().cast<FIRRTLType>().getBitWidthOrSentinel()) {
      // The only type mismatchs we care about is due to integer width
      // differences.
      auto destWidth = destTy.getBitWidthOrSentinel();
      assert(destWidth != -1 && "must know integer widths");
      connectSrc =
          builder.createOrFold<PadPrimOp>(destTy, connectSrc, destWidth);
    }

    // Remove the connect and use its source as the value for the output.
    connect.erase();
    results.push_back(connectSrc);
  }

  // Convert from FIRRTL type to builtin type to do the merge.
  for (auto &result : results)
    result = castFromFIRRTLType(result, loweredType, builder);

  // Folding merge of one value just returns the value.
  return builder.createOrFold<comb::MergeOp>(results);
}

static SmallVector<SubfieldOp> getAllFieldAccesses(Value structValue,
                                                   StringRef field) {
  SmallVector<SubfieldOp> accesses;
  for (auto op : structValue.getUsers()) {
    assert(isa<SubfieldOp>(op));
    auto fieldAccess = cast<SubfieldOp>(op);
    auto elemIndex =
        fieldAccess.input().getType().cast<BundleType>().getElementIndex(field);
    if (elemIndex.hasValue() &&
        fieldAccess.fieldIndex() == elemIndex.getValue()) {
      accesses.push_back(fieldAccess);
    }
  }
  return accesses;
}

/// Now that we have the operations for the hw.module's corresponding to the
/// firrtl.module's, we can go through and move the bodies over, updating the
/// ports and instances.
void FIRRTLModuleLowering::lowerModuleBody(
    FModuleOp oldModule, CircuitLoweringState &loweringState) {
  auto newModule =
      dyn_cast_or_null<hw::HWModuleOp>(loweringState.getNewModule(oldModule));
  // Don't touch modules if we failed to lower ports.
  if (!newModule)
    return;

  ImplicitLocOpBuilder bodyBuilder(oldModule.getLoc(), newModule.body());

  // Use a placeholder instruction be a cursor that indicates where we want to
  // move the new function body to.  This is important because we insert some
  // ops at the start of the function and some at the end, and the body is
  // currently empty to avoid iterator invalidation.
  auto cursor = bodyBuilder.create<hw::ConstantOp>(APInt(1, 1));
  bodyBuilder.setInsertionPoint(cursor);

  // Insert argument casts, and re-vector users in the old body to use them.
  SmallVector<ModulePortInfo> ports = oldModule.getPorts();
  assert(oldModule.body().getNumArguments() == ports.size() &&
         "port count mismatch");

  size_t nextNewArg = 0;
  size_t firrtlArg = 0;
  SmallVector<Value, 4> outputs;

  // This is the terminator in the new module.
  auto outputOp = newModule.getBodyBlock()->getTerminator();
  ImplicitLocOpBuilder outputBuilder(oldModule.getLoc(), outputOp);

  for (auto &port : ports) {
    // Inputs and outputs are both modeled as arguments in the FIRRTL level.
    auto oldArg = oldModule.body().getArgument(firrtlArg++);

    bool isZeroWidth =
        port.type.cast<FIRRTLType>().getBitWidthOrSentinel() == 0;

    if (!port.isOutput() && !isZeroWidth) {
      // Inputs and InOuts are modeled as arguments in the result, so we can
      // just map them over.  We model zero bit outputs as inouts.
      Value newArg = newModule.body().getArgument(nextNewArg++);

      // Cast the argument to the old type, reintroducing sign information in
      // the hw.module body.
      newArg = castToFIRRTLType(newArg, oldArg.getType(), bodyBuilder);
      // Switch all uses of the old operands to the new ones.
      oldArg.replaceAllUsesWith(newArg);
      continue;
    }

    // We lower zero width inout and outputs to a wire that isn't connected to
    // anything outside the module.  Inputs are lowered to zero.
    if (isZeroWidth && port.isInput()) {
      Value newArg = bodyBuilder.create<WireOp>(
          port.type, "." + port.getName().str() + ".0width_input");
      oldArg.replaceAllUsesWith(newArg);
      continue;
    }

    if (auto value = tryEliminatingConnectsToValue(oldArg, outputOp)) {
      // If we were able to find the value being connected to the output,
      // directly use it!
      outputs.push_back(value);
      assert(oldArg.use_empty() && "should have removed all uses of oldArg");
      continue;
    }

    // Outputs need a temporary wire so they can be connect'd to, which we
    // then return.
    Value newArg = bodyBuilder.create<WireOp>(
        port.type, "." + port.getName().str() + ".output");
    // Switch all uses of the old operands to the new ones.
    oldArg.replaceAllUsesWith(newArg);

    // Don't output zero bit results or inouts.
    auto resultHWType = lowerType(port.type);
    if (!resultHWType.isInteger(0)) {
      auto output = castFromFIRRTLType(newArg, resultHWType, outputBuilder);
      outputs.push_back(output);
    }
  }

  // Update the hw.output terminator with the list of outputs we have.
  outputOp->setOperands(outputs);

  // Finally splice the body over, don't move the old terminator over though.
  auto &oldBlockInstList = oldModule.getBodyBlock()->getOperations();
  auto &newBlockInstList = newModule.getBodyBlock()->getOperations();
  newBlockInstList.splice(Block::iterator(cursor), oldBlockInstList,
                          oldBlockInstList.begin(), oldBlockInstList.end());

  // We are done with our cursor op.
  cursor.erase();

  // Lower all of the other operations.
  lowerModuleOperations(newModule, loweringState);
}

//===----------------------------------------------------------------------===//
// Module Body Lowering Pass
//===----------------------------------------------------------------------===//

namespace {
struct FIRRTLLowering : public FIRRTLVisitor<FIRRTLLowering, LogicalResult> {

  FIRRTLLowering(hw::HWModuleOp module, CircuitLoweringState &circuitState)
      : theModule(module), circuitState(circuitState),
        builder(module.getLoc(), module.getContext()) {}

  void run();

  void optimizeTemporaryWire(sv::WireOp wire);

  // Helpers.
  Value getOrCreateIntConstant(const APInt &value);
  Value getOrCreateIntConstant(unsigned numBits, uint64_t val,
                               bool isSigned = false) {
    return getOrCreateIntConstant(APInt(numBits, val, isSigned));
  }
  Value getPossiblyInoutLoweredValue(Value value);
  Value getLoweredValue(Value value);
  Value getLoweredAndExtendedValue(Value value, Type destType);
  Value getLoweredAndExtOrTruncValue(Value value, Type destType);
  LogicalResult setLowering(Value orig, Value result);
  LogicalResult setPossiblyFoldedLowering(Value orig, Value result);
  template <typename ResultOpType, typename... CtorArgTypes>
  LogicalResult setLoweringTo(Operation *orig, CtorArgTypes... args);
  void emitRandomizePrologIfNeeded();
  void initializeRegister(Value reg, Value resetSignal);

  void runWithInsertionPointAtEndOfBlock(std::function<void(void)> fn,
                                         Region &region);
  void addToAlwaysBlock(Value clock, std::function<void(void)> fn);
  void addToAlwaysFFBlock(sv::EventControl clockEdge, Value clock,
                          ::ResetType resetStyle, sv::EventControl resetEdge,
                          Value reset, std::function<void(void)> body = {},
                          std::function<void(void)> resetBody = {});
  void addToAlwaysFFBlock(sv::EventControl clockEdge, Value clock,
                          std::function<void(void)> body = {}) {
    addToAlwaysFFBlock(clockEdge, clock, ::ResetType(), sv::EventControl(),
                       Value(), body, std::function<void(void)>());
  }
  void addToIfDefBlock(StringRef cond, std::function<void(void)> thenCtor,
                       std::function<void(void)> elseCtor = {});
  void addToInitialBlock(std::function<void(void)> body);
  void addToIfDefProceduralBlock(StringRef cond,
                                 std::function<void(void)> thenCtor,
                                 std::function<void(void)> elseCtor = {});
  void addIfProceduralBlock(Value cond, std::function<void(void)> thenCtor,
                            std::function<void(void)> elseCtor = {});

  // Create a temporary wire at the current insertion point, and try to
  // eliminate it later as part of lowering post processing.
  sv::WireOp createTmpWireOp(Type type, StringRef name) {
    // This is a locally visible, private wire created by the compiler, so do
    // not attach a symbol name.
    auto result = builder.create<sv::WireOp>(type, name);
    tmpWiresToOptimize.push_back(result);
    return result;
  }

  using FIRRTLVisitor<FIRRTLLowering, LogicalResult>::visitExpr;
  using FIRRTLVisitor<FIRRTLLowering, LogicalResult>::visitDecl;
  using FIRRTLVisitor<FIRRTLLowering, LogicalResult>::visitStmt;

  // Lowering hooks.
  enum UnloweredOpResult { AlreadyLowered, NowLowered, LoweringFailure };
  UnloweredOpResult handleUnloweredOp(Operation *op);
  LogicalResult visitExpr(ConstantOp op);
  LogicalResult visitExpr(SpecialConstantOp op);
  LogicalResult visitExpr(SubfieldOp op);
  LogicalResult visitUnhandledOp(Operation *op) { return failure(); }
  LogicalResult visitInvalidOp(Operation *op) { return failure(); }

  // Declarations.
  LogicalResult visitDecl(WireOp op);
  LogicalResult visitDecl(NodeOp op);
  LogicalResult visitDecl(RegOp op);
  LogicalResult visitDecl(RegResetOp op);
  LogicalResult visitDecl(MemOp op);
  LogicalResult visitDecl(InstanceOp op);

  // Unary Ops.
  LogicalResult lowerNoopCast(Operation *op);
  LogicalResult visitExpr(AsSIntPrimOp op) { return lowerNoopCast(op); }
  LogicalResult visitExpr(AsUIntPrimOp op) { return lowerNoopCast(op); }
  LogicalResult visitExpr(AsPassivePrimOp op) { return lowerNoopCast(op); }
  LogicalResult visitExpr(AsNonPassivePrimOp op) { return lowerNoopCast(op); }
  LogicalResult visitExpr(AsClockPrimOp op) { return lowerNoopCast(op); }
  LogicalResult visitExpr(AsAsyncResetPrimOp op) { return lowerNoopCast(op); }

  LogicalResult visitExpr(StdIntCastOp op);
  LogicalResult visitExpr(HWStructCastOp op);
  LogicalResult visitExpr(AnalogInOutCastOp op);
  LogicalResult visitExpr(CvtPrimOp op);
  LogicalResult visitExpr(NotPrimOp op);
  LogicalResult visitExpr(NegPrimOp op);
  LogicalResult visitExpr(PadPrimOp op);
  LogicalResult visitExpr(XorRPrimOp op);
  LogicalResult visitExpr(AndRPrimOp op);
  LogicalResult visitExpr(OrRPrimOp op);

  // Binary Ops.
  template <typename ResultUnsignedOpType,
            typename ResultSignedOpType = ResultUnsignedOpType>
  LogicalResult lowerBinOp(Operation *op);
  template <typename ResultOpType>
  LogicalResult lowerBinOpToVariadic(Operation *op);
  LogicalResult lowerCmpOp(Operation *op, ICmpPredicate signedOp,
                           ICmpPredicate unsignedOp);
  template <typename SignedOp, typename UnsignedOp>
  LogicalResult lowerDivLikeOp(Operation *op);
  template <typename AOpTy, typename BOpTy>
  LogicalResult lowerVerificationStatement(AOpTy op, StringRef annoClass);

  LogicalResult visitExpr(CatPrimOp op);

  LogicalResult visitExpr(AndPrimOp op) {
    return lowerBinOpToVariadic<comb::AndOp>(op);
  }
  LogicalResult visitExpr(OrPrimOp op) {
    return lowerBinOpToVariadic<comb::OrOp>(op);
  }
  LogicalResult visitExpr(XorPrimOp op) {
    return lowerBinOpToVariadic<comb::XorOp>(op);
  }
  LogicalResult visitExpr(AddPrimOp op) {
    return lowerBinOpToVariadic<comb::AddOp>(op);
  }
  LogicalResult visitExpr(EQPrimOp op) {
    return lowerCmpOp(op, ICmpPredicate::eq, ICmpPredicate::eq);
  }
  LogicalResult visitExpr(NEQPrimOp op) {
    return lowerCmpOp(op, ICmpPredicate::ne, ICmpPredicate::ne);
  }
  LogicalResult visitExpr(LTPrimOp op) {
    return lowerCmpOp(op, ICmpPredicate::slt, ICmpPredicate::ult);
  }
  LogicalResult visitExpr(LEQPrimOp op) {
    return lowerCmpOp(op, ICmpPredicate::sle, ICmpPredicate::ule);
  }
  LogicalResult visitExpr(GTPrimOp op) {
    return lowerCmpOp(op, ICmpPredicate::sgt, ICmpPredicate::ugt);
  }
  LogicalResult visitExpr(GEQPrimOp op) {
    return lowerCmpOp(op, ICmpPredicate::sge, ICmpPredicate::uge);
  }

  LogicalResult visitExpr(SubPrimOp op) { return lowerBinOp<comb::SubOp>(op); }
  LogicalResult visitExpr(MulPrimOp op) {
    return lowerBinOpToVariadic<comb::MulOp>(op);
  }
  LogicalResult visitExpr(DivPrimOp op) {
    return lowerDivLikeOp<comb::DivSOp, comb::DivUOp>(op);
  }
  LogicalResult visitExpr(RemPrimOp op) {
    return lowerDivLikeOp<comb::ModSOp, comb::ModUOp>(op);
  }

  // Other Operations
  LogicalResult visitExpr(BitsPrimOp op);
  LogicalResult visitExpr(InvalidValueOp op);
  LogicalResult visitExpr(HeadPrimOp op);
  LogicalResult visitExpr(ShlPrimOp op);
  LogicalResult visitExpr(ShrPrimOp op);
  LogicalResult visitExpr(DShlPrimOp op) {
    return lowerDivLikeOp<comb::ShlOp, comb::ShlOp>(op);
  }
  LogicalResult visitExpr(DShrPrimOp op) {
    return lowerDivLikeOp<comb::ShrSOp, comb::ShrUOp>(op);
  }
  LogicalResult visitExpr(DShlwPrimOp op) {
    return lowerDivLikeOp<comb::ShlOp, comb::ShlOp>(op);
  }
  LogicalResult visitExpr(TailPrimOp op);
  LogicalResult visitExpr(MuxPrimOp op);
  LogicalResult visitExpr(VerbatimExprOp op);

  // Statements
  LogicalResult visitStmt(SkipOp op);
  LogicalResult visitStmt(ConnectOp op);
  LogicalResult visitStmt(PartialConnectOp op);
  LogicalResult visitStmt(PrintFOp op);
  LogicalResult visitStmt(StopOp op);
  LogicalResult visitStmt(AssertOp op);
  LogicalResult visitStmt(AssumeOp op);
  LogicalResult visitStmt(CoverOp op);
  LogicalResult visitStmt(AttachOp op);

private:
  /// The module we're lowering into.
  hw::HWModuleOp theModule;

  /// Global state.
  CircuitLoweringState &circuitState;

  /// This builder is set to the right location for each visit call.
  ImplicitLocOpBuilder builder;

  /// Each value lowered (e.g. operation result) is kept track in this map.
  /// The key should have a FIRRTL type, the result will have an HW dialect
  /// type.
  DenseMap<Value, Value> valueMapping;

  /// This keeps track of constants that we have created so we can reuse them.
  /// This is populated by the getOrCreateIntConstant method.
  DenseMap<Attribute, Value> hwConstantMap;

  // We auto-unique graph-level blocks to reduce the amount of generated
  // code and ensure that side effects are properly ordered in FIRRTL.
  llvm::SmallDenseMap<Value, sv::AlwaysOp> alwaysBlocks;

  using AlwaysFFKeyType = std::tuple<Block *, sv::EventControl, Value,
                                     ::ResetType, sv::EventControl, Value>;
  llvm::SmallDenseMap<AlwaysFFKeyType, sv::AlwaysFFOp> alwaysFFBlocks;
  llvm::SmallDenseMap<std::pair<Block *, Attribute>, sv::IfDefOp> ifdefBlocks;
  llvm::SmallDenseMap<Block *, sv::InitialOp> initialBlocks;

  /// This is a set of wires that get inserted as an artifact of the
  /// lowering process.  LowerToHW should attempt to clean these up after
  /// lowering.
  SmallVector<sv::WireOp> tmpWiresToOptimize;

  /// This is true if we've emitted `INIT_RANDOM_PROLOG_ into an initial
  /// block in this module already.
  bool randomizePrologEmitted;
};
} // end anonymous namespace

void FIRRTLModuleLowering::lowerModuleOperations(
    hw::HWModuleOp module, CircuitLoweringState &loweringState) {
  FIRRTLLowering(module, loweringState).run();
}

// This is the main entrypoint for the lowering pass.
void FIRRTLLowering::run() {
  // FIRRTL FModule is a single block because FIRRTL ops are a DAG.  Walk
  // through each operation, lowering each in turn if we can, introducing
  // casts if we cannot.
  auto *body = theModule.getBodyBlock();
  randomizePrologEmitted = false;

  SmallVector<Operation *, 16> opsToRemove;

  // Iterate through each operation in the module body, attempting to lower
  // each of them.  We maintain 'builder' for each invocation.
  for (auto &op : body->getOperations()) {
    builder.setInsertionPoint(&op);
    builder.setLoc(op.getLoc());
    auto done = succeeded(dispatchVisitor(&op));
    circuitState.processRemainingAnnotations(&op, AnnotationSet(&op));
    if (done)
      opsToRemove.push_back(&op);
    else {
      switch (handleUnloweredOp(&op)) {
      case AlreadyLowered:
        break;         // Something like hw.output, which is already lowered.
      case NowLowered: // Something handleUnloweredOp removed.
        opsToRemove.push_back(&op);
        break;
      case LoweringFailure:
        // If lowering failed, don't remove *anything* we've lowered so far,
        // there may be uses, and the pass will fail anyway.
        opsToRemove.clear();
      }
    }
  }

  // Now that all of the operations that can be lowered are, remove the
  // original values.  We know that any lowered operations will be dead (if
  // removed in reverse order) at this point - any users of them from
  // unremapped operations will be changed to use the newly lowered ops.
  while (!opsToRemove.empty()) {
    assert(opsToRemove.back()->use_empty() &&
           "Should remove ops in reverse order of visitation");
    opsToRemove.pop_back_val()->erase();
  }

  // Now that the IR is in a stable form, try to eliminate temporary wires
  // inserted by MemOp insertions.
  for (auto wire : tmpWiresToOptimize)
    optimizeTemporaryWire(wire);
}

// Try to optimize out temporary wires introduced during lowering.
void FIRRTLLowering::optimizeTemporaryWire(sv::WireOp wire) {
  // Wires have inout type, so they'll have connects and read_inout operations
  // that work on them.  If anything unexpected is found then leave it alone.
  SmallVector<sv::ReadInOutOp> reads;
  sv::AssignOp write;

  for (auto *user : wire->getUsers()) {
    if (auto read = dyn_cast<sv::ReadInOutOp>(user)) {
      reads.push_back(read);
      continue;
    }

    // Otherwise must be a connect, and we must not have seen a write yet.
    auto assign = dyn_cast<sv::AssignOp>(user);
    if (!assign || write)
      return;
    write = assign;
  }

  // Must have found the write!
  if (!write)
    return;

  // If the write is happening at the module level then we don't have any
  // use-before-def checking to do, so we only handle that for now.
  if (!isa<hw::HWModuleOp>(write->getParentOp()))
    return;

  auto connected = write.src();

  // Ok, we can do this.  Replace all the reads with the connected value.
  for (auto read : reads) {
    read.replaceAllUsesWith(connected);
    read.erase();
  }
  // And remove the write and wire itself.
  write.erase();
  wire.erase();
}

//===----------------------------------------------------------------------===//
// Helpers
//===----------------------------------------------------------------------===//

/// Check to see if we've already lowered the specified constant.  If so, return
/// it.  Otherwise create it and put it in the entry block for reuse.
Value FIRRTLLowering::getOrCreateIntConstant(const APInt &value) {
  auto attr = builder.getIntegerAttr(
      builder.getIntegerType(value.getBitWidth()), value);

  auto &entry = hwConstantMap[attr];
  if (entry)
    return entry;

  OpBuilder entryBuilder(&theModule.getBodyBlock()->front());
  entry = entryBuilder.create<hw::ConstantOp>(builder.getLoc(), attr);
  return entry;
}

/// Zero bit operands end up looking like failures from getLoweredValue.  This
/// helper function invokes the closure specified if the operand was actually
/// zero bit, or returns failure() if it was some other kind of failure.
static LogicalResult handleZeroBit(Value failedOperand,
                                   std::function<LogicalResult()> fn) {
  assert(failedOperand && failedOperand.getType().isa<FIRRTLType>() &&
         "Should be called on the failed FIRRTL operand");
  if (!isZeroBitFIRRTLType(failedOperand.getType()))
    return failure();
  return fn();
}

/// Return the lowered HW value corresponding to the specified original value.
/// This returns a null value for FIRRTL values that haven't be lowered, e.g.
/// unknown width integers.  This returns hw::inout type values if present, it
/// does not implicitly read from them.
Value FIRRTLLowering::getPossiblyInoutLoweredValue(Value value) {
  assert(value.getType().isa<FIRRTLType>() &&
         "Should only lower FIRRTL operands");
  // If we lowered this value, then return the lowered value, otherwise fail.
  auto it = valueMapping.find(value);
  return it != valueMapping.end() ? it->second : Value();
}

/// Return the lowered value corresponding to the specified original value.
/// This returns a null value for FIRRTL values that cannot be lowered, e.g.
/// unknown width integers.
Value FIRRTLLowering::getLoweredValue(Value value) {
  auto result = getPossiblyInoutLoweredValue(value);
  if (!result)
    return result;

  // If we got an inout value, implicitly read it.  FIRRTL allows direct use
  // of wires and other things that lower to inout type.
  if (result.getType().isa<hw::InOutType>())
    return builder.createOrFold<sv::ReadInOutOp>(result);

  return result;
}

/// Return the lowered value corresponding to the specified original value and
/// then extend it to match the width of destType if needed.
///
/// This returns a null value for FIRRTL values that cannot be lowered, e.g.
/// unknown width integers.
Value FIRRTLLowering::getLoweredAndExtendedValue(Value value, Type destType) {
  assert(value.getType().isa<FIRRTLType>() && destType.isa<FIRRTLType>() &&
         "input/output value should be FIRRTL");

  // We only know how to extend integer types with known width.
  auto destWidth = destType.cast<FIRRTLType>().getBitWidthOrSentinel();
  if (destWidth == -1)
    return {};

  auto result = getLoweredValue(value);
  if (!result) {
    // If this was a zero bit operand being extended, then produce a zero of
    // the right result type.  If it is just a failure, fail.
    if (!isZeroBitFIRRTLType(value.getType()))
      return {};
    // Zero bit results have to be returned as null.  The caller can handle
    // this if they want to.
    if (destWidth == 0)
      return {};
    // Otherwise, FIRRTL semantics is that an extension from a zero bit value
    // always produces a zero value in the destination width.
    return getOrCreateIntConstant(destWidth, 0);
  }

  auto srcWidth = result.getType().cast<IntegerType>().getWidth();
  if (srcWidth == unsigned(destWidth))
    return result;

  if (srcWidth > unsigned(destWidth)) {
    builder.emitError("operand should not be a truncation");
    return {};
  }

  auto resultType = builder.getIntegerType(destWidth);

  // Extension follows the sign of the source value, not the destination.
  auto valueFIRType = value.getType().cast<FIRRTLType>().getPassiveType();
  if (valueFIRType.cast<IntType>().isSigned())
    return builder.createOrFold<comb::SExtOp>(resultType, result);

  auto zero = getOrCreateIntConstant(destWidth - srcWidth, 0);
  return builder.createOrFold<comb::ConcatOp>(zero, result);
}

/// Return the lowered value corresponding to the specified original value and
/// then extended or truncated to match the width of destType if needed.
///
/// This returns a null value for FIRRTL values that cannot be lowered, e.g.
/// unknown width integers.
Value FIRRTLLowering::getLoweredAndExtOrTruncValue(Value value, Type destType) {
  assert(value.getType().isa<FIRRTLType>() && destType.isa<FIRRTLType>() &&
         "input/output value should be FIRRTL");

  // We only know how to adjust integer types with known width.
  auto destWidth = destType.cast<FIRRTLType>().getBitWidthOrSentinel();
  if (destWidth == -1)
    return {};

  auto result = getLoweredValue(value);
  if (!result) {
    // If this was a zero bit operand being extended, then produce a zero of
    // the right result type.  If it is just a failure, fail.
    if (!isZeroBitFIRRTLType(value.getType()))
      return {};
    // Zero bit results have to be returned as null.  The caller can handle
    // this if they want to.
    if (destWidth == 0)
      return {};
    // Otherwise, FIRRTL semantics is that an extension from a zero bit value
    // always produces a zero value in the destination width.
    return getOrCreateIntConstant(destWidth, 0);
  }

  auto srcWidth = result.getType().cast<IntegerType>().getWidth();
  if (srcWidth == unsigned(destWidth))
    return result;

  if (destWidth == 0)
    return {};

  if (srcWidth > unsigned(destWidth)) {
    auto resultType = builder.getIntegerType(destWidth);
    return builder.createOrFold<comb::ExtractOp>(resultType, result, 0);
  }

  auto resultType = builder.getIntegerType(destWidth);

  // Extension follows the sign of the source value, not the destination.
  auto valueFIRType = value.getType().cast<FIRRTLType>().getPassiveType();
  if (valueFIRType.cast<IntType>().isSigned())
    return builder.createOrFold<comb::SExtOp>(resultType, result);

  auto zero = getOrCreateIntConstant(destWidth - srcWidth, 0);
  return builder.createOrFold<comb::ConcatOp>(zero, result);
}

/// Set the lowered value of 'orig' to 'result', remembering this in a map.
/// This always returns success() to make it more convenient in lowering code.
///
/// Note that result may be null here if we're lowering orig to a zero-bit
/// value.
///
LogicalResult FIRRTLLowering::setLowering(Value orig, Value result) {
  assert(orig.getType().isa<FIRRTLType>() &&
         (!result || !result.getType().isa<FIRRTLType>()) &&
         "Lowering didn't turn a FIRRTL value into a non-FIRRTL value");

#ifndef NDEBUG
  auto srcWidth = orig.getType()
                      .cast<FIRRTLType>()
                      .getPassiveType()
                      .getBitWidthOrSentinel();

  // Caller should pass null value iff this was a zero bit value.
  if (srcWidth != -1) {
    if (result)
      assert((srcWidth != 0) &&
             "Lowering produced value for zero width source");
    else
      assert((srcWidth == 0) &&
             "Lowering produced null value but source wasn't zero width");
  }
#endif

  assert(!valueMapping.count(orig) && "value lowered multiple times");
  valueMapping[orig] = result;
  return success();
}

/// Set the lowering for a value to the specified result.  This came from a
/// possible folding, so check to see if we need to handle a constant.
LogicalResult FIRRTLLowering::setPossiblyFoldedLowering(Value orig,
                                                        Value result) {
  // If this is a constant, check to see if we have it in our unique mapping:
  // it could have come from folding an operation.
  if (auto cst = dyn_cast_or_null<hw::ConstantOp>(result.getDefiningOp())) {
    auto &entry = hwConstantMap[cst.valueAttr()];
    if (entry == cst) {
      // We're already using an entry in the constant map, nothing to do.
    } else if (entry) {
      // We already had this constant, reuse the one we have instead of the
      // one we just folded.
      result = entry;
      cst->erase();
    } else {
      // This is a new constant.  Remember it!
      entry = cst;
      cst->moveBefore(&theModule.getBodyBlock()->front());
    }
  }

  return setLowering(orig, result);
}

/// Create a new operation with type ResultOpType and arguments CtorArgTypes,
/// then call setLowering with its result.
template <typename ResultOpType, typename... CtorArgTypes>
LogicalResult FIRRTLLowering::setLoweringTo(Operation *orig,
                                            CtorArgTypes... args) {
  auto result = builder.createOrFold<ResultOpType>(args...);
  return setPossiblyFoldedLowering(orig->getResult(0), result);
}

/// Switch the insertion point of the current builder to the end of the
/// specified block and run the closure.  This correctly handles the case where
/// the closure is null, but the caller needs to make sure the block exists.
void FIRRTLLowering::runWithInsertionPointAtEndOfBlock(
    std::function<void(void)> fn, Region &region) {
  if (!fn)
    return;

  auto oldIP = builder.saveInsertionPoint();

  builder.setInsertionPointToEnd(&region.front());
  fn();
  builder.restoreInsertionPoint(oldIP);
}

void FIRRTLLowering::addToAlwaysBlock(Value clock,
                                      std::function<void(void)> fn) {
  // This isn't uniquing the parent region in.  This can be added as a key to
  // the alwaysBlocks set if needed.
  assert(isa<hw::HWModuleOp>(builder.getBlock()->getParentOp()) &&
         "only support inserting into the top level of a module so far");

  auto &op = alwaysBlocks[clock];
  if (op) {
    runWithInsertionPointAtEndOfBlock(fn, op.body());
  } else {
    op = builder.create<sv::AlwaysOp>(sv::EventControl::AtPosEdge, clock, fn);
  }
}

void FIRRTLLowering::addToAlwaysFFBlock(sv::EventControl clockEdge, Value clock,
                                        ::ResetType resetStyle,
                                        sv::EventControl resetEdge, Value reset,
                                        std::function<void(void)> body,
                                        std::function<void(void)> resetBody) {
  auto &op = alwaysFFBlocks[std::make_tuple(
      builder.getBlock(), clockEdge, clock, resetStyle, resetEdge, reset)];
  if (op) {
    runWithInsertionPointAtEndOfBlock(body, op.bodyBlk());
    runWithInsertionPointAtEndOfBlock(resetBody, op.resetBlk());
  } else {
    if (reset) {
      op = builder.create<sv::AlwaysFFOp>(clockEdge, clock, resetStyle,
                                          resetEdge, reset, body, resetBody);
    } else {
      assert(!resetBody);
      op = builder.create<sv::AlwaysFFOp>(clockEdge, clock, body);
    }
  }
}

void FIRRTLLowering::addToIfDefBlock(StringRef cond,
                                     std::function<void(void)> thenCtor,
                                     std::function<void(void)> elseCtor) {
  auto condAttr = builder.getStringAttr(cond);
  auto &op = ifdefBlocks[{builder.getBlock(), condAttr}];
  if (op) {
    runWithInsertionPointAtEndOfBlock(thenCtor, op.thenRegion());
    runWithInsertionPointAtEndOfBlock(elseCtor, op.elseRegion());
  } else {
    op = builder.create<sv::IfDefOp>(condAttr, thenCtor, elseCtor);
  }
}

void FIRRTLLowering::addToInitialBlock(std::function<void(void)> body) {
  auto &op = initialBlocks[builder.getBlock()];
  if (op) {
    runWithInsertionPointAtEndOfBlock(body, op.body());
  } else {
    op = builder.create<sv::InitialOp>(body);
  }
}

void FIRRTLLowering::addToIfDefProceduralBlock(
    StringRef cond, std::function<void(void)> thenCtor,
    std::function<void(void)> elseCtor) {
  // Check to see if we already have an ifdef on this condition immediately
  // before the insertion point.  If so, extend it.
  auto insertIt = builder.getInsertionPoint();
  if (insertIt != builder.getBlock()->begin())
    if (auto ifdef = dyn_cast<sv::IfDefProceduralOp>(*--insertIt)) {
      if (ifdef.cond() == cond) {
        runWithInsertionPointAtEndOfBlock(thenCtor, ifdef.thenRegion());
        runWithInsertionPointAtEndOfBlock(elseCtor, ifdef.elseRegion());
        return;
      }
    }

  builder.create<sv::IfDefProceduralOp>(cond, thenCtor, elseCtor);
}

void FIRRTLLowering::addIfProceduralBlock(Value cond,
                                          std::function<void(void)> thenCtor,
                                          std::function<void(void)> elseCtor) {
  // Check to see if we already have an if on this condition immediately
  // before the insertion point.  If so, extend it.
  auto insertIt = builder.getInsertionPoint();
  if (insertIt != builder.getBlock()->begin())
    if (auto ifOp = dyn_cast<sv::IfOp>(*--insertIt)) {
      if (ifOp.cond() == cond) {
        runWithInsertionPointAtEndOfBlock(thenCtor, ifOp.thenRegion());
        runWithInsertionPointAtEndOfBlock(elseCtor, ifOp.elseRegion());
        return;
      }
    }

  builder.create<sv::IfOp>(cond, thenCtor, elseCtor);
}

//===----------------------------------------------------------------------===//
// Special Operations
//===----------------------------------------------------------------------===//

/// Handle the case where an operation wasn't lowered.  When this happens, the
/// operands should just be unlowered non-FIRRTL values.  If the operand was
/// not lowered then leave it alone, otherwise we have a problem with lowering.
///
FIRRTLLowering::UnloweredOpResult
FIRRTLLowering::handleUnloweredOp(Operation *op) {
  // Scan the operand list for the operation to see if none were lowered.  In
  // that case the operation must be something lowered to HW already, e.g.
  // the hw.output operation.  This is success for us because it is already
  // lowered.
  if (llvm::all_of(op->getOpOperands(), [&](auto &operand) -> bool {
        return !valueMapping.count(operand.get());
      })) {
    return AlreadyLowered;
  }

  // Ok, at least one operand got lowered, so this operation is using a FIRRTL
  // value, but wasn't itself lowered.  This is because the lowering is
  // incomplete. This is either a bug or incomplete implementation.
  //
  // There is one aspect of incompleteness we intentionally expect: we allow
  // primitive operations that produce a zero bit result to be ignored by the
  // lowering logic.  They don't have side effects, and handling this corner
  // case just complicates each of the lowering hooks. Instead, we just handle
  // them all right here.
  if (op->getNumResults() == 1) {
    auto resultType = op->getResult(0).getType();
    if (resultType.isa<FIRRTLType>() && isZeroBitFIRRTLType(resultType) &&
        (isExpression(op) || isa<AsPassivePrimOp>(op) ||
         isa<AsNonPassivePrimOp>(op))) {
      // Zero bit values lower to the null Value.
      (void)setLowering(op->getResult(0), Value());
      return NowLowered;
    }
  }
  op->emitOpError("LowerToHW couldn't handle this operation");
  return LoweringFailure;
}

LogicalResult FIRRTLLowering::visitExpr(ConstantOp op) {
  return setLowering(op, getOrCreateIntConstant(op.value()));
}

LogicalResult FIRRTLLowering::visitExpr(SpecialConstantOp op) {
  return setLowering(op,
                     getOrCreateIntConstant(APInt(/*bitWidth*/ 1, op.value())));
}

LogicalResult FIRRTLLowering::visitExpr(SubfieldOp op) {
  // firrtl.mem lowering lowers some SubfieldOps.  Zero-width can leave invalid
  // subfield accesses
  if (getLoweredValue(op) || !op.input())
    return success();

  // Extracting a zero bit value from a struct is defined but doesn't do
  // anything.
  if (isZeroBitFIRRTLType(op->getResult(0).getType()))
    return setLowering(op, Value());

  auto resultType = lowerType(op->getResult(0).getType());
  Value value = getLoweredValue(op.input());
  assert(resultType && value && "subfield type lowering failed");

  return setLoweringTo<hw::StructExtractOp>(
      op, resultType, value,
      op.input().getType().cast<BundleType>().getElementName(op.fieldIndex()));
}

//===----------------------------------------------------------------------===//
// Declarations
//===----------------------------------------------------------------------===//

LogicalResult FIRRTLLowering::visitDecl(WireOp op) {
  auto resultType = lowerType(op.result().getType());
  if (!resultType)
    return failure();

  if (resultType.isInteger(0))
    return setLowering(op, Value());

  // Name attr is required on sv.wire but optional on firrtl.wire.
  auto nameAttr = op.nameAttr() ? op.nameAttr() : builder.getStringAttr("");

  if (!AnnotationSet::removeAnnotations(
          op, "firrtl.transforms.DontTouchAnnotation"))
    return setLoweringTo<sv::WireOp>(op, resultType, nameAttr);
  auto moduleName = cast<hw::HWModuleOp>(op->getParentOp()).getName();
  auto symName = op.nameAttr();
  // Prepend the name of the module to make the symbol name unique in the symbol
  // table, it is already unique in the module. Checking if the name is unique
  // in the SymbolTable is non-trivial.
  if (symName && !symName.getValue().empty())
    symName = builder.getStringAttr(Twine("__") + moduleName + Twine("__") +
                                    symName.getValue());
  else
    // If marked with DontTouch but does not have a name, then add a symbol
    // name. Note: Same symbol name for all such wires in the module.
    symName = builder.getStringAttr(Twine("__") + moduleName + Twine("__"));

  // This is not a temporary wire created by the compiler, so attach a symbol
  // name.
  return setLoweringTo<sv::WireOp>(op, resultType, nameAttr, symName);
}

LogicalResult FIRRTLLowering::visitDecl(NodeOp op) {
  auto operand = getLoweredValue(op.input());
  if (!operand)
    return handleZeroBit(op.input(),
                         [&]() { return setLowering(op, Value()); });

  // Node operations are logical noops, but may carry annotations.  Don't touch
  // indicates we should keep it as a wire.
  if (AnnotationSet::removeAnnotations(
          op, "firrtl.transforms.DontTouchAnnotation")) {
    // name may be empty
    auto name = op->getAttrOfType<StringAttr>("name");
    auto moduleName = cast<hw::HWModuleOp>(op->getParentOp()).getName();
    auto symName = builder.getStringAttr(Twine("__") + moduleName +
                                         Twine("__") + name.getValue());

    auto wire = builder.create<sv::WireOp>(operand.getType(), name, symName);
    builder.create<sv::AssignOp>(wire, operand);
  }

  return setLowering(op, operand);
}

/// Emit a `INIT_RANDOM_PROLOG_ statement into the current block.  This should
/// already be within an `ifndef SYNTHESIS + initial block.
void FIRRTLLowering::emitRandomizePrologIfNeeded() {
  if (randomizePrologEmitted)
    return;

  builder.create<sv::VerbatimOp>("`INIT_RANDOM_PROLOG_");
  randomizePrologEmitted = true;
}

void FIRRTLLowering::initializeRegister(Value reg, Value resetSignal) {
  // Construct and return a new reference to `RANDOM.  It is always a 32-bit
  // unsigned expression.  Calls to $random have side effects, so we use
  // VerbatimExprSEOp.
  auto getRandom32Val = [&]() -> Value {
    return builder.create<sv::VerbatimExprSEOp>(builder.getIntegerType(32),
                                                "`RANDOM");
  };

  // Return an expression containing random bits of the specified width.
  // An explicit std::function is required here due to recursion.
  std::function<Value(IntegerType)> getRandomValue =
      [&](IntegerType type) -> Value {
    assert(type.getWidth() != 0 && "zero bit width's not supported");
    auto rand32 = getRandom32Val();
    if (type.getWidth() <= 32)
      return builder.createOrFold<comb::ExtractOp>(type, rand32, 0);

    // Get the top part.
    auto rest = getRandomValue(builder.getIntegerType(type.getWidth() - 32));
    return builder.createOrFold<comb::ConcatOp>(rand32, rest);
  };

  // Get a random value with the specified width, combining or truncating
  // 32-bit units as necessary.
  auto emitRandomInit = [&](Value dest, Type type) {
    auto intType = type.cast<IntegerType>();
    if (intType.getWidth() == 0)
      return;
    builder.create<sv::BPAssignOp>(dest, getRandomValue(intType));
  };

  // Randomly initialize everything in the register. If the register
  // is an aggregate type, then assign random values to all its
  // constituent ground types.
  // TODO: Extend this so it recursively initializes everything.
  auto randomInit = [&]() {
    auto type = reg.getType().dyn_cast<hw::InOutType>().getElementType();
    TypeSwitch<Type>(type)
        .Case<hw::UnpackedArrayType>([&](auto a) {
          for (size_t i = 0, e = a.getSize(); i != e; ++i) {
            auto iIdx = getOrCreateIntConstant(log2(e + 1), i);
            auto arrayIndex = builder.create<sv::ArrayIndexInOutOp>(reg, iIdx);
            emitRandomInit(arrayIndex, a.getElementType());
          }
        })
        .Default([&](auto type) { emitRandomInit(reg, type); });
  };

  // Emit the initializer expression for simulation that fills it with random
  // value.
  addToIfDefBlock("SYNTHESIS", std::function<void()>(), [&]() {
    addToInitialBlock([&]() {
      emitRandomizePrologIfNeeded();
      circuitState.used_RANDOMIZE_REG_INIT = 1;
      addToIfDefProceduralBlock("RANDOMIZE_REG_INIT", [&]() {
        if (resetSignal) {
          addIfProceduralBlock(resetSignal, {}, [&]() { randomInit(); });
        } else {
          randomInit();
        }
      });
    });
  });
}

LogicalResult FIRRTLLowering::visitDecl(RegOp op) {
  auto resultType = lowerType(op.result().getType());
  if (!resultType)
    return failure();
  if (resultType.isInteger(0))
    return setLowering(op, Value());

  // Add symbol if DontTouch annotation present.
  auto regResult =
      AnnotationSet::removeAnnotations(op,
                                       "firrtl.transforms.DontTouchAnnotation")
          ? builder.create<sv::RegOp>(resultType, op.nameAttr(), op.nameAttr())
          : builder.create<sv::RegOp>(resultType, op.nameAttr());
  (void)setLowering(op, regResult);

  initializeRegister(regResult, Value());

  return success();
}

LogicalResult FIRRTLLowering::visitDecl(RegResetOp op) {
  auto resultType = lowerType(op.result().getType());
  if (!resultType)
    return failure();
  if (resultType.isInteger(0))
    return setLowering(op, Value());

  Value clockVal = getLoweredValue(op.clockVal());
  Value resetSignal = getLoweredValue(op.resetSignal());
  // Reset values may be narrower than the register.  Extend appropriately.
  Value resetValue = getLoweredAndExtOrTruncValue(
      op.resetValue(), op.getType().cast<FIRRTLType>());

  if (!clockVal || !resetSignal || !resetValue)
    return failure();

  auto regResult = builder.create<sv::RegOp>(resultType, op.nameAttr());
  (void)setLowering(op, regResult);

  auto resetFn = [&]() {
    builder.create<sv::PAssignOp>(regResult, resetValue);
  };

  if (op.resetSignal().getType().isa<AsyncResetType>()) {
    addToAlwaysFFBlock(sv::EventControl::AtPosEdge, clockVal,
                       ::ResetType::AsyncReset, sv::EventControl::AtPosEdge,
                       resetSignal, std::function<void()>(), resetFn);
  } else { // sync reset
    addToAlwaysFFBlock(sv::EventControl::AtPosEdge, clockVal,
                       ::ResetType::SyncReset, sv::EventControl::AtPosEdge,
                       resetSignal, std::function<void()>(), resetFn);
  }

  initializeRegister(regResult, resetSignal);
  return success();
}

LogicalResult FIRRTLLowering::visitDecl(MemOp op) {
  auto memName = op.name();
  if (memName.empty())
    memName = "mem";

  // TODO: Remove this restriction and preserve aggregates in
  // memories.
  if (op.getDataType().cast<FIRRTLType>().getPassiveType().isa<BundleType>())
    return op.emitOpError(
        "should have already been lowered from a ground type to an aggregate "
        "type using the LowerTypes pass. Use "
        "'firtool --lower-types' or 'circt-opt "
        "--pass-pipeline='firrtl.circuit(firrtl-lower-types)' "
        "to run this.");

  FirMemory memSummary = analyzeMemOp(op);

  // Process each port in turn.
  SmallVector<Type, 8> resultTypes;
  SmallVector<Value, 8> readOperands;
  SmallVector<Value, 8> rwOperands;
  SmallVector<Value, 8> writeOperands;
  DenseMap<Operation *, size_t> returnHolder;

  size_t readCount = 0;
  size_t writeCount = 0;
  size_t readwriteCount = 0;

  // Memories return multiple structs, one for each port, which means we have
  // two layers of type to split appart.
  for (size_t i = 0, e = op.getNumResults(); i != e; ++i) {
    auto portName = op.getPortName(i).getValue();
    auto portKind = op.getPortKind(i);

    auto &portKindNum =
        portKind == MemOp::PortKind::Read
            ? readCount
            : portKind == MemOp::PortKind::Write ? writeCount : readwriteCount;

    auto addInput = [&](SmallVectorImpl<Value> &operands, StringRef field,
                        size_t width) {
      auto portType =
          IntegerType::get(op.getContext(), std::max((size_t)1, width));
      auto accesses = getAllFieldAccesses(op.getResult(i), field);

      Value wire = createTmpWireOp(
          portType, ("." + portName + "." + field + ".wire").str());

      for (auto a : accesses) {
        if (a.getType()
                .cast<FIRRTLType>()
                .getPassiveType()
                .getBitWidthOrSentinel() > 0)
          (void)setLowering(a, wire);
        else
          a->eraseOperand(0);
      }

      wire = builder.create<sv::ReadInOutOp>(wire);
      operands.push_back(wire);
    };
    auto addOutput = [&](StringRef field, size_t width) {
      auto portType =
          IntegerType::get(op.getContext(), std::max((size_t)1, width));
      resultTypes.push_back(portType);

      // Now collect the data for the instance.  A op produces multiple
      // structures, so we need to look through SubfieldOps to see the true
      // inputs and outputs.
      auto accesses = getAllFieldAccesses(op.getResult(i), field);
      // Read data ports are tracked to be updated later
      for (auto &a : accesses)
        if (width)
          returnHolder[a] = resultTypes.size() - 1;
        else
          a->eraseOperand(0);
    };

    if (portKind == MemOp::PortKind::Read) {
      addInput(readOperands, "clk", 1);
      addInput(readOperands, "en", 1);
      addInput(readOperands, "addr", llvm::Log2_64_Ceil(memSummary.depth));
      addOutput("data", memSummary.dataWidth);
    } else if (portKind == MemOp::PortKind::ReadWrite) {
      addInput(readOperands, "clk", 1);
      addInput(readOperands, "en", 1);
      addInput(readOperands, "addr", llvm::Log2_64_Ceil(memSummary.depth));
      addInput(readOperands, "wmode", 1);
      addInput(writeOperands, "wmask", 1);
      addInput(writeOperands, "wdata", memSummary.dataWidth);
      addOutput("rdata", memSummary.dataWidth);
    } else {
      addInput(writeOperands, "clk", 1);
      addInput(writeOperands, "en", 1);
      addInput(writeOperands, "addr", llvm::Log2_64_Ceil(memSummary.depth));
      addInput(writeOperands, "mask", 1);
      addInput(writeOperands, "data", memSummary.dataWidth);
    }
    ++portKindNum;
  }

  auto memModuleAttr = builder.getSymbolRefAttr(getFirMemoryName(memSummary));

  // FIRRTL ports are arbitrary in order, ours are not
  readOperands.append(writeOperands.begin(), writeOperands.end());
  // Create the instance to replace the memop
  auto inst = builder.create<hw::InstanceOp>(
      resultTypes, builder.getStringAttr(memName), memModuleAttr, readOperands,
      DictionaryAttr(), StringAttr());

  // Update all users of the result of read ports
  for (auto &ret : returnHolder)
    (void)setLowering(ret.first->getResult(0), inst.getResult(ret.second));
  return success();
}

LogicalResult FIRRTLLowering::visitDecl(InstanceOp oldInstance) {
  auto *oldModule =
      circuitState.circuitOp.lookupSymbol(oldInstance.moduleName());
  auto newModule = circuitState.getNewModule(oldModule);
  if (!newModule) {
    oldInstance->emitOpError("could not find module referenced by instance");
    return failure();
  }

  // If this is a referenced to a parameterized extmodule, then bring the
  // parameters over to this instance.
  DictionaryAttr parameters;
  if (auto oldExtModule = dyn_cast<FExtModuleOp>(oldModule))
    if (auto paramsOptional = oldExtModule.parameters())
      parameters = paramsOptional.getValue();

  // Decode information about the input and output ports on the referenced
  // module.
  SmallVector<ModulePortInfo, 8> portInfo = getModulePortInfo(oldModule);

  // Build an index from the name attribute to an index into portInfo, so we
  // can do efficient lookups.
  llvm::SmallDenseMap<Attribute, unsigned> portIndicesByName;
  for (unsigned portIdx = 0, e = portInfo.size(); portIdx != e; ++portIdx)
    portIndicesByName[portInfo[portIdx].name] = portIdx;

  // Ok, get ready to create the new instance operation.  We need to prepare
  // input operands and results.
  SmallVector<Type, 8> resultTypes;
  SmallVector<Value, 8> operands;
  for (size_t portIndex = 0, e = portInfo.size(); portIndex != e; ++portIndex) {
    auto &port = portInfo[portIndex];
    auto portType = lowerType(port.type);
    if (!portType) {
      oldInstance->emitOpError("could not lower type of port ") << port.name;
      return failure();
    }

    // Drop zero bit input/inout ports.
    if (portType.isInteger(0))
      continue;

    // Just remember outputs, we'll wire them up after creating the instance.
    if (port.isOutput()) {
      resultTypes.push_back(portType);
      continue;
    }

    // If we can find the connects to this port, then we can directly
    // materialize it.
    auto portResult = oldInstance.getResult(portIndex);
    assert(portResult && "invalid IR, couldn't find port");

    // Create a wire for each input/inout operand, so there is
    // something to connect to.
    Value wire =
        createTmpWireOp(portType, "." + port.getName().str() + ".wire");

    // Know that the argument FIRRTL value is equal to this wire, allowing
    // connects to it to be lowered.
    (void)setLowering(portResult, wire);

    // inout ports directly use the wire, but normal inputs read it.
    if (!port.isInOut())
      wire = builder.create<sv::ReadInOutOp>(wire);

    operands.push_back(wire);
  }

  // Use the symbol from the module we are referencing.
  FlatSymbolRefAttr symbolAttr = builder.getSymbolRefAttr(newModule);

  // If this instance is destined to be lowered to a bind, generate a symbol for
  // it and generate a bind op.  Enter the bind into global CircuitLoweringState
  // so that this can be moved outside of module once we're guaranteed to not be
  // a parallel context.
  StringAttr symbol({});
  if (oldInstance->getAttrOfType<BoolAttr>("lowerToBind").getValue()) {
    symbol = builder.getStringAttr("__" + oldInstance.name() + "__");
    auto bindOp =
        builder.create<sv::BindOp>(builder.getSymbolRefAttr(symbol.getValue()));
    // If the lowered op already had output file information, then use that.
    // Otherwise, generate some default bind information.
    if (auto outputFile = oldInstance->getAttr("output_file"))
      bindOp->setAttr("output_file", outputFile);
    // Add the bind to the circuit state.  This will be moved outside of the
    // encapsulating module after all modules have been processed in parallel.
    circuitState.addBind(bindOp);
  }

  // Create the new hw.instance operation.
  auto newInstance =
      builder.create<hw::InstanceOp>(resultTypes, oldInstance.nameAttr(),
                                     symbolAttr, operands, parameters, symbol);

  if (symbol)
    newInstance->setAttr("doNotPrint", builder.getBoolAttr(true));

  // Now that we have the new hw.instance, we need to remap all of the users
  // of the outputs/results to the values returned by the instance.
  unsigned resultNo = 0;
  for (size_t portIndex = 0, e = portInfo.size(); portIndex != e; ++portIndex) {
    auto &port = portInfo[portIndex];
    if (!port.isOutput() || isZeroBitFIRRTLType(port.type))
      continue;

    Value resultVal = newInstance.getResult(resultNo);

    auto oldPortResult = oldInstance.getResult(portIndex);
    (void)setLowering(oldPortResult, resultVal);
    ++resultNo;
  }
  return success();
}

//===----------------------------------------------------------------------===//
// Unary Operations
//===----------------------------------------------------------------------===//

// Lower a cast that is a noop at the HW level.
LogicalResult FIRRTLLowering::lowerNoopCast(Operation *op) {
  auto operand = getPossiblyInoutLoweredValue(op->getOperand(0));
  if (!operand)
    return failure();

  // Noop cast.
  return setLowering(op->getResult(0), operand);
}

LogicalResult FIRRTLLowering::visitExpr(StdIntCastOp op) {
  // Conversions from standard integer types to FIRRTL types are lowered as
  // the input operand.
  if (auto opIntType = op.getOperand().getType().dyn_cast<IntegerType>()) {
    if (opIntType.getWidth() != 0)
      return setLowering(op, op.getOperand());
    else
      return setLowering(op, Value());
  }

  // Otherwise must be a conversion from FIRRTL type to standard int type.
  auto result = getLoweredValue(op.getOperand());
  if (!result) {
    // If this is a conversion from a zero bit HW type to firrtl value, then
    // we want to successfully lower this to a null Value.
    if (op.getOperand().getType().isSignlessInteger(0)) {
      return setLowering(op, Value());
    }
    return failure();
  }

  // We lower firrtl.stdIntCast converting from a firrtl type to a standard
  // type into the lowered operand.
  op.replaceAllUsesWith(result);
  return success();
}

LogicalResult FIRRTLLowering::visitExpr(HWStructCastOp op) {
  // Conversions from hw struct types to FIRRTL types are lowered as the
  // input operand.
  if (auto opStructType = op.getOperand().getType().dyn_cast<hw::StructType>())
    return setLowering(op, op.getOperand());

  // Otherwise must be a conversion from FIRRTL bundle type to hw struct
  // type.
  auto result = getLoweredValue(op.getOperand());
  if (!result)
    return failure();

  // We lower firrtl.stdStructCast converting from a firrtl bundle to an hw
  // struct type into the lowered operand.
  op.replaceAllUsesWith(result);
  return success();
}

LogicalResult FIRRTLLowering::visitExpr(AnalogInOutCastOp op) {
  // Standard -> FIRRTL.
  if (!op.getOperand().getType().isa<FIRRTLType>())
    return setLowering(op, op.getOperand());

  // FIRRTL -> Standard.
  auto result = getPossiblyInoutLoweredValue(op.getOperand());
  if (!result)
    return failure();

  if (!result.getType().isa<hw::InOutType>())
    return op.emitOpError("operand didn't lower to inout type correctly");

  op.replaceAllUsesWith(result);
  return success();
}

LogicalResult FIRRTLLowering::visitExpr(CvtPrimOp op) {
  auto operand = getLoweredValue(op.getOperand());
  if (!operand) {
    return handleZeroBit(op.getOperand(), [&]() {
      // Unsigned zero bit to Signed is 1b0.
      if (op.getOperand().getType().cast<IntType>().isUnsigned())
        return setLowering(op, getOrCreateIntConstant(1, 0));
      // Signed->Signed is a zero bit value.
      return setLowering(op, Value());
    });
  }

  // Signed to signed is a noop.
  if (op.getOperand().getType().cast<IntType>().isSigned())
    return setLowering(op, operand);

  // Otherwise prepend a zero bit.
  auto zero = getOrCreateIntConstant(1, 0);
  return setLoweringTo<comb::ConcatOp>(op, zero, operand);
}

LogicalResult FIRRTLLowering::visitExpr(NotPrimOp op) {
  auto operand = getLoweredValue(op.input());
  if (!operand)
    return failure();
  // ~x  ---> x ^ 0xFF
  auto allOnes = getOrCreateIntConstant(
      APInt::getAllOnesValue(operand.getType().getIntOrFloatBitWidth()));
  return setLoweringTo<comb::XorOp>(op, operand, allOnes);
}

LogicalResult FIRRTLLowering::visitExpr(NegPrimOp op) {
  // FIRRTL negate always adds a bit.
  // -x ---> 0-sext(x) or 0-zext(x)
  auto operand = getLoweredAndExtendedValue(op.input(), op.getType());
  if (!operand)
    return failure();

  auto resultType = lowerType(op.getType());

  auto zero = getOrCreateIntConstant(resultType.getIntOrFloatBitWidth(), 0);
  return setLoweringTo<comb::SubOp>(op, zero, operand);
}

// Pad is a noop or extension operation.
LogicalResult FIRRTLLowering::visitExpr(PadPrimOp op) {
  auto operand = getLoweredAndExtendedValue(op.input(), op.getType());
  if (!operand)
    return failure();
  return setLowering(op, operand);
}

LogicalResult FIRRTLLowering::visitExpr(XorRPrimOp op) {
  auto operand = getLoweredValue(op.input());
  if (!operand) {
    return handleZeroBit(op.input(), [&]() {
      return setLowering(op, getOrCreateIntConstant(1, 0));
    });
    return failure();
  }

  return setLoweringTo<comb::ParityOp>(op, builder.getIntegerType(1), operand);
}

LogicalResult FIRRTLLowering::visitExpr(AndRPrimOp op) {
  auto operand = getLoweredValue(op.input());
  if (!operand) {
    return handleZeroBit(op.input(), [&]() {
      return setLowering(op, getOrCreateIntConstant(1, 1));
    });
  }

  // Lower AndR to == -1
  return setLoweringTo<comb::ICmpOp>(
      op, ICmpPredicate::eq, operand,
      getOrCreateIntConstant(
          APInt::getAllOnesValue(operand.getType().getIntOrFloatBitWidth())));
}

LogicalResult FIRRTLLowering::visitExpr(OrRPrimOp op) {
  auto operand = getLoweredValue(op.input());
  if (!operand) {
    return handleZeroBit(op.input(), [&]() {
      return setLowering(op, getOrCreateIntConstant(1, 0));
    });
    return failure();
  }

  // Lower OrR to != 0
  return setLoweringTo<comb::ICmpOp>(
      op, ICmpPredicate::ne, operand,
      getOrCreateIntConstant(operand.getType().getIntOrFloatBitWidth(), 0));
}

//===----------------------------------------------------------------------===//
// Binary Operations
//===----------------------------------------------------------------------===//

template <typename ResultOpType>
LogicalResult FIRRTLLowering::lowerBinOpToVariadic(Operation *op) {
  auto resultType = op->getResult(0).getType();
  auto lhs = getLoweredAndExtendedValue(op->getOperand(0), resultType);
  auto rhs = getLoweredAndExtendedValue(op->getOperand(1), resultType);
  if (!lhs || !rhs)
    return failure();

  return setLoweringTo<ResultOpType>(op, lhs, rhs);
}

/// lowerBinOp extends each operand to the destination type, then performs the
/// specified binary operator.
template <typename ResultUnsignedOpType, typename ResultSignedOpType>
LogicalResult FIRRTLLowering::lowerBinOp(Operation *op) {
  // Extend the two operands to match the destination type.
  auto resultType = op->getResult(0).getType();
  auto lhs = getLoweredAndExtendedValue(op->getOperand(0), resultType);
  auto rhs = getLoweredAndExtendedValue(op->getOperand(1), resultType);
  if (!lhs || !rhs)
    return failure();

  // Emit the result operation.
  if (resultType.cast<IntType>().isSigned())
    return setLoweringTo<ResultSignedOpType>(op, lhs, rhs);
  return setLoweringTo<ResultUnsignedOpType>(op, lhs, rhs);
}

/// lowerCmpOp extends each operand to the longest type, then performs the
/// specified binary operator.
LogicalResult FIRRTLLowering::lowerCmpOp(Operation *op, ICmpPredicate signedOp,
                                         ICmpPredicate unsignedOp) {
  // Extend the two operands to match the longest type.
  auto lhsIntType = op->getOperand(0).getType().cast<IntType>();
  auto rhsIntType = op->getOperand(1).getType().cast<IntType>();
  if (!lhsIntType.hasWidth() || !rhsIntType.hasWidth())
    return failure();

  auto cmpType = getWidestIntType(lhsIntType, rhsIntType);
  if (cmpType.getWidth() == 0) // Handle 0-width inputs by promoting to 1 bit.
    cmpType = UIntType::get(builder.getContext(), 1);
  auto lhs = getLoweredAndExtendedValue(op->getOperand(0), cmpType);
  auto rhs = getLoweredAndExtendedValue(op->getOperand(1), cmpType);
  if (!lhs || !rhs)
    return failure();

  // Emit the result operation.
  Type resultType = builder.getIntegerType(1);
  return setLoweringTo<comb::ICmpOp>(
      op, resultType, lhsIntType.isSigned() ? signedOp : unsignedOp, lhs, rhs);
}

/// Lower a divide or dynamic shift, where the operation has to be performed in
/// the widest type of the result and two inputs then truncated down.
template <typename SignedOp, typename UnsignedOp>
LogicalResult FIRRTLLowering::lowerDivLikeOp(Operation *op) {
  // hw has equal types for these, firrtl doesn't.  The type of the firrtl
  // RHS may be wider than the LHS, and we cannot truncate off the high bits
  // (because an overlarge amount is supposed to shift in sign or zero bits).
  auto opType = op->getResult(0).getType().cast<IntType>();
  if (opType.getWidth() == 0)
    return setLowering(op->getResult(0), Value());

  auto resultType = getWidestIntType(opType, op->getOperand(1).getType());
  resultType = getWidestIntType(resultType, op->getOperand(0).getType());
  auto lhs = getLoweredAndExtendedValue(op->getOperand(0), resultType);
  auto rhs = getLoweredAndExtendedValue(op->getOperand(1), resultType);
  if (!lhs || !rhs)
    return failure();

  Value result;
  if (opType.isSigned())
    result = builder.createOrFold<SignedOp>(lhs, rhs);
  else
    result = builder.createOrFold<UnsignedOp>(lhs, rhs);

  if (resultType == opType)
    return setLowering(op->getResult(0), result);
  return setLoweringTo<comb::ExtractOp>(op, lowerType(opType), result, 0);
}

LogicalResult FIRRTLLowering::visitExpr(CatPrimOp op) {
  auto lhs = getLoweredValue(op.lhs());
  auto rhs = getLoweredValue(op.rhs());
  if (!lhs) {
    return handleZeroBit(op.lhs(), [&]() {
      if (rhs) // cat(0bit, x) --> x
        return setLowering(op, rhs);
      // cat(0bit, 0bit) --> 0bit
      return handleZeroBit(op.rhs(),
                           [&]() { return setLowering(op, Value()); });
    });
  }

  if (!rhs) // cat(x, 0bit) --> x
    return handleZeroBit(op.rhs(), [&]() { return setLowering(op, lhs); });

  return setLoweringTo<comb::ConcatOp>(op, lhs, rhs);
}

//===----------------------------------------------------------------------===//
// Other Operations
//===----------------------------------------------------------------------===//

LogicalResult FIRRTLLowering::visitExpr(BitsPrimOp op) {
  auto input = getLoweredValue(op.input());
  if (!input)
    return failure();

  Type resultType = builder.getIntegerType(op.hi() - op.lo() + 1);
  return setLoweringTo<comb::ExtractOp>(op, resultType, input, op.lo());
}

LogicalResult FIRRTLLowering::visitExpr(InvalidValueOp op) {
  auto resultTy = lowerType(op.getType());
  if (!resultTy)
    return failure();

  // Values of analog type always need to be lowered to something with inout
  // type.  We do that by lowering to a wire and return that.  As with the
  // SFC, we do not connect anything to this, because it is bidirectional.
  if (op.getType().isa<AnalogType>())
    // This is a locally visible, private wire created by the compiler, so do
    // not attach a symbol name.
    return setLoweringTo<sv::WireOp>(op, resultTy, ".invalid_analog");

  // We lower invalid to 0.  TODO: the FIRRTL spec mentions something about
  // lowering it to a random value, we should see if this is what we need to
  // do.
  if (auto intType = resultTy.dyn_cast<IntegerType>()) {
    if (intType.getWidth() == 0) // Let the caller handle zero width values.
      return failure();
    return setLowering(
        op, getOrCreateIntConstant(resultTy.getIntOrFloatBitWidth(), 0));
  }

  // Invalid for bundles isn't supported.
  op.emitOpError("unsupported type");
  return failure();
}

LogicalResult FIRRTLLowering::visitExpr(HeadPrimOp op) {
  auto input = getLoweredValue(op.input());
  if (!input)
    return failure();
  auto inWidth = input.getType().cast<IntegerType>().getWidth();
  if (op.amount() == 0)
    return setLowering(op, Value());
  Type resultType = builder.getIntegerType(op.amount());
  return setLoweringTo<comb::ExtractOp>(op, resultType, input,
                                        inWidth - op.amount());
}

LogicalResult FIRRTLLowering::visitExpr(ShlPrimOp op) {
  auto input = getLoweredValue(op.input());
  if (!input) {
    return handleZeroBit(op.input(), [&]() {
      if (op.amount() == 0)
        return failure();
      return setLowering(op, getOrCreateIntConstant(op.amount(), 0));
    });
  }

  // Handle the degenerate case.
  if (op.amount() == 0)
    return setLowering(op, input);

  auto zero = getOrCreateIntConstant(op.amount(), 0);
  return setLoweringTo<comb::ConcatOp>(op, input, zero);
}

LogicalResult FIRRTLLowering::visitExpr(ShrPrimOp op) {
  auto input = getLoweredValue(op.input());
  if (!input)
    return failure();

  // Handle the special degenerate cases.
  auto inWidth = input.getType().cast<IntegerType>().getWidth();
  auto shiftAmount = op.amount();
  if (shiftAmount >= inWidth) {
    // Unsigned shift by full width returns a single-bit zero.
    if (op.input().getType().cast<IntType>().isUnsigned())
      return setLowering(op, getOrCreateIntConstant(1, 0));

    // Signed shift by full width is equivalent to extracting the sign bit.
    shiftAmount = inWidth - 1;
  }

  Type resultType = builder.getIntegerType(inWidth - shiftAmount);
  return setLoweringTo<comb::ExtractOp>(op, resultType, input, shiftAmount);
}

LogicalResult FIRRTLLowering::visitExpr(TailPrimOp op) {
  auto input = getLoweredValue(op.input());
  if (!input)
    return failure();

  auto inWidth = input.getType().cast<IntegerType>().getWidth();
  if (inWidth == op.amount())
    return setLowering(op, Value());
  Type resultType = builder.getIntegerType(inWidth - op.amount());
  return setLoweringTo<comb::ExtractOp>(op, resultType, input, 0);
}

LogicalResult FIRRTLLowering::visitExpr(MuxPrimOp op) {
  auto cond = getLoweredValue(op.sel());
  auto ifTrue = getLoweredAndExtendedValue(op.high(), op.getType());
  auto ifFalse = getLoweredAndExtendedValue(op.low(), op.getType());
  if (!cond || !ifTrue || !ifFalse)
    return failure();

  return setLoweringTo<comb::MuxOp>(op, ifTrue.getType(), cond, ifTrue,
                                    ifFalse);
}

LogicalResult FIRRTLLowering::visitExpr(VerbatimExprOp op) {
  auto resultTy = lowerType(op.getType());
  if (!resultTy)
    return failure();

  SmallVector<Value, 4> operands;
  operands.reserve(op.operands().size());
  for (auto operand : op.operands()) {
    auto lowered = getLoweredValue(operand);
    if (!lowered)
      return failure();
    operands.push_back(lowered);
  }

  return setLoweringTo<sv::VerbatimExprOp>(op, resultTy, op.textAttr(),
                                           operands);
}

//===----------------------------------------------------------------------===//
// Statements
//===----------------------------------------------------------------------===//

LogicalResult FIRRTLLowering::visitStmt(SkipOp op) {
  // Nothing!  We could emit an comment as a verbatim op if there were a
  // reason to.
  return success();
}

LogicalResult FIRRTLLowering::visitStmt(ConnectOp op) {
  auto dest = op.dest();
  // The source can be a smaller integer, extend it as appropriate if so.
  auto destType = dest.getType().cast<FIRRTLType>().getPassiveType();
  auto srcVal = getLoweredAndExtendedValue(op.src(), destType);
  if (!srcVal)
    return handleZeroBit(op.src(), []() { return success(); });

  auto destVal = getPossiblyInoutLoweredValue(dest);
  if (!destVal)
    return failure();

  if (!destVal.getType().isa<hw::InOutType>())
    return op.emitError("destination isn't an inout type");

  // If this is an assignment to a register, then the connect implicitly
  // happens under the clock that gates the register.
  if (auto regOp = dyn_cast_or_null<RegOp>(dest.getDefiningOp())) {
    Value clockVal = getLoweredValue(regOp.clockVal());
    if (!clockVal)
      return failure();

    addToAlwaysFFBlock(sv::EventControl::AtPosEdge, clockVal, [&]() {
      builder.create<sv::PAssignOp>(destVal, srcVal);
    });
    return success();
  }

  // If this is an assignment to a RegReset, then the connect implicitly
  // happens under the clock and reset that gate the register.
  if (auto regResetOp = dyn_cast_or_null<RegResetOp>(dest.getDefiningOp())) {
    Value clockVal = getLoweredValue(regResetOp.clockVal());
    Value resetSignal = getLoweredValue(regResetOp.resetSignal());
    if (!clockVal || !resetSignal)
      return failure();

    addToAlwaysFFBlock(sv::EventControl::AtPosEdge, clockVal,
                       regResetOp.resetSignal().getType().isa<AsyncResetType>()
                           ? ::ResetType::AsyncReset
                           : ::ResetType::SyncReset,
                       sv::EventControl::AtPosEdge, resetSignal, [&]() {
                         builder.create<sv::PAssignOp>(destVal, srcVal);
                       });
    return success();
  }

  builder.create<sv::AssignOp>(destVal, srcVal);
  return success();
}

// This will have to handle struct connects at some point.
LogicalResult FIRRTLLowering::visitStmt(PartialConnectOp op) {
  auto dest = op.dest();
  // The source can be a different size integer, adjust it as appropriate if
  // so.
  auto destType = dest.getType().cast<FIRRTLType>().getPassiveType();
  auto srcVal = getLoweredAndExtOrTruncValue(op.src(), destType);
  if (!srcVal)
    return success(isZeroBitFIRRTLType(op.src().getType()) ||
                   isZeroBitFIRRTLType(destType));

  auto destVal = getPossiblyInoutLoweredValue(dest);
  if (!destVal)
    return failure();

  if (!destVal.getType().isa<hw::InOutType>())
    return op.emitError("destination isn't an inout type");

  // If this is an assignment to a register, then the connect implicitly
  // happens under the clock that gates the register.
  if (auto regOp = dyn_cast_or_null<RegOp>(dest.getDefiningOp())) {
    Value clockVal = getLoweredValue(regOp.clockVal());
    if (!clockVal)
      return failure();

    addToAlwaysFFBlock(sv::EventControl::AtPosEdge, clockVal, [&]() {
      builder.create<sv::PAssignOp>(destVal, srcVal);
    });
    return success();
  }

  // If this is an assignment to a RegReset, then the connect implicitly
  // happens under the clock and reset that gate the register.
  if (auto regResetOp = dyn_cast_or_null<RegResetOp>(dest.getDefiningOp())) {
    Value clockVal = getLoweredValue(regResetOp.clockVal());
    Value resetSignal = getLoweredValue(regResetOp.resetSignal());
    if (!clockVal || !resetSignal)
      return failure();

    auto resetStyle = regResetOp.resetSignal().getType().isa<AsyncResetType>()
                          ? ::ResetType::AsyncReset
                          : ::ResetType::SyncReset;
    addToAlwaysFFBlock(sv::EventControl::AtPosEdge, clockVal, resetStyle,
                       sv::EventControl::AtPosEdge, resetSignal, [&]() {
                         builder.create<sv::PAssignOp>(destVal, srcVal);
                       });
    return success();
  }

  builder.create<sv::AssignOp>(destVal, srcVal);
  return success();
}

// Printf is a macro op that lowers to an sv.ifdef.procedural, an sv.if,
// and an sv.fwrite all nested together.
LogicalResult FIRRTLLowering::visitStmt(PrintFOp op) {
  auto clock = getLoweredValue(op.clock());
  auto cond = getLoweredValue(op.cond());
  if (!clock || !cond)
    return failure();

  SmallVector<Value, 4> operands;
  operands.reserve(op.operands().size());
  for (auto operand : op.operands()) {
    operands.push_back(getLoweredValue(operand));
    if (!operands.back()) {
      // If this is a zero bit operand, just pass a one bit zero.
      if (!isZeroBitFIRRTLType(operand.getType()))
        return failure();
      operands.back() = getOrCreateIntConstant(1, 0);
    }
  }

  addToAlwaysBlock(clock, [&]() {
    // Emit an "#ifndef SYNTHESIS" guard into the always block.
    addToIfDefProceduralBlock("SYNTHESIS", std::function<void()>(), [&]() {
      circuitState.used_PRINTF_COND = true;

      // Emit an "sv.if '`PRINTF_COND_ & cond' into the #ifndef.
      Value ifCond =
          builder.create<sv::VerbatimExprOp>(cond.getType(), "`PRINTF_COND_");
      ifCond = builder.createOrFold<comb::AndOp>(ifCond, cond);

      addIfProceduralBlock(ifCond, [&]() {
        // Emit the sv.fwrite.
        builder.create<sv::FWriteOp>(op.formatString(), operands);
      });
    });
  });

  return success();
}

// Stop lowers into a nested series of behavioral statements plus $fatal or
// $finish.
LogicalResult FIRRTLLowering::visitStmt(StopOp op) {
  auto clock = getLoweredValue(op.clock());
  auto cond = getLoweredValue(op.cond());
  if (!clock || !cond)
    return failure();

  // Emit this into an "sv.always posedge" body.
  addToAlwaysBlock(clock, [&]() {
    // Emit an "#ifndef SYNTHESIS" guard into the always block.
    addToIfDefProceduralBlock("SYNTHESIS", std::function<void()>(), [&]() {
      circuitState.used_STOP_COND = true;

      // Emit an "sv.if '`STOP_COND_ & cond' into the #ifndef.
      Value ifCond =
          builder.create<sv::VerbatimExprOp>(cond.getType(), "`STOP_COND_");
      ifCond = builder.createOrFold<comb::AndOp>(ifCond, cond);
      addIfProceduralBlock(ifCond, [&]() {
        // Emit the sv.fatal or sv.finish.
        if (op.exitCode())
          builder.create<sv::FatalOp>();
        else
          builder.create<sv::FinishOp>();
      });
    });
  });

  return success();
}

/// Template for lowering verification statements from type A to
/// type B.
///
/// For example, lowering the "foo" op to the "bar" op would start
/// with:
///
///     foo(clock, condition, enable, "message")
///
/// This becomes a Verilog clocking block with the "bar" op guarded
/// by an if enable:
///
///     always @(posedge clock) begin
///       if (enable) begin
///         bar(condition);
///       end
///     end
template <typename AOpTy, typename BOpTy>
LogicalResult FIRRTLLowering::lowerVerificationStatement(AOpTy op,
                                                         StringRef annoClass) {
  auto clock = getLoweredValue(op.clock());
  auto enable = getLoweredValue(op.enable());
  auto predicate = builder.createOrFold<comb::AndOp>(enable,getLoweredValue(op.predicate()));
  if (!clock || !enable || !predicate)
    return failure();

  //addIfProceduralBlock(enable, [&]() {
      // Create BOpTy inside the always/if.
      StringAttr label;
      if (op.nameAttr())
      label = op.nameAttr();
      else
<<<<<<< HEAD
      label = builder.getStringAttr("");
      
      llvm::errs() << "\n event:"<< circt::sv::EventControlAttr::get( builder.getContext(),circt::sv::EventControl::AtPosEdge );
      builder.create<BOpTy>(circt::sv::EventControlAttr::get(builder.getContext(),circt::sv::EventControl::AtPosEdge), clock, predicate, label);
      //builder.create<BOpTy>(predicate, label);
   //   });
=======
        label = builder.getStringAttr("");
      auto svOp = builder.create<BOpTy>(predicate, label);
      auto annoSet = AnnotationSet(circuitState.circuitOp);
      StringRef fileName, dir;
      if (auto a = annoSet.getAnnotation(annoClass)) {
        fileName = a.getAs<StringAttr>("filename").getValue();
        dir = a.getAs<StringAttr>("directory").getValue();
      }
      if (!fileName.empty() || !dir.empty())
        svOp->setAttr("output_file",
                      hw::OutputFileAttr::get(builder.getStringAttr(dir),
                                              builder.getStringAttr(fileName),
                                              builder.getBoolAttr(true),
                                              builder.getBoolAttr(true),
                                              svOp.getContext()));
    });
  });
>>>>>>> 54d3f8df

  return success();
}

// Lower an assert to SystemVerilog.
LogicalResult FIRRTLLowering::visitStmt(AssertOp op) {
<<<<<<< HEAD
  return lowerVerificationStatement<AssertOp, sv::AssertConcurrentOp>(op);
=======
  return lowerVerificationStatement<AssertOp, sv::AssertOp>(op,
                                                            assertAnnoClass);
>>>>>>> 54d3f8df
}

// Lower an assume to SystemVerilog.
LogicalResult FIRRTLLowering::visitStmt(AssumeOp op) {
<<<<<<< HEAD
  return lowerVerificationStatement<AssumeOp, sv::AssumeConcurrentOp>(op);
=======
  return lowerVerificationStatement<AssumeOp, sv::AssumeOp>(op,
                                                            assumeAnnoClass);
>>>>>>> 54d3f8df
}

// Lower a cover to SystemVerilog.
LogicalResult FIRRTLLowering::visitStmt(CoverOp op) {
<<<<<<< HEAD
  return lowerVerificationStatement<CoverOp, sv::CoverConcurrentOp>(op);
=======
  return lowerVerificationStatement<CoverOp, sv::CoverOp>(op, coverAnnoClass);
>>>>>>> 54d3f8df
}

LogicalResult FIRRTLLowering::visitStmt(AttachOp op) {
  // Don't emit anything for a zero or one operand attach.
  if (op.operands().size() < 2)
    return success();

  SmallVector<Value, 4> inoutValues;
  for (auto v : op.operands()) {
    inoutValues.push_back(getPossiblyInoutLoweredValue(v));
    if (!inoutValues.back()) {
      // Ignore zero bit values.
      if (!isZeroBitFIRRTLType(v.getType()))
        return failure();
      inoutValues.pop_back();
      continue;
    }

    if (!inoutValues.back().getType().isa<hw::InOutType>())
      return op.emitError("operand isn't an inout type");
  }

  if (inoutValues.size() < 2)
    return success();

  addToIfDefBlock(
      "SYNTHESIS",
      // If we're doing synthesis, we emit an all-pairs assign complex.
      [&]() {
        SmallVector<Value, 4> values;
        for (size_t i = 0, e = inoutValues.size(); i != e; ++i)
          values.push_back(
              builder.createOrFold<sv::ReadInOutOp>(inoutValues[i]));

        for (size_t i1 = 0, e = inoutValues.size(); i1 != e; ++i1) {
          for (size_t i2 = 0; i2 != e; ++i2)
            if (i1 != i2)
              builder.create<sv::AssignOp>(inoutValues[i1], values[i2]);
        }
      },
      // In the non-synthesis case, we emit a SystemVerilog alias statement.
      [&]() {
        builder.create<sv::IfDefOp>(
            "verilator",
            [&]() {
              builder.create<sv::VerbatimOp>(
                  "`error \"Verilator does not support alias and thus cannot "
                  "arbitrarily connect bidirectional wires and ports\"");
            },
            [&]() { builder.create<sv::AliasOp>(inoutValues); });
      });

  return success();
}<|MERGE_RESOLUTION|>--- conflicted
+++ resolved
@@ -2728,22 +2728,15 @@
   if (!clock || !enable || !predicate)
     return failure();
 
-  //addIfProceduralBlock(enable, [&]() {
       // Create BOpTy inside the always/if.
       StringAttr label;
       if (op.nameAttr())
       label = op.nameAttr();
       else
-<<<<<<< HEAD
       label = builder.getStringAttr("");
       
-      llvm::errs() << "\n event:"<< circt::sv::EventControlAttr::get( builder.getContext(),circt::sv::EventControl::AtPosEdge );
-      builder.create<BOpTy>(circt::sv::EventControlAttr::get(builder.getContext(),circt::sv::EventControl::AtPosEdge), clock, predicate, label);
-      //builder.create<BOpTy>(predicate, label);
-   //   });
-=======
-        label = builder.getStringAttr("");
-      auto svOp = builder.create<BOpTy>(predicate, label);
+      
+      auto svOp = builder.create<BOpTy>(circt::sv::EventControlAttr::get(builder.getContext(),circt::sv::EventControl::AtPosEdge), clock, predicate, label);
       auto annoSet = AnnotationSet(circuitState.circuitOp);
       StringRef fileName, dir;
       if (auto a = annoSet.getAnnotation(annoClass)) {
@@ -2757,40 +2750,25 @@
                                               builder.getBoolAttr(true),
                                               builder.getBoolAttr(true),
                                               svOp.getContext()));
-    });
-  });
->>>>>>> 54d3f8df
 
   return success();
 }
 
 // Lower an assert to SystemVerilog.
 LogicalResult FIRRTLLowering::visitStmt(AssertOp op) {
-<<<<<<< HEAD
-  return lowerVerificationStatement<AssertOp, sv::AssertConcurrentOp>(op);
-=======
-  return lowerVerificationStatement<AssertOp, sv::AssertOp>(op,
+  return lowerVerificationStatement<AssertOp, sv::AssertConcurrentOp>(op,
                                                             assertAnnoClass);
->>>>>>> 54d3f8df
 }
 
 // Lower an assume to SystemVerilog.
 LogicalResult FIRRTLLowering::visitStmt(AssumeOp op) {
-<<<<<<< HEAD
-  return lowerVerificationStatement<AssumeOp, sv::AssumeConcurrentOp>(op);
-=======
-  return lowerVerificationStatement<AssumeOp, sv::AssumeOp>(op,
+  return lowerVerificationStatement<AssumeOp, sv::AssumeConcurrentOp>(op,
                                                             assumeAnnoClass);
->>>>>>> 54d3f8df
 }
 
 // Lower a cover to SystemVerilog.
 LogicalResult FIRRTLLowering::visitStmt(CoverOp op) {
-<<<<<<< HEAD
-  return lowerVerificationStatement<CoverOp, sv::CoverConcurrentOp>(op);
-=======
-  return lowerVerificationStatement<CoverOp, sv::CoverOp>(op, coverAnnoClass);
->>>>>>> 54d3f8df
+  return lowerVerificationStatement<CoverOp, sv::CoverConcurrentOp>(op, coverAnnoClass);
 }
 
 LogicalResult FIRRTLLowering::visitStmt(AttachOp op) {
