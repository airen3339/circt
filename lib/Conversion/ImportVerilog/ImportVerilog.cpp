--- conflicted
+++ resolved
@@ -337,13 +337,10 @@
                                        MLIRContext *mlirContext,
                                        TimingScope &ts, llvm::raw_ostream &os,
                                        const ImportVerilogOptions *options) {
-<<<<<<< HEAD
-  return catchExceptions([&] {
-    ImportContext context(mlirContext, ts, options);
-    if (failed(context.prepareDriver(sourceMgr)))
-      return failure();
-    return context.preprocessVerilog(os);
-  });
+  ImportContext context(mlirContext, ts, options);
+  if (failed(context.prepareDriver(sourceMgr)))
+    return failure();
+  return context.preprocessVerilog(os);
 }
 
 /// Entry point as an MLIR translation.
@@ -358,10 +355,4 @@
           module = {};
         return module;
       });
-=======
-  ImportContext context(mlirContext, ts, options);
-  if (failed(context.prepareDriver(sourceMgr)))
-    return failure();
-  return context.preprocessVerilog(os);
->>>>>>> c25579d6
 }