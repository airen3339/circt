//===- RTLToLLHD.cpp - RTL to LLHD Conversion Pass ------------------------===//
//
// Part of the LLVM Project, under the Apache License v2.0 with LLVM Exceptions.
// See https://llvm.org/LICENSE.txt for license information.
// SPDX-License-Identifier: Apache-2.0 WITH LLVM-exception
//
//===----------------------------------------------------------------------===//
//
// This is the main RTL to LLHD Conversion Pass Implementation.
//
//===----------------------------------------------------------------------===//

#include "circt/Conversion/RTLToLLHD/RTLToLLHD.h"
#include "../PassDetail.h"
#include "circt/Dialect/LLHD/IR/LLHDDialect.h"
#include "circt/Dialect/LLHD/IR/LLHDOps.h"
#include "circt/Dialect/RTL/RTLDialect.h"
#include "circt/Dialect/RTL/RTLOps.h"
#include "mlir/IR/BuiltinTypes.h"
#include "mlir/Pass/Pass.h"
#include "mlir/Transforms/DialectConversion.h"

using namespace circt;
using namespace llhd;
using namespace rtl;

//===----------------------------------------------------------------------===//
// RTL to LLHD Conversion Pass
//===----------------------------------------------------------------------===//

namespace {
struct RTLToLLHDPass : public ConvertRTLToLLHDBase<RTLToLLHDPass> {
  void runOnOperation() override;
};

/// A helper type converter class that automatically populates the relevant
/// materializations and type conversions for converting RTL to LLHD.
struct RTLToLLHDTypeConverter : public TypeConverter {
  RTLToLLHDTypeConverter(MLIRContext *context);

private:
  MLIRContext *context;
  size_t tmpCounter;
  StringAttr getTmpName();
};
} // namespace

/// Create a RTL to LLHD conversion pass.
std::unique_ptr<OperationPass<mlir::ModuleOp>>
circt::createConvertRTLToLLHDPass() {
  return std::make_unique<RTLToLLHDPass>();
}

/// Forward declare conversion patterns.
struct ConvertRTLModule;
struct ConvertOutput;
struct ConvertInstance;

/// This is the main entrypoint for the RTL to LLHD conversion pass.
void RTLToLLHDPass::runOnOperation() {
  MLIRContext &context = getContext();
  ModuleOp module = getOperation();

  ConversionTarget target(context);
  target.addLegalDialect<LLHDDialect>();
  target.addIllegalOp<RTLModuleOp>();

  RTLToLLHDTypeConverter typeConverter(&context);
  OwningRewritePatternList patterns;
  populateFunctionLikeTypeConversionPattern<RTLModuleOp>(patterns, &context,
                                                         typeConverter);
  patterns.insert<ConvertRTLModule>(typeConverter, &context);
  patterns.insert<ConvertOutput>(typeConverter, &context);
  patterns.insert<ConvertInstance>(typeConverter, &context);

  if (failed(applyPartialConversion(module, target, std::move(patterns))))
    signalPassFailure();
}

//===----------------------------------------------------------------------===//
// TypeConverter conversions and materializations
//===----------------------------------------------------------------------===//

RTLToLLHDTypeConverter::RTLToLLHDTypeConverter(MLIRContext *context) {
  // Set instance variables.
  this->context = context;
  this->tmpCounter = 0;

  // Convert IntegerType by just wrapping it in SigType.
  addConversion([](IntegerType type) { return SigType::get(type); });

  // Convert SigType back to IntegerType by unwrapping it..
  addConversion([](SigType type) { return type.getUnderlyingType(); });

  // Materialize SigType from IntegerType by wrapping with a SigOp.
  addTargetMaterialization([this](OpBuilder &builder, SigType type,
                                  ValueRange inputs,
                                  Location loc) -> Optional<Value> {
    if (inputs.size() != 1 || !inputs[0].getType().isa<IntegerType>())
      return llvm::None;

    return builder.createOrFold<SigOp>(loc, type, getTmpName(), inputs[0]);
  });

  // Materialize IntegerType from SigType with a PrbOp.
  addTargetMaterialization([](OpBuilder &builder, IntegerType type,
                              ValueRange inputs,
                              Location loc) -> Optional<Value> {
    if (inputs.size() != 1 || !inputs[0].getType().isa<SigType>())
      return llvm::None;

    return builder.createOrFold<PrbOp>(loc, type, inputs[0]);
  });
}

StringAttr RTLToLLHDTypeConverter::getTmpName() {
  SmallString<4> tmpName("tmp");
  tmpName += std::to_string(++tmpCounter);
  return StringAttr::get(tmpName, context);
}

//===----------------------------------------------------------------------===//
// Convert structure operations
//===----------------------------------------------------------------------===//

/// This works on each RTL module, creates corresponding entities, moves the
/// bodies of the modules into the entities, and converts the bodies.
struct ConvertRTLModule : public OpConversionPattern<RTLModuleOp> {
  using OpConversionPattern::OpConversionPattern;

  LogicalResult
  matchAndRewrite(RTLModuleOp module, ArrayRef<Value> operands,
                  ConversionPatternRewriter &rewriter) const override {
    // Collect the RTL module's port types.
    FunctionType moduleType = module.getType();
    unsigned numInputs = moduleType.getNumInputs();
    TypeRange moduleInputs = moduleType.getInputs();
    TypeRange moduleOutputs = moduleType.getResults();

    // LLHD entities port types are all expressed as block arguments to the op,
    // so collect all of the types in the expected order (inputs then outputs).
    SmallVector<Type, 4> entityTypes(moduleInputs);
    entityTypes.append(moduleOutputs.begin(), moduleOutputs.end());

    // Ensure the input and output types have all been converted already. This
    // is handled separately by the upstream FunctionLikeTypeConversionPattern.
    if (!llvm::all_of(entityTypes,
                      [](Type type) { return type.isa<SigType>(); }))
      return rewriter.notifyMatchFailure(module, "Not all ports had SigType");

    // Create the entity. Note that LLHD does not support parameterized
    // entities, so this conversion does not support parameterized modules.
    auto entity = rewriter.create<EntityOp>(module.getLoc(), numInputs);

    // Inline the RTL module body into the entity body.
    Region &entityBodyRegion = entity.getBodyRegion();
    rewriter.inlineRegionBefore(module.getBodyRegion(), entityBodyRegion,
                                entityBodyRegion.end());

    // Add the LLHD terminator op after the RTL module's output ops.
    rewriter.setInsertionPointToEnd(entity.getBodyBlock());
    rewriter.create<llhd::TerminatorOp>(entity.getLoc());

    // Set the entity type and name attributes. Add block arguments for each
    // output, since LLHD entity outputs are still block arguments to the op.
    auto entityType = rewriter.getFunctionType(entityTypes, {});
    rewriter.updateRootInPlace(entity, [&] {
      entity->setAttr(entity.getTypeAttrName(), TypeAttr::get(entityType));
      entity.setName(module.getName());
      entityBodyRegion.addArguments(moduleOutputs);
    });

    // Erase the RTL module.
    rewriter.eraseOp(module);

    return success();
  }
};

/// This works on each output op, creating ops to drive the appropriate results.
struct ConvertOutput : public OpConversionPattern<OutputOp> {
  using OpConversionPattern::OpConversionPattern;

  LogicalResult
  matchAndRewrite(OutputOp output, ArrayRef<Value> operands,
                  ConversionPatternRewriter &rewriter) const override {
    // Get the number of inputs in the entity to offset into the block args.
    auto entity = output->getParentOfType<EntityOp>();
    size_t numInputs = entity.ins();

    // Drive the results from the mapped operands.
    Value delta;
    for (size_t i = 0, e = operands.size(); i != e; ++i) {
      // Get the source and destination signals.
      auto src = operands[i];
      auto dest = entity.getArgument(numInputs + i);
<<<<<<< HEAD
      assert(src && dest && "output operand must map to result block arg");

      // If the source has a signal type, probe it.
      if (auto sigTy = src.getType().dyn_cast<SigType>())
        src = rewriter.createOrFold<PrbOp>(output.getLoc(),
                                           sigTy.getUnderlyingType(), src);

      // Drive the destination block argument value.
=======
      if (!src || !dest)
        return rewriter.notifyMatchFailure(
            output, "output operand must map to result block arg");

      // If the source has a signal type, connect it.
      if (auto sigTy = src.getType().dyn_cast<SigType>()) {
        rewriter.create<llhd::ConnectOp>(output.getLoc(), dest, src);
        continue;
      }

      // Otherwise, drive the destination block argument value.
      if (!delta) {
        auto timeType = TimeType::get(rewriter.getContext());
        auto deltaAttr = TimeAttr::get(timeType, {0, 1, 0}, "ns");
        delta = rewriter.create<ConstOp>(output.getLoc(), timeType, deltaAttr);
      }
>>>>>>> 0bc7848d
      rewriter.create<DrvOp>(output.getLoc(), dest, src, delta, Value());
    }

    // Erase the original output terminator.
    rewriter.eraseOp(output);

    return success();
  }
};

/// This works on each instance op, converting them to the LLHD dialect. If the
/// RTL instance ops were defined in terms of the CallableOpInterface, we could
/// generalize this in terms of the upstream pattern to rewrite call ops' types.
struct ConvertInstance : public OpConversionPattern<InstanceOp> {
  using OpConversionPattern::OpConversionPattern;

  LogicalResult
  matchAndRewrite(InstanceOp instance, ArrayRef<Value> operands,
                  ConversionPatternRewriter &rewriter) const override {
    // RTL instances model output ports as SSA results produced by the op. LLHD
    // instances model output ports as arguments to the op, so we need to create
    // SSA values. For each output port in the RTL instance create a new signal.
    SmallVector<Value, 4> results;
    for (auto result : instance.getResults()) {
      auto resultType = result.getType();
      if (!resultType.isa<IntegerType>())
        return rewriter.notifyMatchFailure(instance, [&](Diagnostic &diag) {
          diag << "result type " << resultType << " is not supported";
        });

      Location loc = result.getLoc();

      // Create a constant for the signal's initial value.
      auto init = rewriter.create<ConstOp>(
          loc, resultType, rewriter.getIntegerAttr(resultType, 0));

      // Create the signal itself.
      SmallString<8> sigName(instance.instanceName());
      sigName += "_result_";
      sigName += std::to_string(result.getResultNumber());
      auto sig = rewriter.createOrFold<SigOp>(loc, SigType::get(resultType),
                                              sigName, init);

      // Replace all uses of this result with the signal.
      for (auto &use : result.getUses())
        rewriter.updateRootInPlace(use.getOwner(), [&]() { use.set(sig); });

      results.push_back(sig);
    }

    // Create the LLHD instance from the RTL instance. An RTL instance inputs
    // and outputs are SSA inputs and outputs, but an LLHD instance inputs and
    // outputs are all SSA inputs. We initially leave the outputs empty, and
    // fill them in after they have been converted. Note that LLHD does not
    // support parameterized entities, so this conversion does not support
    // parameterized instances.
    rewriter.create<InstOp>(instance.getLoc(), instance.instanceName(),
                            instance.moduleName(), operands, results);

    rewriter.eraseOp(instance);

    return success();
  }
};<|MERGE_RESOLUTION|>--- conflicted
+++ resolved
@@ -194,16 +194,6 @@
       // Get the source and destination signals.
       auto src = operands[i];
       auto dest = entity.getArgument(numInputs + i);
-<<<<<<< HEAD
-      assert(src && dest && "output operand must map to result block arg");
-
-      // If the source has a signal type, probe it.
-      if (auto sigTy = src.getType().dyn_cast<SigType>())
-        src = rewriter.createOrFold<PrbOp>(output.getLoc(),
-                                           sigTy.getUnderlyingType(), src);
-
-      // Drive the destination block argument value.
-=======
       if (!src || !dest)
         return rewriter.notifyMatchFailure(
             output, "output operand must map to result block arg");
@@ -220,7 +210,6 @@
         auto deltaAttr = TimeAttr::get(timeType, {0, 1, 0}, "ns");
         delta = rewriter.create<ConstOp>(output.getLoc(), timeType, deltaAttr);
       }
->>>>>>> 0bc7848d
       rewriter.create<DrvOp>(output.getLoc(), dest, src, delta, Value());
     }
 
