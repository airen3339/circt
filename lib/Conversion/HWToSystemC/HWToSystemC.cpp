//===- HWToSystemC.cpp - HW To SystemC Conversion Pass --------------------===//
//
// Part of the LLVM Project, under the Apache License v2.0 with LLVM Exceptions.
// See https://llvm.org/LICENSE.txt for license information.
// SPDX-License-Identifier: Apache-2.0 WITH LLVM-exception
//
//===----------------------------------------------------------------------===//
//
// This is the main HW to SystemC Conversion Pass Implementation.
//
//===----------------------------------------------------------------------===//

#include "circt/Conversion/HWToSystemC.h"
#include "../PassDetail.h"
#include "circt/Dialect/Comb/CombDialect.h"
#include "circt/Dialect/HW/HWOps.h"
#include "circt/Dialect/SystemC/SystemCOps.h"
#include "mlir/Dialect/EmitC/IR/EmitC.h"
#include "mlir/IR/BuiltinDialect.h"
#include "mlir/Transforms/DialectConversion.h"
#include "llvm/ADT/TypeSwitch.h"

using namespace mlir;
using namespace circt;
using namespace hw;
using namespace systemc;

//===----------------------------------------------------------------------===//
// Operation Conversion Patterns
//===----------------------------------------------------------------------===//

namespace {

/// This works on each HW module, creates corresponding SystemC modules, moves
/// the body of the module into the new SystemC module by splitting up the body
/// into field declarations, initializations done in a newly added systemc.ctor,
/// and internal methods to be registered in the constructor.
struct ConvertHWModule : public OpConversionPattern<HWModuleOp> {
  using OpConversionPattern::OpConversionPattern;

  LogicalResult
  matchAndRewrite(HWModuleOp module, OpAdaptor adaptor,
                  ConversionPatternRewriter &rewriter) const override {
    // Parameterized modules are supported yet.
    if (!module.getParameters().empty())
      return emitError(module->getLoc(), "module parameters not supported yet");

    if (llvm::any_of(module.getAllPorts(),
                     [](auto port) { return port.isInOut(); }))
      return emitError(module->getLoc(), "inout arguments not supported yet");

    // Create the SystemC module.
    SmallVector<PortInfo> ports = module.getAllPorts();
    for (size_t i = 0; i < ports.size(); ++i)
      ports[i].type = typeConverter->convertType(ports[i].type);

    auto scModule = rewriter.create<SCModuleOp>(module.getLoc(),
                                                module.getNameAttr(), ports);
    auto *outputOp = module.getBodyBlock()->getTerminator();
    scModule.setVisibility(module.getVisibility());

    SmallVector<Attribute> portAttrs;
    if (auto argAttrs = module.getAllArgAttrs())
      portAttrs.append(argAttrs.begin(), argAttrs.end());
    else
      portAttrs.append(module.getNumInputs(), Attribute());
    if (auto resultAttrs = module.getAllResultAttrs())
      portAttrs.append(resultAttrs.begin(), resultAttrs.end());
    else
      portAttrs.append(module.getNumOutputs(), Attribute());

    scModule.setAllArgAttrs(portAttrs);

    // Create a systemc.func operation inside the module after the ctor.
    // TODO: implement logic to extract a better name and properly unique it.
    rewriter.setInsertionPointToStart(scModule.getBodyBlock());
    auto scFunc = rewriter.create<SCFuncOp>(
        module.getLoc(), rewriter.getStringAttr("innerLogic"));

    // Inline the HW module body into the systemc.func body.
    // TODO: do some dominance analysis to detect use-before-def and cycles in
    // the use chain, which are allowed in graph regions but not in SSACFG
    // regions, and when possible fix them.
    scFunc.getBodyBlock()->erase();
    Region &scFuncBody = scFunc.getBody();
    rewriter.inlineRegionBefore(module.getBody(), scFuncBody, scFuncBody.end());

    // Register the systemc.func inside the systemc.ctor
    rewriter.setInsertionPointToStart(
        scModule.getOrCreateCtor().getBodyBlock());
    rewriter.create<MethodOp>(scModule.getLoc(), scFunc.getHandle());

    // Move the block arguments of the systemc.func (that we got from the
    // hw.module) to the systemc.module
    rewriter.setInsertionPointToStart(scFunc.getBodyBlock());
    for (size_t i = 0, e = scFunc.getRegion().getNumArguments(); i < e; ++i) {
      auto inputRead =
          rewriter
              .create<SignalReadOp>(scFunc.getLoc(), scModule.getArgument(i))
              .getResult();
      auto converted = typeConverter->materializeSourceConversion(
          rewriter, scModule.getLoc(), module.getAllPorts()[i].type, inputRead);
      scFuncBody.getArgument(0).replaceAllUsesWith(converted);
      scFuncBody.eraseArgument(0);
    }

    // Erase the HW module.
    rewriter.eraseOp(module);

    SmallVector<Value> outPorts;
    for (auto val : scModule.getArguments()) {
      if (val.getType().isa<OutputType>())
        outPorts.push_back(val);
    }

    rewriter.setInsertionPoint(outputOp);
    for (auto args : llvm::zip(outPorts, outputOp->getOperands())) {
      Value portValue = std::get<0>(args);
      auto converted = typeConverter->materializeTargetConversion(
          rewriter, scModule.getLoc(), getSignalBaseType(portValue.getType()),
          std::get<1>(args));
      rewriter.create<SignalWriteOp>(outputOp->getLoc(), portValue, converted);
    }

    // Erase the HW OutputOp.
    outputOp->dropAllReferences();
    rewriter.eraseOp(outputOp);

    return success();
  }
};

/// Convert hw.instance operations to systemc.instance.decl and a
/// systemc.instance.bind_port operation for each port in the constructor. Also
/// insert the necessary intermediate signals and write or read their state in
/// the update function accordingly.
class ConvertInstance : public OpConversionPattern<InstanceOp> {
  using OpConversionPattern::OpConversionPattern;

private:
  template <typename PortTy>
  LogicalResult
  collectPortInfo(ValueRange ports, ArrayAttr portNames,
                  SmallVector<ModuleType::PortInfo> &portInfo) const {
    for (auto inPort : llvm::zip(ports, portNames)) {
      Type ty = std::get<0>(inPort).getType();
      ModuleType::PortInfo info;

      if (ty.isa<hw::InOutType>())
        return failure();

      info.type = typeConverter->convertType(PortTy::get(ty));
      info.name = std::get<1>(inPort).cast<StringAttr>();
      portInfo.push_back(info);
    }

    return success();
  }

public:
  LogicalResult
  matchAndRewrite(InstanceOp instanceOp, OpAdaptor adaptor,
                  ConversionPatternRewriter &rewriter) const override {
    // Make sure the parent is already converted such that we already have a
    // constructor and update function to insert operations into.
    auto scModule = instanceOp->getParentOfType<SCModuleOp>();
    if (!scModule)
      return rewriter.notifyMatchFailure(instanceOp,
                                         "parent was not an SCModuleOp");

    // Get the builders for the different places to insert operations.
    auto ctor = scModule.getOrCreateCtor();
    OpBuilder stateBuilder(ctor);
    OpBuilder initBuilder = OpBuilder::atBlockEnd(ctor.getBodyBlock());

    // Collect the port types and names of the instantiated module and convert
    // them to appropriate systemc types.
    SmallVector<ModuleType::PortInfo> portInfo;
    if (failed(collectPortInfo<InputType>(adaptor.getInputs(),
                                          adaptor.getArgNames(), portInfo)) ||
        failed(collectPortInfo<OutputType>(instanceOp->getResults(),
                                           adaptor.getResultNames(), portInfo)))
      return instanceOp->emitOpError("inout ports not supported");

    Location loc = instanceOp->getLoc();
    auto instanceName = instanceOp.getInstanceNameAttr();
    auto instModuleName = instanceOp.getModuleNameAttr();

    // Declare the instance.
    auto instDecl = stateBuilder.create<InstanceDeclOp>(
        loc, instanceName, instModuleName, portInfo);

    // Bind the input ports.
    for (size_t i = 0, numInputs = adaptor.getInputs().size(); i < numInputs;
         ++i) {
      Value input = adaptor.getInputs()[i];
<<<<<<< HEAD
      APInt portId = APInt(64, i);
=======
      auto portId = rewriter.getIndexAttr(i);
>>>>>>> 1c55ad47
      StringAttr signalName = rewriter.getStringAttr(
          instanceName.getValue() + "_" + portInfo[i].name.getValue());

      if (auto readOp = input.getDefiningOp<SignalReadOp>()) {
        // Use the read channel directly without adding an
        // intermediate signal.
        initBuilder.create<BindPortOp>(loc, instDecl, portId,
                                       readOp.getInput());
        continue;
      }

      // Otherwise, create an intermediate signal to bind the instance port to.
      Type sigType = SignalType::get(getSignalBaseType(portInfo[i].type));
      Value channel = stateBuilder.create<SignalOp>(loc, sigType, signalName);
      initBuilder.create<BindPortOp>(loc, instDecl, portId, channel);
      rewriter.create<SignalWriteOp>(loc, channel, input);
    }

    // Bind the output ports.
    for (size_t i = 0, numOutputs = instanceOp->getNumResults(); i < numOutputs;
         ++i) {
      size_t numInputs = adaptor.getInputs().size();
      Value output = instanceOp->getResult(i);
<<<<<<< HEAD
      APInt portId = APInt(64, i + numInputs);
=======
      auto portId = rewriter.getIndexAttr(i + numInputs);
>>>>>>> 1c55ad47
      StringAttr signalName =
          rewriter.getStringAttr(instanceName.getValue() + "_" +
                                 portInfo[i + numInputs].name.getValue());

      if (output.hasOneUse()) {
        if (auto writeOp = dyn_cast<SignalWriteOp>(*output.user_begin())) {
          // Use the channel written to directly. When there are multiple
          // channels this value is written to or it is used somewhere else, we
          // cannot shortcut it and have to insert an intermediate value because
          // we cannot insert multiple bind statements for one submodule port.
          // It is also necessary to bind it to an intermediate signal when it
          // has no uses as every port has to be bound to a channel.
          initBuilder.create<BindPortOp>(loc, instDecl, portId,
                                         writeOp.getDest());
          writeOp->erase();
          continue;
        }
      }

      // Otherwise, create an intermediate signal.
      Type sigType =
          SignalType::get(getSignalBaseType(portInfo[i + numInputs].type));
      Value channel = stateBuilder.create<SignalOp>(loc, sigType, signalName);
      initBuilder.create<BindPortOp>(loc, instDecl, portId, channel);
      auto instOut = rewriter.create<SignalReadOp>(loc, channel);
      output.replaceAllUsesWith(instOut);
    }

    rewriter.eraseOp(instanceOp);
    return success();
  }
};

} // namespace

//===----------------------------------------------------------------------===//
// Conversion Infrastructure
//===----------------------------------------------------------------------===//

static void populateLegality(ConversionTarget &target) {
  target.addIllegalDialect<HWDialect>();
  target.addLegalDialect<mlir::BuiltinDialect>();
  target.addLegalDialect<systemc::SystemCDialect>();
  target.addLegalDialect<comb::CombDialect>();
  target.addLegalDialect<emitc::EmitCDialect>();
  target.addLegalOp<hw::ConstantOp>();
}

static void populateOpConversion(RewritePatternSet &patterns,
                                 TypeConverter &typeConverter) {
  patterns.add<ConvertHWModule, ConvertInstance>(typeConverter,
                                                 patterns.getContext());
}

static void populateTypeConversion(TypeConverter &converter) {
  converter.addConversion([](Type type) { return type; });
  converter.addConversion([&](SignalType type) {
    return SignalType::get(converter.convertType(type.getBaseType()));
  });
  converter.addConversion([&](InputType type) {
    return InputType::get(converter.convertType(type.getBaseType()));
  });
  converter.addConversion([&](systemc::InOutType type) {
    return systemc::InOutType::get(converter.convertType(type.getBaseType()));
  });
  converter.addConversion([&](OutputType type) {
    return OutputType::get(converter.convertType(type.getBaseType()));
  });
  converter.addConversion([](IntegerType type) -> Type {
    auto bw = type.getIntOrFloatBitWidth();
    if (bw == 1)
      return type;

    if (bw <= 64) {
      if (type.isSigned())
        return systemc::IntType::get(type.getContext(), bw);

      return UIntType::get(type.getContext(), bw);
    }

    if (bw <= 512) {
      if (type.isSigned())
        return BigIntType::get(type.getContext(), bw);

      return BigUIntType::get(type.getContext(), bw);
    }

    return BitVectorType::get(type.getContext(), bw);
  });

  converter.addSourceMaterialization(
      [](OpBuilder &builder, Type type, ValueRange values, Location loc) {
        assert(values.size() == 1);
        auto op = builder.create<ConvertOp>(loc, type, values[0]);
        return op.getResult();
      });

  converter.addTargetMaterialization(
      [](OpBuilder &builder, Type type, ValueRange values, Location loc) {
        assert(values.size() == 1);
        auto op = builder.create<ConvertOp>(loc, type, values[0]);
        return op.getResult();
      });
}

//===----------------------------------------------------------------------===//
// HW to SystemC Conversion Pass
//===----------------------------------------------------------------------===//

namespace {
struct HWToSystemCPass : public ConvertHWToSystemCBase<HWToSystemCPass> {
  void runOnOperation() override;
};
} // namespace

/// Create a HW to SystemC dialects conversion pass.
std::unique_ptr<OperationPass<ModuleOp>> circt::createConvertHWToSystemCPass() {
  return std::make_unique<HWToSystemCPass>();
}

/// This is the main entrypoint for the HW to SystemC conversion pass.
void HWToSystemCPass::runOnOperation() {
  MLIRContext &context = getContext();
  ModuleOp module = getOperation();

  // Create the include operation here to have exactly one 'systemc' include at
  // the top instead of one per module.
  OpBuilder builder(module.getRegion());
  builder.create<emitc::IncludeOp>(module->getLoc(), "systemc.h", true);

  ConversionTarget target(context);
  TypeConverter typeConverter;
  RewritePatternSet patterns(&context);
  populateLegality(target);
  populateTypeConversion(typeConverter);
  populateOpConversion(patterns, typeConverter);

  if (failed(applyFullConversion(module, target, std::move(patterns))))
    signalPassFailure();
}<|MERGE_RESOLUTION|>--- conflicted
+++ resolved
@@ -194,11 +194,7 @@
     for (size_t i = 0, numInputs = adaptor.getInputs().size(); i < numInputs;
          ++i) {
       Value input = adaptor.getInputs()[i];
-<<<<<<< HEAD
-      APInt portId = APInt(64, i);
-=======
       auto portId = rewriter.getIndexAttr(i);
->>>>>>> 1c55ad47
       StringAttr signalName = rewriter.getStringAttr(
           instanceName.getValue() + "_" + portInfo[i].name.getValue());
 
@@ -222,11 +218,7 @@
          ++i) {
       size_t numInputs = adaptor.getInputs().size();
       Value output = instanceOp->getResult(i);
-<<<<<<< HEAD
-      APInt portId = APInt(64, i + numInputs);
-=======
       auto portId = rewriter.getIndexAttr(i + numInputs);
->>>>>>> 1c55ad47
       StringAttr signalName =
           rewriter.getStringAttr(instanceName.getValue() + "_" +
                                  portInfo[i + numInputs].name.getValue());
