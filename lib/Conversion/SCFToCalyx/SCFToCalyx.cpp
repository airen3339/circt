﻿//===- SCFToCalyx.cpp - SCF to Calyx pass entry point -----------*- C++ -*-===//
//
// Part of the LLVM Project, under the Apache License v2.0 with LLVM Exceptions.
// See https://llvm.org/LICENSE.txt for license information.
// SPDX-License-Identifier: Apache-2.0 WITH LLVM-exception
//
//===----------------------------------------------------------------------===//
//
// This is the main SCF to Calyx conversion pass implementation.
//
//===----------------------------------------------------------------------===//

#include "circt/Conversion/SCFToCalyx.h"
#include "../PassDetail.h"
#include "circt/Dialect/Calyx/CalyxOps.h"
#include "circt/Dialect/Comb/CombOps.h"
#include "circt/Dialect/HW/HWOps.h"
#include "circt/Dialect/StaticLogic/StaticLogic.h"
#include "mlir/Conversion/LLVMCommon/ConversionTarget.h"
#include "mlir/Conversion/LLVMCommon/Pattern.h"
#include "mlir/Dialect/MemRef/IR/MemRef.h"
#include "mlir/Dialect/StandardOps/IR/Ops.h"
#include "mlir/IR/AsmState.h"
#include "mlir/IR/Matchers.h"
#include "mlir/Transforms/GreedyPatternRewriteDriver.h"
#include "llvm/ADT/TypeSwitch.h"

#include <variant>

using namespace llvm;
using namespace mlir;
using namespace mlir::arith;

namespace circt {

//===----------------------------------------------------------------------===//
// Utility types
//===----------------------------------------------------------------------===//

/// A mapping is maintained between a function operation and its corresponding
/// Calyx component.
using FuncMapping = DenseMap<FuncOp, calyx::ComponentOp>;

/// A structure that abstracts a WhileOp or PipelineWhileOp to provide a
/// consistent interface.
struct WhileOpInterface {
  WhileOpInterface(Operation *op) {
<<<<<<< HEAD
    assert(isa<scf::WhileOp>(op) || isa<staticlogic::PipelineWhileOp>(op));
=======
    assert(isSupported(op));
>>>>>>> aeec3466
    if (auto scfWhile = dyn_cast<scf::WhileOp>(op))
      impl = scfWhile;
    if (auto staticLogicWhile = dyn_cast<staticlogic::PipelineWhileOp>(op))
      impl = staticLogicWhile;
  }

<<<<<<< HEAD
  Block::BlockArgListType getBodyArgs() {
    return TypeSwitch<Operation *, Block::BlockArgListType>(impl)
        .Case([](scf::WhileOp op) { return op.getAfterArguments(); })
        .Case([](staticlogic::PipelineWhileOp op) {
          return op.getStagesBlock().getArguments();
        });
    ;
  }

  Block *getBodyBlock() {
    return TypeSwitch<Operation *, Block *>(impl)
        .Case([](scf::WhileOp op) { return &op.after().front(); })
        .Case([](staticlogic::PipelineWhileOp op) {
          return &op.getStagesBlock();
        });
  }

  Block *getConditionBlock() {
    return TypeSwitch<Operation *, Block *>(impl)
        .Case([](scf::WhileOp op) { return &op.before().front(); })
        .Case(
            [](staticlogic::PipelineWhileOp op) { return &op.getCondBlock(); });
  }

  Value getConditionValue() {
    return TypeSwitch<Operation *, Value>(impl)
        .Case([](scf::WhileOp op) { return op.getConditionOp().getOperand(0); })
        .Case([](staticlogic::PipelineWhileOp op) {
          return op.getCondBlock().getTerminator()->getOperand(0);
        });
=======
  static bool isSupported(Operation *op) {
    return isa<scf::WhileOp, staticlogic::PipelineWhileOp>(op);
  }

  Block::BlockArgListType getBodyArgs() {
    return TypeSwitch<Operation *, Block::BlockArgListType>(impl).Case(
        [](scf::WhileOp op) { return op.getAfterArguments(); });
  }

  Block *getBodyBlock() {
    return TypeSwitch<Operation *, Block *>(impl).Case(
        [](scf::WhileOp op) { return &op.after().front(); });
  }

  Block *getConditionBlock() {
    return TypeSwitch<Operation *, Block *>(impl).Case(
        [](scf::WhileOp op) { return &op.before().front(); });
  }

  Value getConditionValue() {
    return TypeSwitch<Operation *, Value>(impl).Case(
        [](scf::WhileOp op) { return op.getConditionOp().getOperand(0); });
>>>>>>> aeec3466
  }

  Operation *getOperation() { return impl; }

private:
  Operation *impl;
};

struct WhileScheduleable {
  /// While operation to schedule.
  WhileOpInterface whileOp;
  /// The group to schedule before the while operation This group should set the
  /// initial values of the loop init_args registers.
  calyx::GroupOp initGroup;
};

/// A variant of types representing scheduleable operations.
using Scheduleable = std::variant<calyx::GroupOp, WhileScheduleable>;

/// A structure representing a set of ports which act as a memory interface.
struct CalyxMemoryPorts {
  Value readData;
  Value done;
  Value writeData;
  SmallVector<Value> addrPorts;
  Value writeEn;
};

/// The various lowering passes are agnostic wrt. whether working with a
/// calyx::MemoryOp (internally allocated memory) or external memory (through
/// CalyxMemoryPort). This is achieved through the following
/// CalyxMemoryInterface for accessing either a calyx::MemoryOp or a
/// CalyxMemoryPorts struct.
struct CalyxMemoryInterface {
  CalyxMemoryInterface() {}
  explicit CalyxMemoryInterface(const CalyxMemoryPorts &ports) : impl(ports) {}
  explicit CalyxMemoryInterface(calyx::MemoryOp memOp) : impl(memOp) {}

#define memoryInterfaceGetter(portName, TRet)                                  \
  TRet portName() {                                                            \
    if (auto memOp = std::get_if<calyx::MemoryOp>(&impl); memOp)               \
      return memOp->portName();                                                \
    else                                                                       \
      return std::get<CalyxMemoryPorts>(impl).portName;                        \
  }

  memoryInterfaceGetter(readData, Value);
  memoryInterfaceGetter(done, Value);
  memoryInterfaceGetter(writeData, Value);
  memoryInterfaceGetter(writeEn, Value);
  memoryInterfaceGetter(addrPorts, ValueRange);
#undef memoryInterfaceGetter

private:
  std::variant<calyx::MemoryOp, CalyxMemoryPorts> impl;
};

//===----------------------------------------------------------------------===//
// Utility functions
//===----------------------------------------------------------------------===//

/// Tries to match a constant value defined by op. If the match was
/// successful, returns true and binds the constant to 'value'. If unsuccessful,
/// the value is unmodified.
static bool matchConstantOp(Operation *op, APInt &value) {
  return mlir::detail::constant_int_op_binder(&value).match(op);
}

/// Returns true if there exists only a single memref::LoadOp which loads from
/// the memory referenced by loadOp.
static bool singleLoadFromMemory(Value memref) {
  return llvm::count_if(memref.getUses(), [](OpOperand &user) {
           return isa<memref::LoadOp>(user.getOwner());
         }) <= 1;
}

/// Returns true if there are no memref::StoreOp uses with the referenced
/// memory.
static bool noStoresToMemory(Value memref) {
  return llvm::none_of(memref.getUses(), [](OpOperand &user) {
    return isa<memref::StoreOp>(user.getOwner());
  });
}

/// Creates a DictionaryAttr containing a unit attribute 'name'. Used for
/// defining mandatory port attributes for calyx::ComponentOp's.
static DictionaryAttr getMandatoryPortAttr(MLIRContext *ctx, StringRef name) {
  return DictionaryAttr::get(
      ctx, {NamedAttribute(Identifier::get(name, ctx), UnitAttr::get(ctx))});
}

/// Adds the mandatory Calyx component I/O ports (->[clk, reset, go], [done]->)
/// to ports.
static void
addMandatoryComponentPorts(PatternRewriter &rewriter,
                           SmallVectorImpl<calyx::PortInfo> &ports) {
  MLIRContext *ctx = rewriter.getContext();
  ports.push_back({rewriter.getStringAttr("clk"), rewriter.getI1Type(),
                   calyx::Direction::Input, getMandatoryPortAttr(ctx, "clk")});
  ports.push_back({rewriter.getStringAttr("reset"), rewriter.getI1Type(),
                   calyx::Direction::Input,
                   getMandatoryPortAttr(ctx, "reset")});
  ports.push_back({rewriter.getStringAttr("go"), rewriter.getI1Type(),
                   calyx::Direction::Input, getMandatoryPortAttr(ctx, "go")});
  ports.push_back({rewriter.getStringAttr("done"), rewriter.getI1Type(),
                   calyx::Direction::Output,
                   getMandatoryPortAttr(ctx, "done")});
}

/// Creates a new calyx::CombGroupOp or calyx::GroupOp group within compOp.
template <typename TGroup>
static TGroup createGroup(PatternRewriter &rewriter, calyx::ComponentOp compOp,
                          Location loc, Twine uniqueName) {

  IRRewriter::InsertionGuard guard(rewriter);
  rewriter.setInsertionPointToEnd(compOp.getWiresOp().getBody());
  return rewriter.create<TGroup>(loc, uniqueName.str());
}

/// Get the index'th output port of compOp.
static Value getComponentOutput(calyx::ComponentOp compOp,
                                unsigned outPortIdx) {
  size_t resIdx = compOp.getInputPortInfo().size() + outPortIdx;
  assert(compOp.getNumArguments() > resIdx &&
         "Exceeded number of arguments in the Component");
  return compOp.getArgument(resIdx);
}

/// If the provided type is an index type, converts it to i32, else, returns the
/// unmodified type.
static Type convIndexType(PatternRewriter &rewriter, Type type) {
  if (type.isIndex())
    return rewriter.getI32Type();
  return type;
}

//===----------------------------------------------------------------------===//
// Lowering state classes
//===----------------------------------------------------------------------===//

/// ComponentLoweringState handles the current state of lowering of a Calyx
/// component. It is mainly used as a key/value store for recording information
/// during partial lowering, which is required at later lowering passes.
class ProgramLoweringState;
class ComponentLoweringState {
public:
  ComponentLoweringState(ProgramLoweringState &pls, calyx::ComponentOp compOp)
      : programLoweringState(pls), compOp(compOp) {}

  ProgramLoweringState &getProgramState() { return programLoweringState; }

  /// Returns the calyx::ComponentOp associated with this lowering state.
  calyx::ComponentOp getComponentOp() { return compOp; }

  /// Returns a unique name within compOp with the provided prefix.
  std::string getUniqueName(StringRef prefix) {
    std::string prefixStr = prefix.str();
    unsigned idx = prefixIdMap[prefixStr];
    ++prefixIdMap[prefixStr];
    return (prefix + "_" + std::to_string(idx)).str();
  }

  /// Returns a unique name associated with a specific operation.
  StringRef getUniqueName(Operation *op) {
    auto it = opNames.find(op);
    assert(it != opNames.end() && "A unique name should have been set for op");
    return it->second;
  }

  /// Registers a unique name for a given operation using a provided prefix.
  void setUniqueName(Operation *op, StringRef prefix) {
    auto it = opNames.find(op);
    assert(it == opNames.end() && "A unique name was already set for op");
    opNames[op] = getUniqueName(prefix);
  }

  template <typename TLibraryOp>
  TLibraryOp getNewLibraryOpInstance(PatternRewriter &rewriter, Location loc,
                                     TypeRange resTypes) {
    IRRewriter::InsertionGuard guard(rewriter);
    rewriter.setInsertionPoint(compOp.getBody(), compOp.getBody()->begin());
    auto name = TLibraryOp::getOperationName().split(".").second;
    return rewriter.create<TLibraryOp>(loc, getUniqueName(name), resTypes);
  }

  /// Register value v as being evaluated when scheduling group.
  void registerEvaluatingGroup(Value v, calyx::GroupInterface group) {
    valueGroupAssigns[v] = group;
  }

  /// Return the group which evaluates the value v. Optionally, caller may
  /// specify the expected type of the group.
  template <typename TGroupOp = calyx::GroupInterface>
  TGroupOp getEvaluatingGroup(Value v) {
    auto it = valueGroupAssigns.find(v);
    assert(it != valueGroupAssigns.end() && "No group evaluating value!");
    if constexpr (std::is_same<TGroupOp, calyx::GroupInterface>::value)
      return it->second;
    else {
      auto group = dyn_cast<TGroupOp>(it->second.getOperation());
      assert(group && "Actual group type differed from expected group type");
      return group;
    }
  }

  /// Register reg as being the idx'th return value register.
  void addReturnReg(calyx::RegisterOp reg, unsigned idx) {
    assert(returnRegs.count(idx) == 0 &&
           "A register was already registered for this index");
    returnRegs[idx] = reg;
  }

  /// Returns the idx'th return value register.
  calyx::RegisterOp getReturnReg(unsigned idx) {
    assert(returnRegs.count(idx) && "No register registered for index!");
    return returnRegs[idx];
  }

  /// Returns an SSA value for an arbitrary precision constant defined within
  /// compOp. A new constant is created if no constant is found.
  Value getConstant(PatternRewriter &rewriter, Location loc, int64_t value,
                    unsigned width) {
    IRRewriter::InsertionGuard guard(rewriter);
    Value v;
    auto it = constants.find(APInt(value, width));
    if (it == constants.end()) {
      rewriter.setInsertionPointToStart(compOp.getBody());
      return v = rewriter.create<hw::ConstantOp>(loc, APInt(value, width));
    }
    return it->second;
  }

  /// Register 'scheduleable' as being generated through lowering 'block'.
  ///
  /// TODO(mortbopet): Add a post-insertion check to ensure that the use-def
  /// ordering invariant holds for the groups. When the control schedule is
  /// generated, scheduleables within a block are emitted sequentially based on
  /// the order that this function was called during conversion.
  ///
  /// Currently, we assume this to always be true. Walking the FuncOp IR implies
  /// sequential iteration over operations within basic blocks.
  void addBlockScheduleable(mlir::Block *block,
                            const Scheduleable &scheduleable) {
    blockScheduleables[block].push_back(scheduleable);
  }

  /// Returns an ordered list of schedulables which registered themselves to be
  /// a result of lowering the block in the source program. The list order
  /// follows def-use chains between the scheduleables in the block.
  SmallVector<Scheduleable> getBlockScheduleables(mlir::Block *block) {
    auto it = blockScheduleables.find(block);
    if (it != blockScheduleables.end())
      return it->second;
    /// In cases of a block resulting in purely combinational logic, no
    /// scheduleables registered themselves with the block.
    return {};
  }

  /// Register 'grp' as a group which performs block argument
  /// register transfer when transitioning from basic block from to to.
  void addBlockArgGroup(Block *from, Block *to, calyx::GroupOp grp) {
    blockArgGroups[from][to].push_back(grp);
  }

  /// Returns a list of groups to be evaluated to perform the block argument
  /// register assignments when transitioning from basic block 'from' to 'to'.
  ArrayRef<calyx::GroupOp> getBlockArgGroups(Block *from, Block *to) {
    return blockArgGroups[from][to];
  }

  /// Register reg as being the idx'th argument register for block.
  void addBlockArgReg(Block *block, calyx::RegisterOp reg, unsigned idx) {
    assert(blockArgRegs[block].count(idx) == 0);
    assert(idx < block->getArguments().size());
    blockArgRegs[block][idx] = reg;
  }

  /// Return a mapping of block argument indices to block argument registers.
  const DenseMap<unsigned, calyx::RegisterOp> &getBlockArgRegs(Block *block) {
    return blockArgRegs[block];
  }

  /// Register reg as being the idx'th iter_args register for 'whileOp'.
  void addWhileIterReg(WhileOpInterface whileOp, calyx::RegisterOp reg,
                       unsigned idx) {
    assert(whileIterRegs[whileOp.getOperation()].count(idx) == 0 &&
           "A register was already registered for the given while iter_arg "
           "index");
    assert(idx < whileOp.getBodyArgs().size());
    whileIterRegs[whileOp.getOperation()][idx] = reg;
  }

  /// Return a mapping of block argument indices to block argument registers.
  calyx::RegisterOp getWhileIterReg(WhileOpInterface whileOp, unsigned idx) {
    auto iterRegs = getWhileIterRegs(whileOp);
    auto it = iterRegs.find(idx);
    assert(it != iterRegs.end() &&
           "No iter arg register set for the provided index");
    return it->second;
  }

  /// Return a mapping of block argument indices to block argument registers.
  const DenseMap<unsigned, calyx::RegisterOp> &
  getWhileIterRegs(WhileOpInterface whileOp) {
    return whileIterRegs[whileOp.getOperation()];
  }

  /// Registers grp to be the while latch group of whileOp.
  void setWhileLatchGroup(WhileOpInterface whileOp, calyx::GroupOp grp) {
    assert(whileLatchGroups.count(whileOp.getOperation()) == 0 &&
           "A latch group was already set for this whileOp");
    whileLatchGroups[whileOp.getOperation()] = grp;
  }

  /// Retrieve the while latch group registered for whileOp.
  calyx::GroupOp getWhileLatchGroup(WhileOpInterface whileOp) {
    auto it = whileLatchGroups.find(whileOp.getOperation());
    assert(it != whileLatchGroups.end() &&
           "No while latch group was set for this whileOp");
    return it->second;
  }

  /// Registers a memory interface as being associated with a memory identified
  /// by 'memref'.
  void registerMemoryInterface(Value memref,
                               const CalyxMemoryInterface &memoryInterface) {
    assert(memref.getType().isa<MemRefType>());
    assert(memories.find(memref) == memories.end() &&
           "Memory already registered for memref");
    memories[memref] = memoryInterface;
  }

  /// Returns the memory interface registered for the given memref.
  CalyxMemoryInterface getMemoryInterface(Value memref) {
    assert(memref.getType().isa<MemRefType>());
    auto it = memories.find(memref);
    assert(it != memories.end() && "No memory registered for memref");
    return it->second;
  }

  /// If v is an input to any memory registered within this component, returns
  /// the memory. If not, returns null.
  Optional<CalyxMemoryInterface> isInputPortOfMemory(Value v) {
    for (auto &memIf : memories) {
      auto &mem = memIf.getSecond();
      if (mem.writeEn() == v || mem.writeData() == v ||
          llvm::any_of(mem.addrPorts(), [=](Value port) { return port == v; }))
        return {mem};
    }
    return {};
  }

  /// Assign a mapping between the source funcOp result indices and the
  /// corresponding output port indices of this componentOp.
  void setFuncOpResultMapping(const DenseMap<unsigned, unsigned> &mapping) {
    funcOpResultMapping = mapping;
  }

  /// Get the output port index of this component for which the funcReturnIdx of
  /// the original function maps to.
  unsigned getFuncOpResultMapping(unsigned funcReturnIdx) {
    auto it = funcOpResultMapping.find(funcReturnIdx);
    assert(it != funcOpResultMapping.end() &&
           "No component return port index recorded for the requested function "
           "return index");
    return it->second;
  }

private:
  /// A reference to the parent program lowering state.
  ProgramLoweringState &programLoweringState;

  /// The component which this lowering state is associated to.
  calyx::ComponentOp compOp;

  /// A mapping of string prefixes and the current uniqueness counter for that
  /// prefix. Used to generate unique names.
  std::map<std::string, unsigned> prefixIdMap;

  /// A mapping from Operations and previously assigned unique name of the op.
  std::map<Operation *, std::string> opNames;

  /// A mapping between SSA values and the groups which assign them.
  DenseMap<Value, calyx::GroupInterface> valueGroupAssigns;

  /// A mapping from return value indexes to return value registers.
  DenseMap<unsigned, calyx::RegisterOp> returnRegs;

  /// A mapping of currently available constants in this component.
  DenseMap<APInt, Value> constants;

  /// BlockScheduleables is a list of scheduleables that should be
  /// sequentially executed when executing the associated basic block.
  DenseMap<mlir::Block *, SmallVector<Scheduleable>> blockScheduleables;

  /// A mapping from blocks to block argument registers.
  DenseMap<Block *, DenseMap<unsigned, calyx::RegisterOp>> blockArgRegs;

  /// Block arg groups is a list of groups that should be sequentially
  /// executed when passing control from the source to destination block.
  /// Block arg groups are executed before blockScheduleables (akin to a
  /// phi-node).
  DenseMap<Block *, DenseMap<Block *, SmallVector<calyx::GroupOp>>>
      blockArgGroups;

  /// A while latch group is a group that should be sequentially executed when
  /// finishing a while loop body. The execution of this group will write the
  /// yield'ed loop body values to the iteration argument registers.
  DenseMap<Operation *, calyx::GroupOp> whileLatchGroups;

  /// A mapping from while ops to iteration argument registers.
  DenseMap<Operation *, DenseMap<unsigned, calyx::RegisterOp>> whileIterRegs;

  /// A mapping from memref's to their corresponding Calyx memory interface.
  DenseMap<Value, CalyxMemoryInterface> memories;

  /// A mapping between the source funcOp result indices and the corresponding
  /// output port indices of this componentOp.
  DenseMap<unsigned, unsigned> funcOpResultMapping;
};

/// ProgramLoweringState handles the current state of lowering of a Calyx
/// program. It is mainly used as a key/value store for recording information
/// during partial lowering, which is required at later lowering passes.
class ProgramLoweringState {
public:
  explicit ProgramLoweringState(calyx::ProgramOp program,
                                StringRef topLevelFunction)
      : topLevelFunction(topLevelFunction), program(program) {
    getProgram();
  }

  /// Returns a meaningful name for a value within the program scope.
  template <typename ValueOrBlock>
  std::string irName(ValueOrBlock &v) {
    std::string s;
    llvm::raw_string_ostream os(s);
    AsmState asmState(program);
    v.printAsOperand(os, asmState);
    return s;
  }

  /// Returns a meaningful name for a block within the program scope (removes
  /// the ^ prefix from block names).
  std::string blockName(Block *b) {
    auto blockName = irName(*b);
    blockName.erase(std::remove(blockName.begin(), blockName.end(), '^'),
                    blockName.end());
    return blockName;
  }

  /// Returns the component lowering state associated with compOp.
  ComponentLoweringState &compLoweringState(calyx::ComponentOp compOp) {
    auto it = compStates.find(compOp);
    if (it != compStates.end())
      return it->second;

    /// Create a new ComponentLoweringState for the compOp.
    auto newCompStateIt = compStates.try_emplace(compOp, *this, compOp);
    return newCompStateIt.first->second;
  }

  /// Returns the current program.
  calyx::ProgramOp getProgram() {
    assert(program.getOperation() != nullptr);
    return program;
  }

  /// Returns the name of the top-level function in the source program.
  StringRef getTopLevelFunction() const { return topLevelFunction; }

private:
  StringRef topLevelFunction;
  calyx::ProgramOp program;
  DenseMap<Operation *, ComponentLoweringState> compStates;
};

/// Creates register assignment operations within the provided groupOp.
static void buildAssignmentsForRegisterWrite(ComponentLoweringState &state,
                                             PatternRewriter &rewriter,
                                             calyx::GroupOp groupOp,
                                             calyx::RegisterOp &reg,
                                             Value inputValue) {
  IRRewriter::InsertionGuard guard(rewriter);
  auto loc = inputValue.getLoc();
  rewriter.setInsertionPointToEnd(groupOp.getBody());
  rewriter.create<calyx::AssignOp>(loc, reg.in(), inputValue);
  rewriter.create<calyx::AssignOp>(loc, reg.write_en(),
                                   state.getConstant(rewriter, loc, 1, 1));
  rewriter.create<calyx::GroupDoneOp>(loc, reg.done());
}

static calyx::GroupOp buildWhileIterArgAssignments(
    PatternRewriter &rewriter, ComponentLoweringState &state, Location loc,
    WhileOpInterface whileOp, Twine uniqueSuffix, ValueRange ops) {
  assert(whileOp.getOperation());
  /// Pass iteration arguments through registers. This follows closely
  /// to what is done for branch ops.
  auto groupName = "assign_" + uniqueSuffix;
  auto groupOp = createGroup<calyx::GroupOp>(rewriter, state.getComponentOp(),
                                             loc, groupName);
  // Create register assignment for each iter_arg. a calyx::GroupDone signal
  // is created for each register. This is later cleaned up in
  // GroupDoneCleanupPattern.
  for (auto arg : enumerate(ops)) {
    auto reg = state.getWhileIterReg(whileOp, arg.index());
    buildAssignmentsForRegisterWrite(state, rewriter, groupOp, reg,
                                     arg.value());
  }
  return groupOp;
}

//===----------------------------------------------------------------------===//
// Partial lowering infrastructure
//===----------------------------------------------------------------------===//

/// Base class for partial lowering passes. A partial lowering pass
/// modifies the root operation in place, but does not replace the root
/// operation.
/// The RewritePatternType template parameter allows for using both
/// OpRewritePattern (default) or OpInterfaceRewritePattern.
template <class OpType,
          template <class> class RewritePatternType = OpRewritePattern>
class PartialLoweringPattern : public RewritePatternType<OpType> {
public:
  using RewritePatternType<OpType>::RewritePatternType;
  PartialLoweringPattern(MLIRContext *ctx, LogicalResult &resRef)
      : RewritePatternType<OpType>(ctx), partialPatternRes(resRef) {}

  LogicalResult matchAndRewrite(OpType op,
                                PatternRewriter &rewriter) const override {
    rewriter.updateRootInPlace(
        op, [&] { partialPatternRes = partiallyLower(op, rewriter); });
    return partialPatternRes;
  }

  virtual LogicalResult partiallyLower(OpType op,
                                       PatternRewriter &rewriter) const = 0;

private:
  LogicalResult &partialPatternRes;
};

/// Creates a new register within the component associated to 'compState'.
static calyx::RegisterOp createReg(ComponentLoweringState &compState,
                                   PatternRewriter &rewriter, Location loc,
                                   Twine prefix, size_t width) {
  IRRewriter::InsertionGuard guard(rewriter);
  rewriter.setInsertionPointToStart(compState.getComponentOp().getBody());
  return rewriter.create<calyx::RegisterOp>(loc, (prefix + "_reg").str(),
                                            width);
}

//===----------------------------------------------------------------------===//
// Partial lowering patterns
//===----------------------------------------------------------------------===//

/// FuncOpPartialLoweringPatterns are patterns which intend to match on FuncOps
/// and then perform their own walking of the IR. FuncOpPartialLoweringPatterns
/// have direct access to the ComponentLoweringState for the corresponding
/// component of the matched FuncOp.
class FuncOpPartialLoweringPattern
    : public PartialLoweringPattern<mlir::FuncOp> {
public:
  FuncOpPartialLoweringPattern(MLIRContext *context, LogicalResult &resRef,
                               FuncMapping &_funcMap, ProgramLoweringState &pls)
      : PartialLoweringPattern(context, resRef), funcMap(_funcMap), pls(pls) {}

  LogicalResult partiallyLower(mlir::FuncOp funcOp,
                               PatternRewriter &rewriter) const override final {
    // Initialize the component op references if a calyx::ComponentOp has been
    // created for the matched funcOp.
    auto it = funcMap.find(funcOp);
    if (it != funcMap.end()) {
      compOp = &it->second;
      compLoweringState = &pls.compLoweringState(*getComponent());
    }

    return PartiallyLowerFuncToComp(funcOp, rewriter);
  }

  // Returns the component operation associated with the currently executing
  // partial lowering.
  calyx::ComponentOp *getComponent() const {
    assert(
        compOp != nullptr &&
        "Expected component op to have been set during pattern construction");
    return compOp;
  }

  // Returns the component state associated with the currently executing
  // partial lowering.
  ComponentLoweringState &getComponentState() const {
    assert(compLoweringState != nullptr &&
           "Expected component lowering state to have been set during pattern "
           "construction");
    return *compLoweringState;
  }

  ProgramLoweringState &progState() const { return pls; }

  /// Partial lowering implementation.
  virtual LogicalResult
  PartiallyLowerFuncToComp(mlir::FuncOp funcOp,
                           PatternRewriter &rewriter) const = 0;

protected:
  FuncMapping &funcMap;

private:
  mutable calyx::ComponentOp *compOp = nullptr;
  mutable ComponentLoweringState *compLoweringState = nullptr;
  ProgramLoweringState &pls;
};

//===----------------------------------------------------------------------===//
// Conversion patterns
//===----------------------------------------------------------------------===//

/// Iterate through the operations of a source function and instantiate
/// components or primitives based on the type of the operations.
class BuildOpGroups : public FuncOpPartialLoweringPattern {
  using FuncOpPartialLoweringPattern::FuncOpPartialLoweringPattern;

  LogicalResult
  PartiallyLowerFuncToComp(mlir::FuncOp funcOp,
                           PatternRewriter &rewriter) const override {
    /// We walk the operations of the funcOp to ensure that all def's have
    /// been visited before their uses.
    bool opBuiltSuccessfully = true;
    funcOp.walk([&](Operation *_op) {
      opBuiltSuccessfully &=
          TypeSwitch<mlir::Operation *, bool>(_op)
              .template Case<arith::ConstantOp, ReturnOp, BranchOpInterface,
                             /// SCF
                             scf::YieldOp,
                             /// memref
                             memref::AllocOp, memref::AllocaOp, memref::LoadOp,
                             memref::StoreOp,
                             /// standard arithmetic
                             AddIOp, SubIOp, CmpIOp, ShLIOp, ShRUIOp, ShRSIOp,
                             AndIOp, XOrIOp, OrIOp, ExtUIOp, TruncIOp, MulIOp,
                             IndexCastOp,
                             /// static logic
                             staticlogic::PipelineTerminatorOp,
                             staticlogic::PipelineStageOp>(
                  [&](auto op) { return buildOp(rewriter, op).succeeded(); })
              .template Case<scf::WhileOp, mlir::FuncOp, scf::ConditionOp,
                             staticlogic::PipelineWhileOp,
                             staticlogic::PipelineRegisterOp>([&](auto) {
                /// Skip: these special cases will be handled separately.
                return true;
              })
              .Default([&](auto op) {
                op->emitError() << "Unhandled operation during BuildOpGroups()";
                return false;
              });

      return opBuiltSuccessfully ? WalkResult::advance()
                                 : WalkResult::interrupt();
    });

    return success(opBuiltSuccessfully);
  }

private:
  /// Op builder specializations.
  LogicalResult buildOp(PatternRewriter &rewriter, scf::YieldOp yieldOp) const;
  LogicalResult buildOp(PatternRewriter &rewriter,
                        BranchOpInterface brOp) const;
  LogicalResult buildOp(PatternRewriter &rewriter,
                        arith::ConstantOp constOp) const;
  LogicalResult buildOp(PatternRewriter &rewriter, AddIOp op) const;
  LogicalResult buildOp(PatternRewriter &rewriter, SubIOp op) const;
  LogicalResult buildOp(PatternRewriter &rewriter, MulIOp op) const;
  LogicalResult buildOp(PatternRewriter &rewriter, ShRUIOp op) const;
  LogicalResult buildOp(PatternRewriter &rewriter, ShRSIOp op) const;
  LogicalResult buildOp(PatternRewriter &rewriter, ShLIOp op) const;
  LogicalResult buildOp(PatternRewriter &rewriter, AndIOp op) const;
  LogicalResult buildOp(PatternRewriter &rewriter, OrIOp op) const;
  LogicalResult buildOp(PatternRewriter &rewriter, XOrIOp op) const;
  LogicalResult buildOp(PatternRewriter &rewriter, CmpIOp op) const;
  LogicalResult buildOp(PatternRewriter &rewriter, TruncIOp op) const;
  LogicalResult buildOp(PatternRewriter &rewriter, ExtUIOp op) const;
  LogicalResult buildOp(PatternRewriter &rewriter, ReturnOp op) const;
  LogicalResult buildOp(PatternRewriter &rewriter, IndexCastOp op) const;
  LogicalResult buildOp(PatternRewriter &rewriter, memref::AllocOp op) const;
  LogicalResult buildOp(PatternRewriter &rewriter, memref::AllocaOp op) const;
  LogicalResult buildOp(PatternRewriter &rewriter, memref::LoadOp op) const;
  LogicalResult buildOp(PatternRewriter &rewriter, memref::StoreOp op) const;
  LogicalResult buildOp(PatternRewriter &rewriter,
                        staticlogic::PipelineTerminatorOp op) const;
  LogicalResult buildOp(PatternRewriter &rewriter,
                        staticlogic::PipelineStageOp op) const;

  /// buildLibraryOp will build a TCalyxLibOp inside a TGroupOp based on the
  /// source operation TSrcOp.
  template <typename TGroupOp, typename TCalyxLibOp, typename TSrcOp>
  LogicalResult buildLibraryOp(PatternRewriter &rewriter, TSrcOp op,
                               TypeRange srcTypes, TypeRange dstTypes) const {
    SmallVector<Type> types;
    llvm::append_range(types, srcTypes);
    llvm::append_range(types, dstTypes);

    auto calyxOp = getComponentState().getNewLibraryOpInstance<TCalyxLibOp>(
        rewriter, op.getLoc(), types);

    auto directions = calyxOp.portDirections();
    SmallVector<Value, 4> opInputPorts;
    SmallVector<Value, 4> opOutputPorts;
    for (auto dir : enumerate(directions)) {
      if (dir.value() == calyx::Direction::Input)
        opInputPorts.push_back(calyxOp.getResult(dir.index()));
      else
        opOutputPorts.push_back(calyxOp.getResult(dir.index()));
    }
    assert(
        opInputPorts.size() == op->getNumOperands() &&
        opOutputPorts.size() == op->getNumResults() &&
        "Expected an equal number of in/out ports in the Calyx library op with "
        "respect to the number of operands/results of the source operation.");

    /// Create assignments to the inputs of the library op.
    auto group = createGroupForOp<TGroupOp>(rewriter, op);
    rewriter.setInsertionPointToEnd(group.getBody());
    for (auto dstOp : enumerate(opInputPorts))
      rewriter.create<calyx::AssignOp>(op.getLoc(), dstOp.value(),
                                       op->getOperand(dstOp.index()));

    /// Replace the result values of the source operator with the new operator.
    for (auto res : enumerate(opOutputPorts)) {
      getComponentState().registerEvaluatingGroup(res.value(), group);
      op->getResult(res.index()).replaceAllUsesWith(res.value());
    }
    return success();
  }

  /// buildLibraryOp which provides in- and output types based on the operands
  /// and results of the op argument.
  template <typename TGroupOp, typename TCalyxLibOp, typename TSrcOp>
  LogicalResult buildLibraryOp(PatternRewriter &rewriter, TSrcOp op) const {
    return buildLibraryOp<TGroupOp, TCalyxLibOp, TSrcOp>(
        rewriter, op, op.getOperandTypes(), op->getResultTypes());
  }

  /// Creates a group named by the basic block which the input op resides in.
  template <typename TGroupOp>
  TGroupOp createGroupForOp(PatternRewriter &rewriter, Operation *op) const {
    Block *block = op->getBlock();
    auto groupName = getComponentState().getUniqueName(
        getComponentState().getProgramState().blockName(block));
    return createGroup<TGroupOp>(rewriter, getComponentState().getComponentOp(),
                                 block->front().getLoc(), groupName);
  }

  /// Creates assignments within the provided group to the address ports of the
  /// memoryOp based on the provided addressValues.
  void assignAddressPorts(PatternRewriter &rewriter, Location loc,
                          calyx::GroupInterface group,
                          CalyxMemoryInterface memoryInterface,
                          Operation::operand_range addressValues) const {
    IRRewriter::InsertionGuard guard(rewriter);
    rewriter.setInsertionPointToEnd(group.getBody());
    auto addrPorts = memoryInterface.addrPorts();
    assert(addrPorts.size() == addressValues.size() &&
           "Mismatch between number of address ports of the provided memory "
           "and address assignment values");
    for (auto &address : enumerate(addressValues))
      rewriter.create<calyx::AssignOp>(loc, addrPorts[address.index()],
                                       address.value());
  }
};

LogicalResult BuildOpGroups::buildOp(PatternRewriter &rewriter,
                                     memref::LoadOp loadOp) const {
  Value memref = loadOp.memref();
  auto memoryInterface = getComponentState().getMemoryInterface(memref);
  if (noStoresToMemory(memref) && singleLoadFromMemory(memref)) {
    // Single load from memory; we do not need to write the
    // output to a register. This is essentially a "combinational read" under
    // current Calyx semantics with memory, and thus can be done in a
    // combinational group. Note that if any stores are done to this memory,
    // we require that the load and store be in separate non-combinational
    // groups to avoid reading and writing to the same memory in the same group.
    auto combGroup = createGroupForOp<calyx::CombGroupOp>(rewriter, loadOp);
    assignAddressPorts(rewriter, loadOp.getLoc(), combGroup, memoryInterface,
                       loadOp.getIndices());

    // We refrain from replacing the loadOp result with
    // memoryInterface.readData, since multiple loadOp's need to be converted
    // to a single memory's ReadData. If this replacement is done now, we lose
    // the link between which SSA memref::LoadOp values map to which groups for
    // loading a value from the Calyx memory. At this point of lowering, we
    // keep the memref::LoadOp SSA value, and do value replacement _after_
    // control has been generated (see LateSSAReplacement). This is *vital* for
    // things such as InlineCombGroups to be able to properly track which
    // memory assignment groups belong to which accesses.
    getComponentState().registerEvaluatingGroup(loadOp.getResult(), combGroup);
  } else {
    auto group = createGroupForOp<calyx::GroupOp>(rewriter, loadOp);
    assignAddressPorts(rewriter, loadOp.getLoc(), group, memoryInterface,
                       loadOp.getIndices());

    // Multiple loads from the same memory; In this case, we _may_ have a
    // structural hazard in the design we generate. To get around this, we
    // conservatively place a register in front of each load operation, and
    // replace all uses of the loaded value with the register output. Proper
    // handling of this requires the combinational group inliner/scheduler to
    // be aware of when a combinational expression references multiple loaded
    // values from the same memory, and then schedule assignments to temporary
    // registers to get around the structural hazard.
    auto reg = createReg(getComponentState(), rewriter, loadOp.getLoc(),
                         getComponentState().getUniqueName("load"),
                         loadOp.getMemRefType().getElementTypeBitWidth());
    buildAssignmentsForRegisterWrite(getComponentState(), rewriter, group, reg,
                                     memoryInterface.readData());
    loadOp.getResult().replaceAllUsesWith(reg.out());
    getComponentState().addBlockScheduleable(loadOp->getBlock(), group);
  }
  return success();
}

LogicalResult BuildOpGroups::buildOp(PatternRewriter &rewriter,
                                     memref::StoreOp storeOp) const {
  auto memoryInterface =
      getComponentState().getMemoryInterface(storeOp.memref());
  auto group = createGroupForOp<calyx::GroupOp>(rewriter, storeOp);

  // This is a sequential group, so register it as being scheduleable for the
  // block.
  getComponentState().addBlockScheduleable(storeOp->getBlock(), group);
  assignAddressPorts(rewriter, storeOp.getLoc(), group, memoryInterface,
                     storeOp.getIndices());
  rewriter.setInsertionPointToEnd(group.getBody());
  rewriter.create<calyx::AssignOp>(
      storeOp.getLoc(), memoryInterface.writeData(), storeOp.getValueToStore());
  rewriter.create<calyx::AssignOp>(
      storeOp.getLoc(), memoryInterface.writeEn(),
      getComponentState().getConstant(rewriter, storeOp.getLoc(), 1, 1));
  rewriter.create<calyx::GroupDoneOp>(storeOp.getLoc(), memoryInterface.done());
  return success();
}

LogicalResult BuildOpGroups::buildOp(PatternRewriter &rewriter,
                                     MulIOp mul) const {
  Location loc = mul.getLoc();
  Type width = mul.result().getType(), one = rewriter.getI1Type();
  auto multPipe =
      getComponentState().getNewLibraryOpInstance<calyx::MultPipeLibOp>(
          rewriter, loc, {width, width, one, one, one, width, one});
  // Pass the result from the MulIOp to the Calyx primitive.
  mul.result().replaceAllUsesWith(multPipe.out());
  auto reg = createReg(getComponentState(), rewriter, mul.getLoc(),
                       getComponentState().getUniqueName("mult_reg"),
                       width.getIntOrFloatBitWidth());
  // Multiplication pipelines are not combinational, so a GroupOp is required.
  auto group = createGroupForOp<calyx::GroupOp>(rewriter, mul);
  getComponentState().addBlockScheduleable(mul->getBlock(), group);

  rewriter.setInsertionPointToEnd(group.getBody());
  rewriter.create<calyx::AssignOp>(loc, multPipe.left(), mul.lhs());
  rewriter.create<calyx::AssignOp>(loc, multPipe.right(), mul.rhs());
  // Write the output to this register.
  rewriter.create<calyx::AssignOp>(loc, reg.in(), multPipe.out());
  // The write enable port is high when the pipeline is done.
  rewriter.create<calyx::AssignOp>(loc, reg.write_en(), multPipe.done());
  rewriter.create<calyx::AssignOp>(
      loc, multPipe.go(), getComponentState().getConstant(rewriter, loc, 1, 1));
  // The group is done when the register write is complete.
  rewriter.create<calyx::GroupDoneOp>(loc, reg.done());

  // Register the values for the pipeline.
  getComponentState().registerEvaluatingGroup(multPipe.out(), group);
  getComponentState().registerEvaluatingGroup(multPipe.left(), group);
  getComponentState().registerEvaluatingGroup(multPipe.right(), group);

  return success();
}

template <typename TAllocOp>
static LogicalResult buildAllocOp(ComponentLoweringState &componentState,
                                  PatternRewriter &rewriter, TAllocOp allocOp) {
  rewriter.setInsertionPointToStart(componentState.getComponentOp().getBody());
  MemRefType memtype = allocOp.getType();
  SmallVector<int64_t> addrSizes;
  SmallVector<int64_t> sizes;
  for (int64_t dim : memtype.getShape()) {
    sizes.push_back(dim);
    addrSizes.push_back(llvm::Log2_64_Ceil(dim));
  }
  auto memoryOp = rewriter.create<calyx::MemoryOp>(
      allocOp.getLoc(), componentState.getUniqueName("mem"),
      memtype.getElementType().getIntOrFloatBitWidth(), sizes, addrSizes);
  // Externalize memories by default. This makes it easier for the native
  // compiler to provide initialized memories.
  memoryOp->setAttr("external",
                    IntegerAttr::get(rewriter.getI1Type(), llvm::APInt(1, 1)));
  componentState.registerMemoryInterface(allocOp.getResult(),
                                         CalyxMemoryInterface(memoryOp));
  return success();
}

LogicalResult BuildOpGroups::buildOp(PatternRewriter &rewriter,
                                     memref::AllocOp allocOp) const {
  return buildAllocOp(getComponentState(), rewriter, allocOp);
}

LogicalResult BuildOpGroups::buildOp(PatternRewriter &rewriter,
                                     memref::AllocaOp allocOp) const {
  return buildAllocOp(getComponentState(), rewriter, allocOp);
}

LogicalResult BuildOpGroups::buildOp(PatternRewriter &rewriter,
                                     scf::YieldOp yieldOp) const {
  if (yieldOp.getOperands().size() == 0)
    return success();
  auto whileOp = dyn_cast<scf::WhileOp>(yieldOp->getParentOp());
  assert(whileOp);
  WhileOpInterface whileOpInterface(whileOp);
  yieldOp.getOperands();
  auto assignGroup = buildWhileIterArgAssignments(
      rewriter, getComponentState(), yieldOp.getLoc(), whileOpInterface,
      getComponentState().getUniqueName(whileOp) + "_latch",
      yieldOp.getOperands());
  getComponentState().setWhileLatchGroup(whileOpInterface, assignGroup);
<<<<<<< HEAD
  return success();
}

LogicalResult
BuildOpGroups::buildOp(PatternRewriter &rewriter,
                       staticlogic::PipelineTerminatorOp term) const {
  if (term.getOperands().size() == 0)
    return success();
  auto whileOp = dyn_cast<staticlogic::PipelineWhileOp>(term->getParentOp());
  assert(whileOp);
  WhileOpInterface whileOpInterface(whileOp);
  auto assignGroup = buildWhileIterArgAssignments(
      rewriter, getComponentState(), term.getLoc(), whileOpInterface,
      getComponentState().getUniqueName(whileOp) + "_latch",
      term.getOperands());
  getComponentState().setWhileLatchGroup(whileOpInterface, assignGroup);
=======
>>>>>>> aeec3466
  return success();
}

LogicalResult BuildOpGroups::buildOp(PatternRewriter &rewriter,
                                     BranchOpInterface brOp) const {
  /// Branch argument passing group creation
  /// Branch operands are passed through registers. In BuildBBRegs we
  /// created registers for all branch arguments of each block. We now
  /// create groups for assigning values to these registers.
  Block *srcBlock = brOp->getBlock();
  for (auto succBlock : enumerate(brOp->getSuccessors())) {
    auto succOperands = brOp.getSuccessorOperands(succBlock.index());
    if (!succOperands.hasValue() || succOperands.getValue().size() == 0)
      continue;
    // Create operand passing group
    std::string groupName = progState().blockName(srcBlock) + "_to_" +
                            progState().blockName(succBlock.value());
    auto groupOp = createGroup<calyx::GroupOp>(rewriter, *getComponent(),
                                               brOp.getLoc(), groupName);
    // Fetch block argument registers associated with the basic block
    auto dstBlockArgRegs =
        getComponentState().getBlockArgRegs(succBlock.value());
    // Create register assignment for each block argument
    for (auto arg : enumerate(succOperands.getValue())) {
      auto reg = dstBlockArgRegs[arg.index()];
      buildAssignmentsForRegisterWrite(getComponentState(), rewriter, groupOp,
                                       reg, arg.value());
    }
    /// Register the group as a block argument group, to be executed
    /// when entering the successor block from this block (srcBlock).
    getComponentState().addBlockArgGroup(srcBlock, succBlock.value(), groupOp);
  }
  return success();
}

LogicalResult BuildOpGroups::buildOp(PatternRewriter &rewriter,
                                     staticlogic::PipelineStageOp stage) const {
  // TODO: find pipeline registers, create assignments, and add group.
  return success();
}

/// For each return statement, we create a new group for assigning to the
/// previously created return value registers.
LogicalResult BuildOpGroups::buildOp(PatternRewriter &rewriter,
                                     ReturnOp retOp) const {
  if (retOp.getNumOperands() == 0)
    return success();

  std::string groupName = getComponentState().getUniqueName("ret_assign");
  Value anyRegDone;
  auto groupOp = createGroup<calyx::GroupOp>(rewriter, *getComponent(),
                                             retOp.getLoc(), groupName);
  for (auto op : enumerate(retOp.getOperands())) {
    auto reg = getComponentState().getReturnReg(op.index());
    buildAssignmentsForRegisterWrite(getComponentState(), rewriter, groupOp,
                                     reg, op.value());
  }
  /// Schedule group for execution for when executing the return op block.
  getComponentState().addBlockScheduleable(retOp->getBlock(), groupOp);
  return success();
}

LogicalResult BuildOpGroups::buildOp(PatternRewriter &rewriter,
                                     arith::ConstantOp constOp) const {
  /// Move constant operations to the compOp body as hw::ConstantOp's.
  APInt value;
  matchConstantOp(constOp, value);
  auto hwConstOp = rewriter.replaceOpWithNewOp<hw::ConstantOp>(constOp, value);
  hwConstOp->moveAfter(getComponent()->getBody(),
                       getComponent()->getBody()->begin());
  return success();
}

LogicalResult BuildOpGroups::buildOp(PatternRewriter &rewriter,
                                     AddIOp op) const {
  return buildLibraryOp<calyx::CombGroupOp, calyx::AddLibOp>(rewriter, op);
}
LogicalResult BuildOpGroups::buildOp(PatternRewriter &rewriter,
                                     SubIOp op) const {
  return buildLibraryOp<calyx::CombGroupOp, calyx::SubLibOp>(rewriter, op);
}
LogicalResult BuildOpGroups::buildOp(PatternRewriter &rewriter,
                                     ShRUIOp op) const {
  return buildLibraryOp<calyx::CombGroupOp, calyx::RshLibOp>(rewriter, op);
}
LogicalResult BuildOpGroups::buildOp(PatternRewriter &rewriter,
                                     ShRSIOp op) const {
  return buildLibraryOp<calyx::CombGroupOp, calyx::SrshLibOp>(rewriter, op);
}
LogicalResult BuildOpGroups::buildOp(PatternRewriter &rewriter,
                                     ShLIOp op) const {
  return buildLibraryOp<calyx::CombGroupOp, calyx::LshLibOp>(rewriter, op);
}
LogicalResult BuildOpGroups::buildOp(PatternRewriter &rewriter,
                                     AndIOp op) const {
  return buildLibraryOp<calyx::CombGroupOp, calyx::AndLibOp>(rewriter, op);
}
LogicalResult BuildOpGroups::buildOp(PatternRewriter &rewriter,
                                     OrIOp op) const {
  return buildLibraryOp<calyx::CombGroupOp, calyx::OrLibOp>(rewriter, op);
}
LogicalResult BuildOpGroups::buildOp(PatternRewriter &rewriter,
                                     XOrIOp op) const {
  return buildLibraryOp<calyx::CombGroupOp, calyx::XorLibOp>(rewriter, op);
}

LogicalResult BuildOpGroups::buildOp(PatternRewriter &rewriter,
                                     CmpIOp op) const {
  switch (op.predicate()) {
  case CmpIPredicate::eq:
    return buildLibraryOp<calyx::CombGroupOp, calyx::EqLibOp>(rewriter, op);
  case CmpIPredicate::ne:
    return buildLibraryOp<calyx::CombGroupOp, calyx::NeqLibOp>(rewriter, op);
  case CmpIPredicate::uge:
    return buildLibraryOp<calyx::CombGroupOp, calyx::GeLibOp>(rewriter, op);
  case CmpIPredicate::ult:
    return buildLibraryOp<calyx::CombGroupOp, calyx::LtLibOp>(rewriter, op);
  case CmpIPredicate::ugt:
    return buildLibraryOp<calyx::CombGroupOp, calyx::GtLibOp>(rewriter, op);
  case CmpIPredicate::ule:
    return buildLibraryOp<calyx::CombGroupOp, calyx::LeLibOp>(rewriter, op);
  case CmpIPredicate::sge:
    return buildLibraryOp<calyx::CombGroupOp, calyx::SgeLibOp>(rewriter, op);
  case CmpIPredicate::slt:
    return buildLibraryOp<calyx::CombGroupOp, calyx::SltLibOp>(rewriter, op);
  case CmpIPredicate::sgt:
    return buildLibraryOp<calyx::CombGroupOp, calyx::SgtLibOp>(rewriter, op);
  case CmpIPredicate::sle:
    return buildLibraryOp<calyx::CombGroupOp, calyx::SleLibOp>(rewriter, op);
  }
  llvm_unreachable("unsupported comparison predicate");
}
LogicalResult BuildOpGroups::buildOp(PatternRewriter &rewriter,
                                     TruncIOp op) const {
  return buildLibraryOp<calyx::CombGroupOp, calyx::SliceLibOp>(
      rewriter, op, {op.getOperand().getType()}, {op.getType()});
}
LogicalResult BuildOpGroups::buildOp(PatternRewriter &rewriter,
                                     ExtUIOp op) const {
  return buildLibraryOp<calyx::CombGroupOp, calyx::PadLibOp>(
      rewriter, op, {op.getOperand().getType()}, {op.getType()});
}

LogicalResult BuildOpGroups::buildOp(PatternRewriter &rewriter,
                                     IndexCastOp op) const {
  Type sourceType = convIndexType(rewriter, op.getOperand().getType());
  Type targetType = convIndexType(rewriter, op.getResult().getType());
  unsigned targetBits = targetType.getIntOrFloatBitWidth();
  unsigned sourceBits = sourceType.getIntOrFloatBitWidth();
  LogicalResult res = success();

  if (targetBits == sourceBits) {
    /// Drop the index cast and replace uses of the target value with the source
    /// value.
    op.getResult().replaceAllUsesWith(op.getOperand());
  } else {
    /// pad/slice the source operand.
    if (sourceBits > targetBits)
      res = buildLibraryOp<calyx::CombGroupOp, calyx::SliceLibOp>(
          rewriter, op, {sourceType}, {targetType});
    else
      res = buildLibraryOp<calyx::CombGroupOp, calyx::PadLibOp>(
          rewriter, op, {sourceType}, {targetType});
  }
  rewriter.eraseOp(op);
  return res;
}

/// This pass rewrites memory accesses that have a width mismatch. Such
/// mismatches are due to index types being assumed 32-bit wide due to the lack
/// of a width inference pass.
class RewriteMemoryAccesses : public PartialLoweringPattern<calyx::AssignOp> {
public:
  RewriteMemoryAccesses(MLIRContext *context, LogicalResult &resRef,
                        ProgramLoweringState &pls)
      : PartialLoweringPattern(context, resRef), pls(pls) {}

  LogicalResult partiallyLower(calyx::AssignOp assignOp,
                               PatternRewriter &rewriter) const override {
    auto &state =
        pls.compLoweringState(assignOp->getParentOfType<calyx::ComponentOp>());

    auto dest = assignOp.dest();
    if (!state.isInputPortOfMemory(dest).hasValue())
      return success();

    auto src = assignOp.src();
    unsigned srcBits = src.getType().getIntOrFloatBitWidth();
    unsigned dstBits = dest.getType().getIntOrFloatBitWidth();
    if (srcBits == dstBits)
      return success();

    SmallVector<Type> types = {rewriter.getIntegerType(srcBits),
                               rewriter.getIntegerType(dstBits)};
    auto sliceOp = state.getNewLibraryOpInstance<calyx::SliceLibOp>(
        rewriter, assignOp.getLoc(), types);
    rewriter.setInsertionPoint(assignOp->getBlock(),
                               assignOp->getBlock()->begin());
    rewriter.create<calyx::AssignOp>(assignOp->getLoc(), sliceOp.getResult(0),
                                     src);
    assignOp.setOperand(1, sliceOp.getResult(1));

    return success();
  }

private:
  ProgramLoweringState &pls;
};

/// Connverts all index-typed operations and values to i32 values.
class ConvertIndexTypes : public FuncOpPartialLoweringPattern {
  using FuncOpPartialLoweringPattern::FuncOpPartialLoweringPattern;

  LogicalResult
  PartiallyLowerFuncToComp(mlir::FuncOp funcOp,
                           PatternRewriter &rewriter) const override {
    funcOp.walk([&](Block *block) {
      for (auto arg : block->getArguments())
        arg.setType(convIndexType(rewriter, arg.getType()));
    });

    funcOp.walk([&](Operation *op) {
      for (auto res : op->getResults()) {
        auto resType = res.getType();
        if (!resType.isIndex())
          continue;

        res.setType(convIndexType(rewriter, resType));
        if (auto constOp = dyn_cast<arith::ConstantOp>(op)) {
          APInt value;
          matchConstantOp(constOp, value);
          rewriter.setInsertionPoint(constOp);
          rewriter.replaceOpWithNewOp<arith::ConstantOp>(
              constOp, rewriter.getI32IntegerAttr(value.getSExtValue()));
        }
      }
    });
    return success();
  }
};

/// Inlines Calyx ExecuteRegionOp operations within their parent blocks.
/// An execution region op (ERO) is inlined by:
///  i  : add a sink basic block for all yield operations inside the
///       ERO to jump to
///  ii : Rewrite scf.yield calls inside the ERO to branch to the sink block
///  iii: inline the ERO region
/// TODO(#1850) evaluate the usefulness of this lowering pattern.
class InlineExecuteRegionOpPattern
    : public OpRewritePattern<scf::ExecuteRegionOp> {
  using OpRewritePattern::OpRewritePattern;

  LogicalResult matchAndRewrite(scf::ExecuteRegionOp execOp,
                                PatternRewriter &rewriter) const override {
    /// Determine type of "yield" operations inside the ERO.
    TypeRange yieldTypes = execOp.getResultTypes();

    /// Create sink basic block and rewrite uses of yield results to sink block
    /// arguments.
    rewriter.setInsertionPointAfter(execOp);
    auto *sinkBlock = rewriter.splitBlock(
        execOp->getBlock(),
        execOp.getOperation()->getIterator()->getNextNode()->getIterator());
    sinkBlock->addArguments(yieldTypes);
    for (auto res : enumerate(execOp.getResults()))
      res.value().replaceAllUsesWith(sinkBlock->getArgument(res.index()));

    /// Rewrite yield calls as branches.
    for (auto yieldOp :
         make_early_inc_range(execOp.getRegion().getOps<scf::YieldOp>())) {
      rewriter.setInsertionPointAfter(yieldOp);
      rewriter.replaceOpWithNewOp<BranchOp>(yieldOp, sinkBlock,
                                            yieldOp.getOperands());
    }

    /// Inline the regionOp.
    auto *preBlock = execOp->getBlock();
    auto *execOpEntryBlock = &execOp.getRegion().front();
    auto *postBlock = execOp->getBlock()->splitBlock(execOp);
    rewriter.inlineRegionBefore(execOp.getRegion(), postBlock);
    rewriter.mergeBlocks(postBlock, preBlock);
    rewriter.eraseOp(execOp);

    /// Finally, erase the unused entry block of the execOp region.
    rewriter.mergeBlocks(execOpEntryBlock, preBlock);

    return success();
  }
};

static void
appendPortsForExternalMemref(PatternRewriter &rewriter, StringRef memName,
                             Value memref,
                             SmallVectorImpl<calyx::PortInfo> &inPorts,
                             SmallVectorImpl<calyx::PortInfo> &outPorts) {
  MemRefType memrefType = memref.getType().cast<MemRefType>();

  /// Read data
  inPorts.push_back(
      calyx::PortInfo{rewriter.getStringAttr(memName + "_read_data"),
                      memrefType.getElementType(), calyx::Direction::Input,
                      DictionaryAttr::get(rewriter.getContext(), {})});

  /// Done
  inPorts.push_back(calyx::PortInfo{
      rewriter.getStringAttr(memName + "_done"), rewriter.getI1Type(),
      calyx::Direction::Input, DictionaryAttr::get(rewriter.getContext(), {})});

  /// Write data
  outPorts.push_back(
      calyx::PortInfo{rewriter.getStringAttr(memName + "_write_data"),
                      memrefType.getElementType(), calyx::Direction::Output,
                      DictionaryAttr::get(rewriter.getContext(), {})});

  /// Memory address outputs
  for (auto dim : enumerate(memrefType.getShape())) {
    outPorts.push_back(calyx::PortInfo{
        rewriter.getStringAttr(memName + "_addr" + std::to_string(dim.index())),
        rewriter.getIntegerType(dim.value()), calyx::Direction::Output,
        DictionaryAttr::get(rewriter.getContext(), {})});
  }

  /// Write enable
  outPorts.push_back(
      calyx::PortInfo{rewriter.getStringAttr(memName + "_write_en"),
                      rewriter.getI1Type(), calyx::Direction::Output,
                      DictionaryAttr::get(rewriter.getContext(), {})});
}

/// Creates a new Calyx component for each FuncOp in the program.
struct FuncOpConversion : public FuncOpPartialLoweringPattern {
  using FuncOpPartialLoweringPattern::FuncOpPartialLoweringPattern;

  LogicalResult
  PartiallyLowerFuncToComp(mlir::FuncOp funcOp,
                           PatternRewriter &rewriter) const override {
    /// Maintain a mapping between funcOp input arguments and the port index
    /// which the argument will eventually map to.
    DenseMap<Value, unsigned> funcOpArgRewrites;

    /// Maintain a mapping between funcOp output indexes and the component
    /// output port index which the return value will eventually map to.
    DenseMap<unsigned, unsigned> funcOpResultMapping;

    /// Maintain a mapping between an external memory argument (identified by a
    /// memref) and eventual component input- and output port indices that will
    /// map to the memory ports. The pair denotes the start index of the memory
    /// ports in the in- and output ports of the component. Ports are expected
    /// to be ordered in the same manner as they are added by
    /// appendPortsForExternalMemref.
    DenseMap<Value, std::pair<unsigned, unsigned>> extMemoryCompPortIndices;

    /// Create I/O ports. Maintain separate in/out port vectors to determine
    /// which port index each function argument will eventually map to.
    SmallVector<calyx::PortInfo> inPorts, outPorts;
    FunctionType funcType = funcOp.getType();
    for (auto &arg : enumerate(funcOp.getArguments())) {
      if (arg.value().getType().isa<MemRefType>()) {
        /// External memories
        auto memName =
            "ext_mem" + std::to_string(extMemoryCompPortIndices.size());
        extMemoryCompPortIndices[arg.value()] = {inPorts.size(),
                                                 outPorts.size()};
        appendPortsForExternalMemref(rewriter, memName, arg.value(), inPorts,
                                     outPorts);
      } else {
        /// Single-port arguments
        auto inName = "in" + std::to_string(arg.index());
        funcOpArgRewrites[arg.value()] = inPorts.size();
        inPorts.push_back(
            calyx::PortInfo{rewriter.getStringAttr(inName),
                            convIndexType(rewriter, arg.value().getType()),
                            calyx::Direction::Input,
                            DictionaryAttr::get(rewriter.getContext(), {})});
      }
    }
    for (auto &res : enumerate(funcType.getResults())) {
      funcOpResultMapping[res.index()] = outPorts.size();
      outPorts.push_back(calyx::PortInfo{
          rewriter.getStringAttr("out" + std::to_string(res.index())),
          convIndexType(rewriter, res.value()), calyx::Direction::Output,
          DictionaryAttr::get(rewriter.getContext(), {})});
    }

    /// We've now recorded all necessary indices. Merge in- and output ports
    /// and add the required mandatory component ports.
    auto ports = inPorts;
    llvm::append_range(ports, outPorts);
    addMandatoryComponentPorts(rewriter, ports);

    /// Create a calyx::ComponentOp corresponding to the to-be-lowered function.
    auto compOp = rewriter.create<calyx::ComponentOp>(
        funcOp.getLoc(), rewriter.getStringAttr(funcOp.sym_name()), ports);

    /// Store the function-to-component mapping.
    funcMap[funcOp] = compOp;
    auto &compState = progState().compLoweringState(compOp);
    compState.setFuncOpResultMapping(funcOpResultMapping);

    /// Rewrite funcOp SSA argument values to the CompOp arguments.
    for (auto &mapping : funcOpArgRewrites)
      mapping.getFirst().replaceAllUsesWith(
          compOp.getArgument(mapping.getSecond()));

    /// Register external memories
    for (auto extMemPortIndices : extMemoryCompPortIndices) {
      /// Create a mapping for the in- and output ports using the Calyx memory
      /// port structure.
      CalyxMemoryPorts extMemPorts;
      unsigned inPortsIt = extMemPortIndices.getSecond().first;
      unsigned outPortsIt = extMemPortIndices.getSecond().second +
                            compOp.getInputPortInfo().size();
      extMemPorts.readData = compOp.getArgument(inPortsIt++);
      extMemPorts.done = compOp.getArgument(inPortsIt);
      extMemPorts.writeData = compOp.getArgument(outPortsIt++);
      unsigned nAddresses = extMemPortIndices.getFirst()
                                .getType()
                                .cast<MemRefType>()
                                .getShape()
                                .size();
      for (unsigned j = 0; j < nAddresses; ++j)
        extMemPorts.addrPorts.push_back(compOp.getArgument(outPortsIt++));
      extMemPorts.writeEn = compOp.getArgument(outPortsIt);

      /// Register the external memory ports as a memory interface within the
      /// component.
      compState.registerMemoryInterface(extMemPortIndices.getFirst(),
                                        CalyxMemoryInterface(extMemPorts));
    }

    return success();
  }
};

/// In BuildWhileGroups, a register is created for each iteration argumenet of
/// the while op. These registers are then written to on the while op
/// terminating yield operation alongside before executing the whileOp in the
/// schedule, to set the initial values of the argument registers.
class BuildWhileGroups : public FuncOpPartialLoweringPattern {
  using FuncOpPartialLoweringPattern::FuncOpPartialLoweringPattern;

  LogicalResult
  PartiallyLowerFuncToComp(mlir::FuncOp funcOp,
                           PatternRewriter &rewriter) const override {
    LogicalResult res = success();
    funcOp.walk([&](Operation *op) {
      // Only work on ops that support the WhileOpInterface.
<<<<<<< HEAD
      if (!isa<scf::WhileOp, staticlogic::PipelineWhileOp>(op))
=======
      if (!WhileOpInterface::isSupported(op))
>>>>>>> aeec3466
        return WalkResult::advance();

      WhileOpInterface whileOp(op);

      getComponentState().setUniqueName(whileOp.getOperation(), "while");

      /// Check for do-while loops.
      /// TODO(mortbopet) can we support these? for now, do not support loops
      /// where iterargs are changed in the 'before' region. scf.WhileOp also
      /// has support for different types of iter_args and return args which we
      /// also do not support; iter_args and while return values are placed in
      /// the same registers.
      if (auto scfWhileOp = dyn_cast<scf::WhileOp>(op)) {
        for (auto barg :
             enumerate(scfWhileOp.before().front().getArguments())) {
          auto condOp = scfWhileOp.getConditionOp().args()[barg.index()];
          if (barg.value() != condOp) {
            res = whileOp.getOperation()->emitError()
                  << progState().irName(barg.value())
                  << " != " << progState().irName(condOp)
                  << "do-while loops not supported; expected iter-args to "
                     "remain untransformed in the 'before' region of the "
                     "scf.while op.";
            return WalkResult::interrupt();
          }
        }
      }

      /// Create iteration argument registers.
      /// The iteration argument registers will be referenced:
      /// - In the "before" part of the while loop, calculating the conditional,
      /// - In the "after" part of the while loop,
      /// - Outside the while loop, rewriting the while loop return values.
      for (auto arg : enumerate(whileOp.getBodyArgs())) {
        std::string name =
            getComponentState().getUniqueName(whileOp.getOperation()).str() +
            "_arg" + std::to_string(arg.index());
        auto reg =
            createReg(getComponentState(), rewriter, arg.value().getLoc(), name,
                      arg.value().getType().getIntOrFloatBitWidth());
        getComponentState().addWhileIterReg(whileOp, reg, arg.index());
        arg.value().replaceAllUsesWith(reg.out());

        /// Also replace uses in the "before" region of the while loop
        whileOp.getConditionBlock()
            ->getArgument(arg.index())
            .replaceAllUsesWith(reg.out());
      }

      /// Create iter args initial value assignment group
      auto initGroupOp = buildWhileIterArgAssignments(
          rewriter, getComponentState(), whileOp.getOperation()->getLoc(),
          whileOp,
          getComponentState().getUniqueName(whileOp.getOperation()) + "_init",
          whileOp.getOperation()->getOperands());

      /// Add the while op to the list of scheduleable things in the current
      /// block.
      getComponentState().addBlockScheduleable(
          whileOp.getOperation()->getBlock(),
          WhileScheduleable{whileOp, initGroupOp});
      return WalkResult::advance();
    });
    return res;
  }
};

/// Builds registers for each block argument in the program.
class BuildBBRegs : public FuncOpPartialLoweringPattern {
  using FuncOpPartialLoweringPattern::FuncOpPartialLoweringPattern;

  LogicalResult
  PartiallyLowerFuncToComp(mlir::FuncOp funcOp,
                           PatternRewriter &rewriter) const override {
    funcOp.walk([&](Block *block) {
      /// Do not register component input values.
      if (block == &block->getParent()->front())
        return;

      for (auto arg : enumerate(block->getArguments())) {
        Type argType = arg.value().getType();
        assert(argType.isa<IntegerType>() && "unsupported block argument type");
        unsigned width = argType.getIntOrFloatBitWidth();
        std::string name =
            progState().blockName(block) + "_arg" + std::to_string(arg.index());
        auto reg = createReg(getComponentState(), rewriter,
                             arg.value().getLoc(), name, width);
        getComponentState().addBlockArgReg(block, reg, arg.index());
        arg.value().replaceAllUsesWith(reg.out());
      }
    });
    return success();
  }
};

/// Builds registers for each pipeline stage in the program.
class BuildPipelineRegs : public FuncOpPartialLoweringPattern {
  using FuncOpPartialLoweringPattern::FuncOpPartialLoweringPattern;

  LogicalResult
  PartiallyLowerFuncToComp(mlir::FuncOp funcOp,
                           PatternRewriter &rewriter) const override {
    funcOp.walk([&](staticlogic::PipelineRegisterOp op) {
      // Condition registers are handled in BuildWhileGroups.
      auto *parent = op->getParentOp();
      auto stage = dyn_cast<staticlogic::PipelineStageOp>(parent);
      if (!stage)
        return;

      // Create a register for each stage.
      for (size_t i = 0; i < op.getNumOperands(); ++i) {
        Value value = op.getOperand(i);
        Type resultType = value.getType();
        assert(resultType.isa<IntegerType>() &&
               "unsupported pipeline result type");
        auto name = SmallString<20>("stage_");
        name += std::to_string(stage.getStageNumber());
        name += "_register_";
        name += std::to_string(i);
        unsigned width = resultType.getIntOrFloatBitWidth();
        auto reg = createReg(getComponentState(), rewriter, value.getLoc(),
                             name, width);
        value.replaceAllUsesWith(reg.out());
      }
    });
    return success();
  }
};

/// Builds registers for the return statement of the program and constant
/// assignments to the component return value.
class BuildReturnRegs : public FuncOpPartialLoweringPattern {
  using FuncOpPartialLoweringPattern::FuncOpPartialLoweringPattern;

  LogicalResult
  PartiallyLowerFuncToComp(mlir::FuncOp funcOp,
                           PatternRewriter &rewriter) const override {

    for (auto argType : enumerate(funcOp.getType().getResults())) {
      auto convArgType = convIndexType(rewriter, argType.value());
      assert(convArgType.isa<IntegerType>() && "unsupported return type");
      unsigned width = convArgType.getIntOrFloatBitWidth();
      std::string name = "ret_arg" + std::to_string(argType.index());
      auto reg = createReg(getComponentState(), rewriter, funcOp.getLoc(), name,
                           width);
      getComponentState().addReturnReg(reg, argType.index());

      rewriter.setInsertionPointToStart(getComponent()->getWiresOp().getBody());
      rewriter.create<calyx::AssignOp>(
          funcOp->getLoc(),
          getComponentOutput(
              *getComponent(),
              getComponentState().getFuncOpResultMapping(argType.index())),
          reg.out());
    }
    return success();
  }
};

struct ModuleOpConversion : public OpRewritePattern<mlir::ModuleOp> {
  ModuleOpConversion(MLIRContext *context, StringRef topLevelFunction,
                     calyx::ProgramOp *programOpOutput)
      : OpRewritePattern<mlir::ModuleOp>(context),
        programOpOutput(programOpOutput), topLevelFunction(topLevelFunction) {
    assert(programOpOutput->getOperation() == nullptr &&
           "this function will set programOpOutput post module conversion");
  }

  LogicalResult matchAndRewrite(mlir::ModuleOp moduleOp,
                                PatternRewriter &rewriter) const override {
    if (!moduleOp.getOps<calyx::ProgramOp>().empty())
      return failure();

    rewriter.updateRootInPlace(moduleOp, [&] {
      // Create ProgramOp
      rewriter.setInsertionPointAfter(moduleOp);
      auto programOp = rewriter.create<calyx::ProgramOp>(
          moduleOp.getLoc(), StringAttr::get(getContext(), topLevelFunction));

      // Inline the module body region
      rewriter.inlineRegionBefore(moduleOp.getBodyRegion(),
                                  programOp.getBodyRegion(),
                                  programOp.getBodyRegion().end());

      // Inlining the body region also removes ^bb0 from the module body
      // region, so recreate that, before finally inserting the programOp
      auto moduleBlock = rewriter.createBlock(&moduleOp.getBodyRegion());
      rewriter.setInsertionPointToStart(moduleBlock);
      rewriter.insert(programOp);
      *programOpOutput = programOp;
    });
    return success();
  }

private:
  calyx::ProgramOp *programOpOutput = nullptr;
  StringRef topLevelFunction;
};

/// Builds a control schedule by traversing the CFG of the function and
/// associating this with the previously created groups.
/// For simplicity, the generated control flow is expanded for all possible
/// paths in the input DAG. This elaborated control flow is later reduced in
/// the runControlFlowSimplification passes.
class BuildControl : public FuncOpPartialLoweringPattern {
  using FuncOpPartialLoweringPattern::FuncOpPartialLoweringPattern;

  LogicalResult
  PartiallyLowerFuncToComp(mlir::FuncOp funcOp,
                           PatternRewriter &rewriter) const override {
    auto *entryBlock = &funcOp.getBlocks().front();
    rewriter.setInsertionPointToStart(getComponent()->getControlOp().getBody());
    auto topLevelSeqOp = rewriter.create<calyx::SeqOp>(funcOp.getLoc());
    DenseSet<Block *> path;
    return buildCFGControl(path, rewriter, topLevelSeqOp.getBody(), nullptr,
                           entryBlock);
  }

private:
  /// Sequentially schedules the groups that registered themselves with
  /// 'block'.
  LogicalResult scheduleBasicBlock(PatternRewriter &rewriter,
                                   const DenseSet<Block *> &path,
                                   mlir::Block *parentCtrlBlock,
                                   mlir::Block *block) const {
    auto compBlockScheduleables =
        getComponentState().getBlockScheduleables(block);
    auto loc = block->front().getLoc();

    if (compBlockScheduleables.size() > 1) {
      auto seqOp = rewriter.create<calyx::SeqOp>(loc);
      parentCtrlBlock = seqOp.getBody();
    }

    for (auto &group : compBlockScheduleables) {
      rewriter.setInsertionPointToEnd(parentCtrlBlock);
      if (auto groupPtr = std::get_if<calyx::GroupOp>(&group); groupPtr) {
        rewriter.create<calyx::EnableOp>(loc, groupPtr->sym_name());
      } else if (auto whileSchedPtr = std::get_if<WhileScheduleable>(&group);
                 whileSchedPtr) {
        auto &whileOp = whileSchedPtr->whileOp;

        /// Insert while iter arg initialization group.
        rewriter.create<calyx::EnableOp>(loc,
                                         whileSchedPtr->initGroup.getName());

        auto cond = whileOp.getConditionValue();
        auto condGroup =
            getComponentState().getEvaluatingGroup<calyx::CombGroupOp>(cond);
        auto symbolAttr = FlatSymbolRefAttr::get(
            StringAttr::get(getContext(), condGroup.sym_name()));
        auto whileCtrlOp =
            rewriter.create<calyx::WhileOp>(loc, cond, symbolAttr);
        rewriter.setInsertionPointToEnd(whileCtrlOp.getBody());
        auto whileSeqOp =
            rewriter.create<calyx::SeqOp>(whileOp.getOperation()->getLoc());

        /// Only schedule the after block. The 'before' block is
        /// implicitly scheduled when evaluating the while condition.
        LogicalResult res =
            buildCFGControl(path, rewriter, whileSeqOp.getBody(), block,
                            whileOp.getBodyBlock());
        // Insert loop-latch at the end of the while group
        rewriter.setInsertionPointToEnd(whileSeqOp.getBody());
        rewriter.create<calyx::EnableOp>(
            loc, getComponentState().getWhileLatchGroup(whileOp).getName());
        if (res.failed())
          return res;
      } else
        llvm_unreachable("Unknown scheduleable");
    }
    return success();
  }

  /// Schedules a block by inserting a branch argument assignment block (if any)
  /// before recursing into the scheduling of the block innards.
  /// Blocks 'from' and 'to' refer to blocks in the source program.
  /// parentCtrlBlock refers to the control block wherein control operations are
  /// to be inserted.
  LogicalResult schedulePath(PatternRewriter &rewriter,
                             const DenseSet<Block *> &path, Location loc,
                             Block *from, Block *to,
                             Block *parentCtrlBlock) const {
    /// Schedule any registered block arguments to be executed before the body
    /// of the branch.
    rewriter.setInsertionPointToEnd(parentCtrlBlock);
    auto preSeqOp = rewriter.create<calyx::SeqOp>(loc);
    rewriter.setInsertionPointToEnd(preSeqOp.getBody());
    for (auto barg : getComponentState().getBlockArgGroups(from, to))
      rewriter.create<calyx::EnableOp>(loc, barg.sym_name());

    return buildCFGControl(path, rewriter, parentCtrlBlock, from, to);
  }

  LogicalResult buildCFGControl(DenseSet<Block *> path,
                                PatternRewriter &rewriter,
                                mlir::Block *parentCtrlBlock,
                                mlir::Block *preBlock,
                                mlir::Block *block) const {
    if (path.count(block) != 0)
      return preBlock->getTerminator()->emitError()
             << "CFG backedge detected. Loops must be raised to 'scf.while' or "
                "'scf.for' operations.";

    rewriter.setInsertionPointToEnd(parentCtrlBlock);
    LogicalResult bbSchedResult =
        scheduleBasicBlock(rewriter, path, parentCtrlBlock, block);
    if (bbSchedResult.failed())
      return bbSchedResult;

    path.insert(block);
    auto successors = block->getSuccessors();
    auto nSuccessors = successors.size();
    if (nSuccessors > 0) {
      auto brOp = dyn_cast<BranchOpInterface>(block->getTerminator());
      assert(brOp);
      if (nSuccessors > 1) {
        /// TODO(mortbopet): we could choose to support ie. std.switch, but it
        /// would probably be easier to just require it to be lowered
        /// beforehand.
        assert(nSuccessors == 2 &&
               "only conditional branches supported for now...");
        /// Wrap each branch inside an if/else.
        auto cond = brOp->getOperand(0);
        auto condGroup =
            getComponentState().getEvaluatingGroup<calyx::CombGroupOp>(cond);
        auto symbolAttr = FlatSymbolRefAttr::get(
            StringAttr::get(getContext(), condGroup.sym_name()));

        auto ifOp = rewriter.create<calyx::IfOp>(
            brOp->getLoc(), cond, symbolAttr, /*initializeElseBody=*/true);
        rewriter.setInsertionPointToStart(ifOp.getThenBody());
        auto thenSeqOp = rewriter.create<calyx::SeqOp>(brOp.getLoc());
        rewriter.setInsertionPointToStart(ifOp.getElseBody());
        auto elseSeqOp = rewriter.create<calyx::SeqOp>(brOp.getLoc());

        bool trueBrSchedSuccess =
            schedulePath(rewriter, path, brOp.getLoc(), block, successors[0],
                         thenSeqOp.getBody())
                .succeeded();
        bool falseBrSchedSuccess = true;
        if (trueBrSchedSuccess) {
          falseBrSchedSuccess =
              schedulePath(rewriter, path, brOp.getLoc(), block, successors[1],
                           elseSeqOp.getBody())
                  .succeeded();
        }

        return success(trueBrSchedSuccess && falseBrSchedSuccess);
      } else {
        /// Schedule sequentially within the current parent control block.
        return schedulePath(rewriter, path, brOp.getLoc(), block,
                            successors.front(), parentCtrlBlock);
      }
    }
    return success();
  }
};

/// This pass recursively inlines use-def chains of combinational logic (from
/// non-stateful groups) into groups referenced in the control schedule.
class InlineCombGroups
    : public PartialLoweringPattern<calyx::GroupInterface,
                                    OpInterfaceRewritePattern> {
public:
  InlineCombGroups(MLIRContext *context, LogicalResult &resRef,
                   ProgramLoweringState &pls)
      : PartialLoweringPattern(context, resRef), pls(pls) {}

  LogicalResult partiallyLower(calyx::GroupInterface originGroup,
                               PatternRewriter &rewriter) const override {
    auto &state = pls.compLoweringState(
        originGroup->getParentOfType<calyx::ComponentOp>());

    /// Filter groups which are not part of the control schedule.
    if (SymbolTable::symbolKnownUseEmpty(originGroup.symName(),
                                         state.getComponentOp().getControlOp()))
      return success();

    /// Maintain a set of the groups which we've inlined so far. The group
    /// itself is implicitly inlined.
    llvm::SmallSetVector<Operation *, 8> inlinedGroups;
    inlinedGroups.insert(originGroup);

    /// Starting from the matched originGroup, we traverse use-def chains of
    /// combinational logic, and inline assignments from the defining
    /// combinational groups.
    recurseInlineCombGroups(
        rewriter, state, inlinedGroups, originGroup, originGroup,
        /*disable inlining of the originGroup itself*/ false);
    return success();
  }

private:
  void
  recurseInlineCombGroups(PatternRewriter &rewriter,
                          ComponentLoweringState &state,
                          llvm::SmallSetVector<Operation *, 8> &inlinedGroups,
                          calyx::GroupInterface originGroup,
                          calyx::GroupInterface recGroup, bool doInline) const {
    inlinedGroups.insert(recGroup);
    for (auto assignOp : recGroup.getBody()->getOps<calyx::AssignOp>()) {
      if (doInline) {
        /// Inline the assignment into the originGroup.
        auto clonedAssignOp = rewriter.clone(*assignOp.getOperation());
        clonedAssignOp->moveBefore(originGroup.getBody(),
                                   originGroup.getBody()->end());
      }
      Value src = assignOp.src();

      /// Things which stop recursive inlining (or in other words, what
      /// breaks combinational paths).
      /// - Component inputs
      /// - Register and memory reads
      /// - Constant ops (constant ops are not evaluated by any group)
      /// - Multiplication pipelines are sequential.
      /// - 'While' return values (these are registers, however, 'while'
      ///   return values have at the current point of conversion not yet
      ///   been rewritten to their register outputs, see comment in
      ///   LateSSAReplacement)
      /// - Pipeline stage return values, which are handled in
      ///   LateSSAReplacement.
      if (src.isa<BlockArgument>() ||
          isa<calyx::RegisterOp, calyx::MemoryOp, hw::ConstantOp,
              arith::ConstantOp, calyx::MultPipeLibOp, scf::WhileOp,
<<<<<<< HEAD
              staticlogic::PipelineStageOp>(src.getDefiningOp()))
=======
              staticlogic::PipelineWhileOp>(src.getDefiningOp()))
>>>>>>> aeec3466
        continue;

      auto srcCombGroup = state.getEvaluatingGroup<calyx::CombGroupOp>(src);
      assert(srcCombGroup && "expected combinational group");
      if (inlinedGroups.count(srcCombGroup))
        continue;

      recurseInlineCombGroups(rewriter, state, inlinedGroups, originGroup,
                              srcCombGroup, true);
    }
  }

  ProgramLoweringState &pls;
};

/// LateSSAReplacement contains various functions for replacing SSA values that
/// were not replaced during op construction.
class LateSSAReplacement : public FuncOpPartialLoweringPattern {
  using FuncOpPartialLoweringPattern::FuncOpPartialLoweringPattern;

  LogicalResult PartiallyLowerFuncToComp(mlir::FuncOp funcOp,
                                         PatternRewriter &) const override {
    funcOp.walk([&](scf::WhileOp op) {
      /// The yielded values returned from the while op will be present in the
      /// iterargs registers post execution of the loop.
      /// This is done now, as opposed to during BuildWhileGroups since if the
      /// results of the whileOp were replaced before
      /// BuildOpGroups/BuildControl, the whileOp would get dead-code
      /// eliminated.
      WhileOpInterface whileOp(op);
      for (auto res : getComponentState().getWhileIterRegs(whileOp))
<<<<<<< HEAD
        op->getResults()[res.first].replaceAllUsesWith(res.second.out());
    });

    funcOp.walk([&](staticlogic::PipelineWhileOp op) {
      // For each iter arg, get the stage result, find the value that becomes
      // that result, and replace all uses.
      auto *term = op.getStagesBlock().getTerminator();
      for (auto &operand : term->getOpOperands()) {
        auto stage =
            operand.get().getDefiningOp<staticlogic::PipelineStageOp>();
        auto index = operand.getOperandNumber();
        auto oldValue = stage->getResult(index);
        auto newValue = stage.getBodyBlock().getTerminator()->getOperand(index);
        oldValue.replaceAllUsesWith(newValue);
      }
=======
        whileOp.getOperation()->getResults()[res.first].replaceAllUsesWith(
            res.second.out());
>>>>>>> aeec3466
    });

    funcOp.walk([&](memref::LoadOp loadOp) {
      if (singleLoadFromMemory(loadOp)) {
        /// In buildOpGroups we did not replace loadOp's results, to ensure a
        /// link between evaluating groups (which fix the input addresses of a
        /// memory op) and a readData result. Now, we may replace these SSA
        /// values with their memoryOp readData output.
        loadOp.getResult().replaceAllUsesWith(
            getComponentState().getMemoryInterface(loadOp.memref()).readData());
      }
    });

    return success();
  }
};

/// Erases FuncOp operations.
class CleanupFuncOps : public FuncOpPartialLoweringPattern {
  using FuncOpPartialLoweringPattern::FuncOpPartialLoweringPattern;

  LogicalResult
  PartiallyLowerFuncToComp(mlir::FuncOp funcOp,
                           PatternRewriter &rewriter) const override {
    rewriter.eraseOp(funcOp);
    return success();
  }
};

//===----------------------------------------------------------------------===//
// Simplification patterns
//===----------------------------------------------------------------------===//

/// Removes calyx::CombGroupOps which are unused. These correspond to
/// combinational groups created during op building that, after conversion,
/// have either been inlined into calyx::GroupOps or are referenced by an
/// if/while with statement.
/// We do not eliminate unused calyx::GroupOps; this should never happen, and is
/// considered an error. In these cases, the program will be invalidated when
/// the Calyx verifiers execute.
struct EliminateUnusedCombGroups : mlir::OpRewritePattern<calyx::CombGroupOp> {
  using mlir::OpRewritePattern<calyx::CombGroupOp>::OpRewritePattern;

  LogicalResult matchAndRewrite(calyx::CombGroupOp combGroupOp,
                                PatternRewriter &rewriter) const override {
    auto control =
        combGroupOp->getParentOfType<calyx::ComponentOp>().getControlOp();
    if (!SymbolTable::symbolKnownUseEmpty(combGroupOp.sym_nameAttr(), control))
      return failure();

    rewriter.eraseOp(combGroupOp);
    return success();
  }
};

/// GroupDoneOp's are terminator operations and should therefore be the last
/// operator in a group. During group construction, we always append assignments
/// to the end of a group, resulting in group_done ops migrating away from the
/// terminator position. This pattern moves such ops to the end of their group.
struct NonTerminatingGroupDonePattern
    : mlir::OpRewritePattern<calyx::GroupDoneOp> {
  using mlir::OpRewritePattern<calyx::GroupDoneOp>::OpRewritePattern;

  LogicalResult matchAndRewrite(calyx::GroupDoneOp groupDoneOp,
                                PatternRewriter & /*rewriter*/) const override {
    Block *block = groupDoneOp->getBlock();
    if (&block->back() == groupDoneOp)
      return failure();

    groupDoneOp->moveBefore(groupDoneOp->getBlock(),
                            groupDoneOp->getBlock()->end());
    return success();
  }
};

/// When building groups which contain accesses to multiple sequential
/// components, a group_done op is created for each of these. This pattern
/// and's each of the group_done values into a single group_done.
struct MultipleGroupDonePattern : mlir::OpRewritePattern<calyx::GroupOp> {
  using mlir::OpRewritePattern<calyx::GroupOp>::OpRewritePattern;

  LogicalResult matchAndRewrite(calyx::GroupOp groupOp,
                                PatternRewriter &rewriter) const override {
    auto groupDoneOps = SmallVector<calyx::GroupDoneOp>(
        groupOp.getBody()->getOps<calyx::GroupDoneOp>());

    if (groupDoneOps.size() <= 1)
      return failure();

    /// Create an and-tree of all calyx::GroupDoneOp's.
    rewriter.setInsertionPointToEnd(groupDoneOps[0]->getBlock());
    Value acc = groupDoneOps[0].src();
    for (auto groupDoneOp : llvm::makeArrayRef(groupDoneOps).drop_front(1)) {
      auto newAndOp = rewriter.create<comb::AndOp>(groupDoneOp.getLoc(), acc,
                                                   groupDoneOp.src());
      acc = newAndOp.getResult();
    }

    /// Create a group done op with the complex expression as a guard.
    rewriter.create<calyx::GroupDoneOp>(
        groupOp.getLoc(),
        rewriter.create<hw::ConstantOp>(groupOp.getLoc(), APInt(1, 1)), acc);
    for (auto groupDoneOp : groupDoneOps)
      rewriter.eraseOp(groupDoneOp);

    return success();
  }
};

//===----------------------------------------------------------------------===//
// Pass driver
//===----------------------------------------------------------------------===//
class SCFToCalyxPass : public SCFToCalyxBase<SCFToCalyxPass> {
public:
  SCFToCalyxPass()
      : SCFToCalyxBase<SCFToCalyxPass>(), partialPatternRes(success()) {}
  void runOnOperation() override;

  LogicalResult setTopLevelFunction(mlir::ModuleOp moduleOp,
                                    std::string &topLevelFunction) {
    if (!topLevelFunctionOpt.empty()) {
      if (SymbolTable::lookupSymbolIn(moduleOp, topLevelFunctionOpt) ==
          nullptr) {
        moduleOp.emitError() << "Top level function '" << topLevelFunctionOpt
                             << "' not found in module.";
        return failure();
      }
      topLevelFunction = topLevelFunctionOpt;
    } else {
      /// No top level function set; infer top level if the module only contains
      /// a single function, else, throw error.
      auto funcOps = moduleOp.getOps<mlir::FuncOp>();
      if (std::distance(funcOps.begin(), funcOps.end()) == 1)
        topLevelFunction = (*funcOps.begin()).sym_name().str();
      else {
        moduleOp.emitError()
            << "Module contains multiple functions, but no top level "
               "function was set. Please see --top-level-function";
        return failure();
      }
    }
    return success();
  }

  struct LoweringPattern {
    enum class Strategy { Once, Greedy };
    RewritePatternSet pattern;
    Strategy strategy;
  };

  //// Creates a new Calyx program with the contents of the source module
  /// inlined within.
  /// Furthermore, this function performs validation on the input function,
  /// to ensure that we've implemented the capabilities necessary to convert
  /// it.
  LogicalResult createProgram(StringRef topLevelFunction,
                              calyx::ProgramOp *programOpOut) {
    // Program legalization - the partial conversion driver will not run
    // unless some pattern is provided - provide a dummy pattern.
    struct DummyPattern : public OpRewritePattern<mlir::ModuleOp> {
      using OpRewritePattern::OpRewritePattern;
      LogicalResult matchAndRewrite(mlir::ModuleOp,
                                    PatternRewriter &) const override {
        return failure();
      }
    };

    ConversionTarget target(getContext());
    target.addLegalDialect<calyx::CalyxDialect>();
    target.addLegalDialect<scf::SCFDialect>();
    target.addIllegalDialect<hw::HWDialect>();
    target.addIllegalDialect<comb::CombDialect>();

    // For loops should have been lowered to while loops
    target.addIllegalOp<scf::ForOp>();

    // Only accept std operations which we've added lowerings for
    target.addIllegalDialect<StandardOpsDialect>();
    target.addIllegalDialect<ArithmeticDialect>();
    target.addLegalOp<AddIOp, SubIOp, CmpIOp, ShLIOp, ShRUIOp, ShRSIOp, AndIOp,
                      XOrIOp, OrIOp, ExtUIOp, TruncIOp, CondBranchOp, BranchOp,
                      MulIOp, ReturnOp, arith::ConstantOp, IndexCastOp>();

    RewritePatternSet legalizePatterns(&getContext());
    legalizePatterns.add<DummyPattern>(&getContext());
    DenseSet<Operation *> legalizedOps;
    if (applyPartialConversion(getOperation(), target,
                               std::move(legalizePatterns))
            .failed())
      return failure();

    // Program conversion
    RewritePatternSet conversionPatterns(&getContext());
    conversionPatterns.add<ModuleOpConversion>(&getContext(), topLevelFunction,
                                               programOpOut);
    return applyOpPatternsAndFold(getOperation(),
                                  std::move(conversionPatterns));
  }

  /// 'Once' patterns are expected to take an additional LogicalResult&
  /// argument, to forward their result state (greedyPatternRewriteDriver
  /// results are skipped for Once patterns).
  template <typename TPattern, typename... PatternArgs>
  void addOncePattern(SmallVectorImpl<LoweringPattern> &patterns,
                      PatternArgs &&...args) {
    RewritePatternSet ps(&getContext());
    ps.add<TPattern>(&getContext(), partialPatternRes, args...);
    patterns.push_back(
        LoweringPattern{std::move(ps), LoweringPattern::Strategy::Once});
  }

  template <typename TPattern, typename... PatternArgs>
  void addGreedyPattern(SmallVectorImpl<LoweringPattern> &patterns,
                        PatternArgs &&...args) {
    RewritePatternSet ps(&getContext());
    ps.add<TPattern>(&getContext(), args...);
    patterns.push_back(
        LoweringPattern{std::move(ps), LoweringPattern::Strategy::Greedy});
  }

  LogicalResult runPartialPattern(RewritePatternSet &pattern, bool runOnce) {
    auto &nativePatternSet = pattern.getNativePatterns();
    assert(nativePatternSet.size() == 1 &&
           "Should only apply 1 partial lowering pattern at once");

    // During component creation, the function body is inlined into the
    // component body for further processing. However, proper control flow
    // will only be established later in the conversion process, so ensure
    // that rewriter optimizations (especially DCE) are disabled.
    GreedyRewriteConfig config;
    config.enableRegionSimplification = false;
    if (runOnce)
      config.maxIterations = 1;

    /// Can't return applyPatternsAndFoldGreedily. Root isn't
    /// necessarily erased so it will always return failed(). Instead,
    /// forward the 'succeeded' value from PartialLoweringPatternBase.
    (void)applyPatternsAndFoldGreedily(getOperation(), std::move(pattern),
                                       config);
    return partialPatternRes;
  }

private:
  LogicalResult partialPatternRes;
  std::shared_ptr<ProgramLoweringState> loweringState = nullptr;
};

void SCFToCalyxPass::runOnOperation() {
  std::string topLevelFunction;
  if (failed(setTopLevelFunction(getOperation(), topLevelFunction))) {
    signalPassFailure();
    return;
  }

  /// Start conversion
  calyx::ProgramOp programOp;
  if (failed(createProgram(topLevelFunction, &programOp))) {
    signalPassFailure();
    return;
  }
  assert(programOp.getOperation() != nullptr &&
         "programOp should have been set during module "
         "conversion, if module conversion succeeded.");
  loweringState =
      std::make_shared<ProgramLoweringState>(programOp, topLevelFunction);

  /// --------------------------------------------------------------------------
  /// If you are a developer, it may be helpful to add a
  /// 'getOperation()->dump()' call after the execution of each stage to
  /// view the transformations that's going on.
  /// --------------------------------------------------------------------------
  FuncMapping funcMap;
  SmallVector<LoweringPattern, 8> loweringPatterns;

  /// Creates a new Calyx component for each FuncOp in the inpurt module.
  addOncePattern<FuncOpConversion>(loweringPatterns, funcMap, *loweringState);

  /// This pass inlines scf.ExecuteRegionOp's by adding control-flow.
  addGreedyPattern<InlineExecuteRegionOpPattern>(loweringPatterns);

  /// This pattern converts all index typed values to an i32 integer.
  addOncePattern<ConvertIndexTypes>(loweringPatterns, funcMap, *loweringState);

  /// This pattern creates registers for all basic-block arguments.
  addOncePattern<BuildBBRegs>(loweringPatterns, funcMap, *loweringState);

  /// This pattern creates registers for all pipeline stages.
  // addOncePattern<BuildPipelineRegs>(loweringPatterns, funcMap,
  // *loweringState);

  /// This pattern creates registers for the function return values.
  addOncePattern<BuildReturnRegs>(loweringPatterns, funcMap, *loweringState);

  /// This pattern creates registers for iteration arguments of scf.while
  /// operations. Additionally, creates a group for assigning the initial
  /// value of the iteration argument registers.
  addOncePattern<BuildWhileGroups>(loweringPatterns, funcMap, *loweringState);

  /// This pattern converts operations within basic blocks to Calyx library
  /// operators. Combinational operations are assigned inside a
  /// calyx::CombGroupOp, and sequential inside calyx::GroupOps.
  /// Sequential groups are registered with the Block* of which the operation
  /// originated from. This is used during control schedule generation. By
  /// having a distinct group for each operation, groups are analogous to SSA
  /// values in the source program.
  addOncePattern<BuildOpGroups>(loweringPatterns, funcMap, *loweringState);

  /// This pattern traverses the CFG of the program and generates a control
  /// schedule based on the calyx::GroupOp's which were registered for each
  /// basic block in the source function.
  addOncePattern<BuildControl>(loweringPatterns, funcMap, *loweringState);

  /// This pass recursively inlines use-def chains of combinational logic (from
  /// non-stateful groups) into groups referenced in the control schedule.
  addOncePattern<InlineCombGroups>(loweringPatterns, *loweringState);

  /// This pattern performs various SSA replacements that must be done
  /// after control generation.
  addOncePattern<LateSSAReplacement>(loweringPatterns, funcMap, *loweringState);

  /// Eliminate any unused combinational groups. This is done before
  /// RewriteMemoryAccesses to avoid inferring slice components for groups that
  /// will be removed.
  addGreedyPattern<EliminateUnusedCombGroups>(loweringPatterns);

  /// This pattern rewrites accesses to memories which are too wide due to
  /// index types being converted to a fixed-width integer type.
  addOncePattern<RewriteMemoryAccesses>(loweringPatterns, *loweringState);

  /// This pattern removes the source FuncOp which has now been converted into
  /// a Calyx component.
  addOncePattern<CleanupFuncOps>(loweringPatterns, funcMap, *loweringState);

  /// Sequentially apply each lowering pattern.
  for (auto &pat : loweringPatterns) {
    llvm::outs() << "before pattern:\n";
    getOperation()->dump();
    LogicalResult partialPatternRes = runPartialPattern(
        pat.pattern,
        /*runOnce=*/pat.strategy == LoweringPattern::Strategy::Once);
    llvm::outs() << "after pattern:\n";
    getOperation()->dump();
    if (succeeded(partialPatternRes))
      continue;
    signalPassFailure();
    return;
  }

  //===----------------------------------------------------------------------===//
  // Cleanup patterns
  //===----------------------------------------------------------------------===//
  RewritePatternSet cleanupPatterns(&getContext());
  cleanupPatterns.add<MultipleGroupDonePattern, NonTerminatingGroupDonePattern>(
      &getContext());
  if (failed(applyPatternsAndFoldGreedily(getOperation(),
                                          std::move(cleanupPatterns)))) {
    signalPassFailure();
    return;
  }
}

//===----------------------------------------------------------------------===//
// Pass initialization
//===----------------------------------------------------------------------===//

std::unique_ptr<OperationPass<ModuleOp>> createSCFToCalyxPass() {
  return std::make_unique<SCFToCalyxPass>();
}

} // namespace circt<|MERGE_RESOLUTION|>--- conflicted
+++ resolved
@@ -45,18 +45,17 @@
 /// consistent interface.
 struct WhileOpInterface {
   WhileOpInterface(Operation *op) {
-<<<<<<< HEAD
-    assert(isa<scf::WhileOp>(op) || isa<staticlogic::PipelineWhileOp>(op));
-=======
     assert(isSupported(op));
->>>>>>> aeec3466
     if (auto scfWhile = dyn_cast<scf::WhileOp>(op))
       impl = scfWhile;
     if (auto staticLogicWhile = dyn_cast<staticlogic::PipelineWhileOp>(op))
       impl = staticLogicWhile;
   }
 
-<<<<<<< HEAD
+  static bool isSupported(Operation *op) {
+    return isa<scf::WhileOp, staticlogic::PipelineWhileOp>(op);
+  }
+
   Block::BlockArgListType getBodyArgs() {
     return TypeSwitch<Operation *, Block::BlockArgListType>(impl)
         .Case([](scf::WhileOp op) { return op.getAfterArguments(); })
@@ -87,30 +86,6 @@
         .Case([](staticlogic::PipelineWhileOp op) {
           return op.getCondBlock().getTerminator()->getOperand(0);
         });
-=======
-  static bool isSupported(Operation *op) {
-    return isa<scf::WhileOp, staticlogic::PipelineWhileOp>(op);
-  }
-
-  Block::BlockArgListType getBodyArgs() {
-    return TypeSwitch<Operation *, Block::BlockArgListType>(impl).Case(
-        [](scf::WhileOp op) { return op.getAfterArguments(); });
-  }
-
-  Block *getBodyBlock() {
-    return TypeSwitch<Operation *, Block *>(impl).Case(
-        [](scf::WhileOp op) { return &op.after().front(); });
-  }
-
-  Block *getConditionBlock() {
-    return TypeSwitch<Operation *, Block *>(impl).Case(
-        [](scf::WhileOp op) { return &op.before().front(); });
-  }
-
-  Value getConditionValue() {
-    return TypeSwitch<Operation *, Value>(impl).Case(
-        [](scf::WhileOp op) { return op.getConditionOp().getOperand(0); });
->>>>>>> aeec3466
   }
 
   Operation *getOperation() { return impl; }
@@ -1036,7 +1011,6 @@
       getComponentState().getUniqueName(whileOp) + "_latch",
       yieldOp.getOperands());
   getComponentState().setWhileLatchGroup(whileOpInterface, assignGroup);
-<<<<<<< HEAD
   return success();
 }
 
@@ -1053,8 +1027,6 @@
       getComponentState().getUniqueName(whileOp) + "_latch",
       term.getOperands());
   getComponentState().setWhileLatchGroup(whileOpInterface, assignGroup);
-=======
->>>>>>> aeec3466
   return success();
 }
 
@@ -1502,11 +1474,7 @@
     LogicalResult res = success();
     funcOp.walk([&](Operation *op) {
       // Only work on ops that support the WhileOpInterface.
-<<<<<<< HEAD
-      if (!isa<scf::WhileOp, staticlogic::PipelineWhileOp>(op))
-=======
       if (!WhileOpInterface::isSupported(op))
->>>>>>> aeec3466
         return WalkResult::advance();
 
       WhileOpInterface whileOp(op);
@@ -1932,11 +1900,7 @@
       if (src.isa<BlockArgument>() ||
           isa<calyx::RegisterOp, calyx::MemoryOp, hw::ConstantOp,
               arith::ConstantOp, calyx::MultPipeLibOp, scf::WhileOp,
-<<<<<<< HEAD
               staticlogic::PipelineStageOp>(src.getDefiningOp()))
-=======
-              staticlogic::PipelineWhileOp>(src.getDefiningOp()))
->>>>>>> aeec3466
         continue;
 
       auto srcCombGroup = state.getEvaluatingGroup<calyx::CombGroupOp>(src);
@@ -1968,8 +1932,8 @@
       /// eliminated.
       WhileOpInterface whileOp(op);
       for (auto res : getComponentState().getWhileIterRegs(whileOp))
-<<<<<<< HEAD
-        op->getResults()[res.first].replaceAllUsesWith(res.second.out());
+        whileOp.getOperation()->getResults()[res.first].replaceAllUsesWith(
+            res.second.out());
     });
 
     funcOp.walk([&](staticlogic::PipelineWhileOp op) {
@@ -1984,10 +1948,6 @@
         auto newValue = stage.getBodyBlock().getTerminator()->getOperand(index);
         oldValue.replaceAllUsesWith(newValue);
       }
-=======
-        whileOp.getOperation()->getResults()[res.first].replaceAllUsesWith(
-            res.second.out());
->>>>>>> aeec3466
     });
 
     funcOp.walk([&](memref::LoadOp loadOp) {
