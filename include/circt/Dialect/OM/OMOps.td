--- conflicted
+++ resolved
@@ -29,21 +29,13 @@
 // Shared definitions
 //===----------------------------------------------------------------------===//
 
-<<<<<<< HEAD
-def ClassOp : OMOp<"class",
-    [SingleBlock, NoTerminator, Symbol, SymbolTable,
-     HasParent<"mlir::ModuleOp">, RegionKindInterface,
-     DeclareOpInterfaceMethods<OpAsmOpInterface, ["getAsmBlockArgumentNames"]>
-    ]> {
-=======
 class OMClassLike<string mnemonic, list<Trait> traits = []> :
   OMOp<mnemonic, traits # [
     SingleBlock, NoTerminator, Symbol, SymbolTable,
-    HasParent<"mlir::ModuleOp">,
+    HasParent<"mlir::ModuleOp">, RegionKindInterface
     DeclareOpInterfaceMethods<OpAsmOpInterface, ["getAsmBlockArgumentNames"]>,
     DeclareOpInterfaceMethods<ClassLike>]> {
 
->>>>>>> becb4c0e
   let arguments = (ins
     SymbolNameAttr:$sym_name,
     StrArrayAttr:$formalParamNames
@@ -74,7 +66,7 @@
 // Class definitions
 //===----------------------------------------------------------------------===//
 
-def ClassOp : OMClassLike<"class"> {
+def ClassOp : OMClassLike<"class", [RegionKindInterface]> {
   let extraClassDeclaration = [{
     mlir::Block *getBodyBlock() { return &getBody().front(); }
     // This builds a ClassOp, and populates it with the CLassFieldOps.
@@ -112,6 +104,11 @@
 def ClassExternOp : OMClassLike<"class.extern"> {
   let extraClassDeclaration = [{
     mlir::Block *getBodyBlock() { return &getBody().front(); }
+    
+    // Implement RegionKindInterface.
+    static mlir::RegionKind getRegionKind(unsigned index) {
+      return mlir::RegionKind::Graph;
+    }
   }];
 }
 
