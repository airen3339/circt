//===- SVVisitors.h - SV Dialect Visitors -----------------------*- C++ -*-===//
//
// Part of the LLVM Project, under the Apache License v2.0 with LLVM Exceptions.
// See https://llvm.org/LICENSE.txt for license information.
// SPDX-License-Identifier: Apache-2.0 WITH LLVM-exception
//
//===----------------------------------------------------------------------===//
//
// This file defines visitors that make it easier to work with SV IR.
//
//===----------------------------------------------------------------------===//

#ifndef CIRCT_DIALECT_SV_SVVISITORS_H
#define CIRCT_DIALECT_SV_SVVISITORS_H

#include "circt/Dialect/SV/SVOps.h"
#include "llvm/ADT/TypeSwitch.h"

namespace circt {
namespace sv {

template <typename ConcreteType, typename ResultType = void,
          typename... ExtraArgs>
class Visitor {
public:
  ResultType dispatchSVVisitor(Operation *op, ExtraArgs... args) {
    auto *thisCast = static_cast<ConcreteType *>(this);
    return TypeSwitch<Operation *, ResultType>(op)
        .template Case<
            // Expressions
            ReadInOutOp, ArrayIndexInOutOp, VerbatimExprOp, VerbatimExprSEOp,
            IndexedPartSelectInOutOp, IndexedPartSelectOp, StructFieldInOutOp,
            ConstantXOp, ConstantZOp, ConstantStrOp, MacroRefExprOp,
<<<<<<< HEAD
            MacroRefExprSEOp, UnpackedArrayCreateOp, UnpackedOpenArrayCastOp,
=======
            MacroRefExprSEOp, UnpackedArrayCreateOp,
>>>>>>> 578929b3
            // Declarations.
            RegOp, WireOp, LogicOp, LocalParamOp, XMROp, XMRRefOp,
            // Control flow.
            OrderedOutputOp, IfDefOp, IfDefProceduralOp, IfOp, AlwaysOp,
            AlwaysCombOp, AlwaysFFOp, InitialOp, CaseOp,
            // Other Statements.
            AssignOp, BPAssignOp, PAssignOp, ForceOp, ReleaseOp, AliasOp,
            FWriteOp, SystemFunctionOp, VerbatimOp, FuncCallOp,
            FuncCallProceduralOp, ReturnOp,
            // Type declarations.
            InterfaceOp, InterfaceSignalOp, InterfaceModportOp,
            InterfaceInstanceOp, GetModportOp, AssignInterfaceSignalOp,
            ReadInterfaceSignalOp, MacroDeclOp, MacroDefOp, FuncOp,
            FuncDPIImportOp,
            // Verification statements.
            AssertOp, AssumeOp, CoverOp, AssertConcurrentOp, AssumeConcurrentOp,
            CoverConcurrentOp, AssertPropertyOp, AssumePropertyOp,
            CoverPropertyOp,
            // Bind Statements
            BindOp,
            // Simulator control tasks
            StopOp, FinishOp, ExitOp,
            // Severity message tasks
            FatalOp, ErrorOp, WarningOp, InfoOp,
            // Memory loading tasks
            ReadMemOp,
            // Generate statements
            GenerateOp, GenerateCaseOp,
            // For statements
            ForOp,
            // Sampled value functiions
            SampledOp>([&](auto expr) -> ResultType {
          return thisCast->visitSV(expr, args...);
        })
        .Default([&](auto expr) -> ResultType {
          return thisCast->visitInvalidSV(op, args...);
        });
  }

  /// This callback is invoked on any invalid operations.
  ResultType visitInvalidSV(Operation *op, ExtraArgs... args) {
    op->emitOpError("unknown SV node");
    abort();
  }

  /// This callback is invoked on any SV operations that are not handled by the
  /// concrete visitor.
  ResultType visitUnhandledSV(Operation *op, ExtraArgs... args) {
    return ResultType();
  }

#define HANDLE(OPTYPE, OPKIND)                                                 \
  ResultType visitSV(OPTYPE op, ExtraArgs... args) {                           \
    return static_cast<ConcreteType *>(this)->visit##OPKIND##SV(op, args...);  \
  }

  // Declarations
  HANDLE(RegOp, Unhandled);
  HANDLE(WireOp, Unhandled);
  HANDLE(LogicOp, Unhandled);
  HANDLE(LocalParamOp, Unhandled);
  HANDLE(XMROp, Unhandled);
  HANDLE(XMRRefOp, Unhandled);

  // Expressions
  HANDLE(ReadInOutOp, Unhandled);
  HANDLE(ArrayIndexInOutOp, Unhandled);
  HANDLE(VerbatimExprOp, Unhandled);
  HANDLE(VerbatimExprSEOp, Unhandled);
  HANDLE(IndexedPartSelectInOutOp, Unhandled);
  HANDLE(IndexedPartSelectOp, Unhandled);
  HANDLE(StructFieldInOutOp, Unhandled);
  HANDLE(ConstantXOp, Unhandled);
  HANDLE(ConstantZOp, Unhandled);
  HANDLE(ConstantStrOp, Unhandled);
  HANDLE(MacroRefExprOp, Unhandled);
  HANDLE(MacroRefExprSEOp, Unhandled);
  HANDLE(UnpackedArrayCreateOp, Unhandled);
<<<<<<< HEAD
  HANDLE(UnpackedOpenArrayCastOp, Unhandled);
=======
>>>>>>> 578929b3

  // Control flow.
  HANDLE(OrderedOutputOp, Unhandled);
  HANDLE(IfDefOp, Unhandled);
  HANDLE(IfDefProceduralOp, Unhandled);
  HANDLE(IfOp, Unhandled);
  HANDLE(AlwaysOp, Unhandled);
  HANDLE(AlwaysCombOp, Unhandled);
  HANDLE(AlwaysFFOp, Unhandled);
  HANDLE(InitialOp, Unhandled);
  HANDLE(CaseOp, Unhandled);

  // Other Statements.
  HANDLE(AssignOp, Unhandled);
  HANDLE(BPAssignOp, Unhandled);
  HANDLE(PAssignOp, Unhandled);
  HANDLE(ForceOp, Unhandled);
  HANDLE(ReleaseOp, Unhandled);
  HANDLE(AliasOp, Unhandled);
  HANDLE(FWriteOp, Unhandled);
  HANDLE(SystemFunctionOp, Unhandled);
  HANDLE(FuncCallProceduralOp, Unhandled);
  HANDLE(FuncCallOp, Unhandled);
  HANDLE(ReturnOp, Unhandled);
  HANDLE(VerbatimOp, Unhandled);

  // Type declarations.
  HANDLE(InterfaceOp, Unhandled);
  HANDLE(InterfaceInstanceOp, Unhandled);
  HANDLE(InterfaceSignalOp, Unhandled);
  HANDLE(InterfaceModportOp, Unhandled);
  HANDLE(GetModportOp, Unhandled);
  HANDLE(AssignInterfaceSignalOp, Unhandled);
  HANDLE(ReadInterfaceSignalOp, Unhandled);
  HANDLE(MacroDefOp, Unhandled);
  HANDLE(MacroDeclOp, Unhandled);
  HANDLE(FuncDPIImportOp, Unhandled);
  HANDLE(FuncOp, Unhandled);

  // Verification statements.
  HANDLE(AssertOp, Unhandled);
  HANDLE(AssumeOp, Unhandled);
  HANDLE(CoverOp, Unhandled);
  HANDLE(AssertConcurrentOp, Unhandled);
  HANDLE(AssumeConcurrentOp, Unhandled);
  HANDLE(CoverConcurrentOp, Unhandled);
  HANDLE(AssertPropertyOp, Unhandled);
  HANDLE(AssumePropertyOp, Unhandled);
  HANDLE(CoverPropertyOp, Unhandled);

  // Bind statements.
  HANDLE(BindOp, Unhandled);

  // Simulator control tasks
  HANDLE(StopOp, Unhandled);
  HANDLE(FinishOp, Unhandled);
  HANDLE(ExitOp, Unhandled);

  // Severity message tasks
  HANDLE(FatalOp, Unhandled);
  HANDLE(ErrorOp, Unhandled);
  HANDLE(WarningOp, Unhandled);
  HANDLE(InfoOp, Unhandled);

  // Memory loading tasks
  HANDLE(ReadMemOp, Unhandled);

  // Generate statements
  HANDLE(GenerateOp, Unhandled);
  HANDLE(GenerateCaseOp, Unhandled);

  // For loop.
  HANDLE(ForOp, Unhandled);

  // Sampled Value Functions
  HANDLE(SampledOp, Unhandled);
#undef HANDLE
};

} // namespace sv
} // namespace circt

#endif // CIRCT_DIALECT_SV_SVVISITORS_H<|MERGE_RESOLUTION|>--- conflicted
+++ resolved
@@ -31,11 +31,7 @@
             ReadInOutOp, ArrayIndexInOutOp, VerbatimExprOp, VerbatimExprSEOp,
             IndexedPartSelectInOutOp, IndexedPartSelectOp, StructFieldInOutOp,
             ConstantXOp, ConstantZOp, ConstantStrOp, MacroRefExprOp,
-<<<<<<< HEAD
             MacroRefExprSEOp, UnpackedArrayCreateOp, UnpackedOpenArrayCastOp,
-=======
-            MacroRefExprSEOp, UnpackedArrayCreateOp,
->>>>>>> 578929b3
             // Declarations.
             RegOp, WireOp, LogicOp, LocalParamOp, XMROp, XMRRefOp,
             // Control flow.
@@ -114,10 +110,7 @@
   HANDLE(MacroRefExprOp, Unhandled);
   HANDLE(MacroRefExprSEOp, Unhandled);
   HANDLE(UnpackedArrayCreateOp, Unhandled);
-<<<<<<< HEAD
   HANDLE(UnpackedOpenArrayCastOp, Unhandled);
-=======
->>>>>>> 578929b3
 
   // Control flow.
   HANDLE(OrderedOutputOp, Unhandled);
