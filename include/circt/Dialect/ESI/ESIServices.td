--- conflicted
+++ resolved
@@ -162,7 +162,6 @@
     Terminator, HasParent<"ServiceImplementReqOp">]> {
   let summary = "Output of a service implementation";
   let arguments = (ins Variadic<AnyType>:$outputs);
-  let hasVerifier = 1;
 
   let builders = [
     OpBuilder<(ins), "build($_builder, $_state, std::nullopt);">
@@ -195,7 +194,6 @@
   }];
 }
 
-<<<<<<< HEAD
 def RequestToClientConnectionOp : ESI_Op<"service.req.to_client", [
         DeclareOpInterfaceMethods<SymbolUserOpInterface>,
         DeclareOpInterfaceMethods<ServiceReqOpInterface>]> {
@@ -210,6 +208,4 @@
   }];
 }
 
-=======
->>>>>>> 62050a39
 #endif // CIRCT_DIALECT_ESI_SERVICES_TD