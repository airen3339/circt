--- conflicted
+++ resolved
@@ -30,12 +30,6 @@
 using EmitErrorFn =
     std::function<void(std::function<bool(InFlightDiagnostic &)>)>;
 
-<<<<<<< HEAD
-/// Convenience function to query the input and result names of a HW module.
-std::pair<ArrayAttr, ArrayAttr> getHWModuleArgAndResultNames(Operation *module);
-
-=======
->>>>>>> bcaeecf2
 /// Return a pointer to the referenced module operation.
 Operation *getReferencedModule(const HWSymbolCache *cache,
                                Operation *instanceOp,
