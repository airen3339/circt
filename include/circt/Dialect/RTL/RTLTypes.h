--- conflicted
+++ resolved
@@ -37,11 +37,7 @@
 /// statically-size type. Reflects the number of wires needed to transmit a
 /// value of this type. Returns -1 if the type is not known or cannot be
 /// statically computed.
-<<<<<<< HEAD
-int getBitWidth(mlir::Type type);
-=======
 int64_t getBitWidth(mlir::Type type);
->>>>>>> 568c0b4e
 
 /// Return true if the specified type contains known marker types like
 /// InOutType.  Unlike isRTLValueType, this is not conservative, it only returns
