//===- RTLTypes.h - types for the RTL dialect -------------------*- C++ -*-===//
//
// Part of the LLVM Project, under the Apache License v2.0 with LLVM Exceptions.
// See https://llvm.org/LICENSE.txt for license information.
// SPDX-License-Identifier: Apache-2.0 WITH LLVM-exception
//
//===----------------------------------------------------------------------===//
//
// Types for the RTL dialect are mostly in tablegen. This file should contain
// C++ types used in MLIR type parameters.
//
//===----------------------------------------------------------------------===//

#ifndef CIRCT_DIALECT_RTL_TYPES_H
#define CIRCT_DIALECT_RTL_TYPES_H

#include "mlir/IR/Types.h"

#define GET_TYPEDEF_CLASSES
#include "circt/Dialect/RTL/RTLTypes.h.inc"

namespace circt {
namespace rtl {
/// Return true if the specified type can be used as an RTL value type, that is
/// the set of types that can be composed together to represent synthesized,
/// hardware but not marker types like InOutType or unknown types from other
/// dialects.
bool isRTLValueType(mlir::Type type);

<<<<<<< HEAD
/// Return the hardware bit width of a type. Does not reflect any encoding,
/// padding, or storage scheme, just the bit (and wire width) of a
/// statically-size type. Reflects the number of wires needed to transmit a
/// value of this type. Returns -1 if the type is not known or cannot be
/// statically computed.
int getBitWidth(mlir::Type type);
=======
/// Return true if the specified type contains known marker types like
/// InOutType.  Unlike isRTLValueType, this is not conservative, it only returns
/// false on known InOut types, rather than any unknown types.
bool hasRTLInOutType(mlir::Type type);
>>>>>>> b5240fa9

/// Return the element type of an InOutType or null if the operand isn't an
/// InOut type.
mlir::Type getInOutElementType(mlir::Type type);

/// Return the element type of an ArrayType or UnpackedArrayType, or null if the
/// operand isn't an array.
mlir::Type getAnyRTLArrayElementType(mlir::Type type);

} // namespace rtl
} // namespace circt

#endif // CIRCT_DIALECT_RTL_TYPES_H<|MERGE_RESOLUTION|>--- conflicted
+++ resolved
@@ -27,19 +27,17 @@
 /// dialects.
 bool isRTLValueType(mlir::Type type);
 
-<<<<<<< HEAD
 /// Return the hardware bit width of a type. Does not reflect any encoding,
 /// padding, or storage scheme, just the bit (and wire width) of a
 /// statically-size type. Reflects the number of wires needed to transmit a
 /// value of this type. Returns -1 if the type is not known or cannot be
 /// statically computed.
 int getBitWidth(mlir::Type type);
-=======
+
 /// Return true if the specified type contains known marker types like
 /// InOutType.  Unlike isRTLValueType, this is not conservative, it only returns
 /// false on known InOut types, rather than any unknown types.
 bool hasRTLInOutType(mlir::Type type);
->>>>>>> b5240fa9
 
 /// Return the element type of an InOutType or null if the operand isn't an
 /// InOut type.
