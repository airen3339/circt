//===- RTLVisitors.h - RTL Dialect Visitors ---------------------*- C++ -*-===//
//
// Part of the LLVM Project, under the Apache License v2.0 with LLVM Exceptions.
// See https://llvm.org/LICENSE.txt for license information.
// SPDX-License-Identifier: Apache-2.0 WITH LLVM-exception
//
//===----------------------------------------------------------------------===//
//
// This file defines visitors that make it easier to work with RTL IR.
//
//===----------------------------------------------------------------------===//

#ifndef CIRCT_DIALECT_RTL_RTLVISITORS_H
#define CIRCT_DIALECT_RTL_RTLVISITORS_H

#include "circt/Dialect/RTL/RTLOps.h"
#include "llvm/ADT/TypeSwitch.h"

namespace circt {
namespace rtl {

/// This helps visit Combinatorial nodes.
template <typename ConcreteType, typename ResultType = void,
          typename... ExtraArgs>
class CombinatorialVisitor {
public:
  ResultType dispatchCombinatorialVisitor(Operation *op, ExtraArgs... args) {
    auto *thisCast = static_cast<ConcreteType *>(this);
    return TypeSwitch<Operation *, ResultType>(op)
        .template Case<ConstantOp,
                       // Arithmetic and Logical Binary Operations.
                       AddOp, SubOp, MulOp, DivUOp, DivSOp, ModUOp, ModSOp,
                       ShlOp, ShrUOp, ShrSOp,
                       // Bitwise operations
                       AndOp, OrOp, XorOp,
                       // Comparison operations
                       ICmpOp,
                       // Reduction Operators
                       AndROp, OrROp, XorROp,
                       // Other operations.
                       SExtOp, ConcatOp, ExtractOp, MuxOp,
                       // InOut Expressions
                       ReadInOutOp, ArrayIndexOp,
                       // Cast operation
                       BitcastOp,
                       // Array operations
<<<<<<< HEAD
                       ArraySliceOp, ArrayGetOp>([&](auto expr) -> ResultType {
          return thisCast->visitComb(expr, args...);
        })
=======
                       ArraySliceOp, ArrayCreateOp>(
            [&](auto expr) -> ResultType {
              return thisCast->visitComb(expr, args...);
            })
>>>>>>> 21d9c879
        .Default([&](auto expr) -> ResultType {
          return thisCast->visitInvalidComb(op, args...);
        });
  }

  /// This callback is invoked on any non-expression operations.
  ResultType visitInvalidComb(Operation *op, ExtraArgs... args) {
    op->emitOpError("unknown RTL combinatorial node");
    abort();
  }

  /// This callback is invoked on any combinatorial operations that are not
  /// handled by the concrete visitor.
  ResultType visitUnhandledComb(Operation *op, ExtraArgs... args) {
    return ResultType();
  }

  /// This fallback is invoked on any binary node that isn't explicitly handled.
  /// The default implementation delegates to the 'unhandled' fallback.
  ResultType visitBinaryComb(Operation *op, ExtraArgs... args) {
    return static_cast<ConcreteType *>(this)->visitUnhandledComb(op, args...);
  }

  ResultType visitUnaryComb(Operation *op, ExtraArgs... args) {
    return static_cast<ConcreteType *>(this)->visitUnhandledComb(op, args...);
  }

  ResultType visitVariadicComb(Operation *op, ExtraArgs... args) {
    return static_cast<ConcreteType *>(this)->visitUnhandledComb(op, args...);
  }

#define HANDLE(OPTYPE, OPKIND)                                                 \
  ResultType visitComb(OPTYPE op, ExtraArgs... args) {                         \
    return static_cast<ConcreteType *>(this)->visit##OPKIND##Comb(op,          \
                                                                  args...);    \
  }

  // Basic nodes.
  HANDLE(ConstantOp, Unhandled);

  // Arithmetic and Logical Binary Operations.
  HANDLE(AddOp, Binary);
  HANDLE(SubOp, Binary);
  HANDLE(MulOp, Binary);
  HANDLE(DivUOp, Binary);
  HANDLE(DivSOp, Binary);
  HANDLE(ModUOp, Binary);
  HANDLE(ModSOp, Binary);
  HANDLE(ShlOp, Binary);
  HANDLE(ShrUOp, Binary);
  HANDLE(ShrSOp, Binary);

  HANDLE(AndOp, Variadic);
  HANDLE(OrOp, Variadic);
  HANDLE(XorOp, Variadic);

  HANDLE(AndROp, Unary);
  HANDLE(OrROp, Unary);
  HANDLE(XorROp, Unary);

  HANDLE(ICmpOp, Binary);

  // Other operations.
  HANDLE(SExtOp, Unhandled);
  HANDLE(ConcatOp, Unhandled);
  HANDLE(ExtractOp, Unhandled);
  HANDLE(MuxOp, Unhandled);
  HANDLE(ReadInOutOp, Unhandled);
  HANDLE(ArrayIndexOp, Unhandled);
  HANDLE(BitcastOp, Unary);
  HANDLE(ArraySliceOp, Unhandled);
<<<<<<< HEAD
  HANDLE(ArrayGetOp, Unhandled);
=======
  HANDLE(ArrayCreateOp, Unhandled);
>>>>>>> 21d9c879
#undef HANDLE
};

/// This helps visit Combinatorial nodes.
template <typename ConcreteType, typename ResultType = void,
          typename... ExtraArgs>
class StmtVisitor {
public:
  ResultType dispatchStmtVisitor(Operation *op, ExtraArgs... args) {
    auto *thisCast = static_cast<ConcreteType *>(this);
    return TypeSwitch<Operation *, ResultType>(op)
        .template Case<ConnectOp, OutputOp, WireOp, InstanceOp>(
            [&](auto expr) -> ResultType {
              return thisCast->visitStmt(expr, args...);
            })
        .Default([&](auto expr) -> ResultType {
          return thisCast->visitInvalidStmt(op, args...);
        });
  }

  /// This callback is invoked on any non-expression operations.
  ResultType visitInvalidStmt(Operation *op, ExtraArgs... args) {
    op->emitOpError("unknown RTL combinatorial node");
    abort();
  }

  /// This callback is invoked on any combinatorial operations that are not
  /// handled by the concrete visitor.
  ResultType visitUnhandledComb(Operation *op, ExtraArgs... args) {
    return ResultType();
  }

  /// This fallback is invoked on any binary node that isn't explicitly handled.
  /// The default implementation delegates to the 'unhandled' fallback.
  ResultType visitBinaryComb(Operation *op, ExtraArgs... args) {
    return static_cast<ConcreteType *>(this)->visitUnhandledComb(op, args...);
  }

  ResultType visitUnaryComb(Operation *op, ExtraArgs... args) {
    return static_cast<ConcreteType *>(this)->visitUnhandledComb(op, args...);
  }

#define HANDLE(OPTYPE, OPKIND)                                                 \
  ResultType visitStmt(OPTYPE op, ExtraArgs... args) {                         \
    return static_cast<ConcreteType *>(this)->visit##OPKIND##Stmt(op,          \
                                                                  args...);    \
  }

  // Basic nodes.
  HANDLE(ConnectOp, Unhandled);
  HANDLE(OutputOp, Unhandled);
  HANDLE(WireOp, Unhandled);
  HANDLE(InstanceOp, Unhandled);
#undef HANDLE
};

} // namespace rtl
} // namespace circt

#endif // CIRCT_DIALECT_RTL_RTLVISITORS_H<|MERGE_RESOLUTION|>--- conflicted
+++ resolved
@@ -44,16 +44,10 @@
                        // Cast operation
                        BitcastOp,
                        // Array operations
-<<<<<<< HEAD
-                       ArraySliceOp, ArrayGetOp>([&](auto expr) -> ResultType {
-          return thisCast->visitComb(expr, args...);
-        })
-=======
-                       ArraySliceOp, ArrayCreateOp>(
+                       ArraySliceOp, ArrayCreateOp, ArrayGetOp>(
             [&](auto expr) -> ResultType {
               return thisCast->visitComb(expr, args...);
             })
->>>>>>> 21d9c879
         .Default([&](auto expr) -> ResultType {
           return thisCast->visitInvalidComb(op, args...);
         });
@@ -125,11 +119,8 @@
   HANDLE(ArrayIndexOp, Unhandled);
   HANDLE(BitcastOp, Unary);
   HANDLE(ArraySliceOp, Unhandled);
-<<<<<<< HEAD
   HANDLE(ArrayGetOp, Unhandled);
-=======
   HANDLE(ArrayCreateOp, Unhandled);
->>>>>>> 21d9c879
 #undef HANDLE
 };
 
