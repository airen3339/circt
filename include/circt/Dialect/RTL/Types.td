--- conflicted
+++ resolved
@@ -35,7 +35,6 @@
   let genVerifyInvariantsDecl = 1;
 }
 
-<<<<<<< HEAD
 
 // Adapted from TestTypeDefs.td
 // A parent type for any type which is just a list of fields (e.g. structs,
@@ -91,7 +90,7 @@
 }
 
 def AnyRTLStructType : Type<CPred<"$_self.isa<::circt::rtl::StructType>()">, "rtl structs">;
-=======
+
 // This type constraint is used by operations whose asm strings have a type "T"
 // in the asmstring, which constraints an input or output to type `T`, and then
 // constraints another to `!rtl.inout<T>`.  The "value" and "inoutValue" are the
@@ -100,5 +99,4 @@
   : TypesMatchWith<"type should be element of inout type",
                    value, inoutValue,
       "(isRTLValueType($_self) ? "
-           "InOutType::get($_self.getContext(), $_self) : InOutType())">;
->>>>>>> 191b3459
+           "InOutType::get($_self.getContext(), $_self) : InOutType())">;