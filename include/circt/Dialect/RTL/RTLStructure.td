--- conflicted
+++ resolved
@@ -77,13 +77,8 @@
   let parser = "return ::parse$cppClass(parser, result);";
 }
 
-<<<<<<< HEAD
-def RTLExternModuleOp : RTLOp<"module.extern",
-      [IsolatedFromAbove, FunctionLike, Symbol, HasParent<"mlir::ModuleOp">]> {
-=======
 def RTLModuleExternOp : RTLOp<"module.extern",
       [FunctionLike, Symbol, HasParent<"mlir::ModuleOp">]> {
->>>>>>> 6ffb6d54
   let summary = "RTL external Module";
   let description = [{
     The "rtl.module.extern" operation represents an external reference to a
@@ -239,101 +234,6 @@
   let verifier = "return ::verify$cppClass(*this);";
 }
 
-def RTLGeneratorTypeOp : RTLOp<"generator.type", [IsolatedFromAbove, Symbol, HasParent<"mlir::ModuleOp">]> {
-  let summary = "RTL Generator Type";
-  let description = [{
-    the "rtl.generator.type" operation declares a type of generated module.  The
-    type of a module is independent of the external method of producing it.  It
-    is assumed that for well known types, multiple external tools might exist
-    which can process it.  The type may be a specialization of another type 
-    (single-inheritance).  Generator types list attributes required by instances
-    and are inherited.
-
-    For example:
-    generator.type @MEMORY, "Simple-Memory", 1, "write_latency", "read_latency"
-    generator.type @FIRMEM (parent: @MEMORY), "FIRRTL-Memory", 1, "ports"
-    module.generated @mymem, @FIRMEM(ports) -> (ports) {write_latency=1, read_latency=1, ports="read,write"}
-  }];
-
-  let arguments = (ins SymbolNameAttr:$sym_name, StrAttr:$descriptor, I32Attr:$version, StrArrayAttr:$requiredAttrs, OptionalAttr<FlatSymbolRefAttr>:$parent);
-  let results = (outs);
-  let assemblyFormat = [{$sym_name ( `(` `parent` `:` $parent^ `)` )? `,` $descriptor `,` $version `,` $requiredAttrs attr-dict}];
-
-  let extraClassDeclaration = [{   
-    // get a list of required attributes.  Recuses into parents
-    void getRequiredParams(SmallVectorImpl<StringRef> &results);
-
-    Operation *getGeneratorParent();
-  }];
-}
-
-def RTLGeneratedModuleOp : RTLOp<"module.generated",
-      [IsolatedFromAbove, FunctionLike, Symbol, HasParent<"mlir::ModuleOp">]> {
-  let summary = "RTL Generated Module";
-  let description = [{
-    The "rtl.module.generated" operation represents a reference to a
-    Verilog module that will be produced by some external process.  
-    This represents the name and list of ports to be generated.
-    
-    The 'verilogName' attribute (when present) specifies the spelling of the
-    module name in Verilog we can use.  TODO: This is a hack because we don't
-    have proper parameterization in the rtl.dialect.  We need a way to represent
-    parameterized types instead of just concrete types.
-  }];
-  let arguments = (ins FlatSymbolRefAttr:$generatorKind, OptionalAttr<StrAttr>:$verilogName);
-  let results = (outs);
-  let regions = (region AnyRegion:$body);
-
-  let skipDefaultBuilders = 1;
-  let builders = [
-    OpBuilderDAG<(ins "StringAttr":$name,
-                      "ArrayRef<ModulePortInfo>":$ports,
-                      CArg<"StringRef", "StringRef()">:$verilogName)>
-  ];
-
-  let extraClassDeclaration = [{   
-    // Decode information about the input and output ports on this module.
-    void getPortInfo(SmallVectorImpl<ModulePortInfo> &results) {
-      getModulePortInfo(*this, results);
-    }
-
-    /// Return the name to use for the Verilog module that we're referencing
-    /// here.  This is typically the symbol, but can be overridden with the
-    /// verilogName attribute.
-    StringRef getVerilogModuleName();
-
-    /// Lookup the generator kind for the symbol.  This returns null on
-    /// invalid IR.
-    Operation *getGeneratorKindOp();
-
-  private:
-    // This trait needs access to the hooks defined below.
-    friend class OpTrait::FunctionLike<RTLGeneratedModuleOp>;
-
-    /// Returns the number of arguments, implementing OpTrait::FunctionLike.
-    unsigned getNumFuncArguments() { return getType().getInputs().size(); }
-    /// Returns the number of results, implementing OpTrait::FunctionLike.
-    unsigned getNumFuncResults() { return getType().getResults().size(); }
-
-    /// Hook for OpTrait::FunctionLike, called after verifying that the 'type'
-    /// attribute is present and checks if it holds a function type.  Ensures
-    /// getType, getNumFuncArguments, and getNumFuncResults can be called
-    ///  safely.
-    LogicalResult verifyType() {
-      auto type = getTypeAttr().getValue();
-      if (!type.isa<FunctionType>())
-        return emitOpError("requires '" + getTypeAttrName() +
-                           "' attribute of function type");
-      return success();
-    }
-  public:
-  }];
-
-  let printer = "return ::print(p, *this);";
-  let parser = "return ::parse$cppClass(parser, result);";
-  let verifier = "return ::verify$cppClass(*this);";
-}
-
 def InstanceOp : RTLOp<"instance",
                        [DeclareOpInterfaceMethods<OpAsmOpInterface>]> {
   let summary = "Create an instance of a module";
