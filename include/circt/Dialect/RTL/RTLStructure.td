//===- RTLStructure.td - RTL structure ops -----------------*- tablegen -*-===//
//
// Part of the LLVM Project, under the Apache License v2.0 with LLVM Exceptions.
// See https://llvm.org/LICENSE.txt for license information.
// SPDX-License-Identifier: Apache-2.0 WITH LLVM-exception
//
//===----------------------------------------------------------------------===//
//
// This describes the MLIR ops for structure.
//
//===----------------------------------------------------------------------===//

def RTLModuleOp : RTLOp<"module",
      [IsolatedFromAbove, FunctionLike, Symbol, RegionKindInterface,
       SingleBlockImplicitTerminator<"OutputOp">, HasParent<"mlir::ModuleOp">]>{
  let summary = "RTL Module";
  let description = [{
    The "rtl.module" operation represents a Verilog module, including a given
    name, a list of ports, and a body that represents the connections within
    the module.
  }];
  let arguments = (ins);
  let results = (outs);
  let regions = (region SizedRegion<1>:$body);

  let skipDefaultBuilders = 1;
  let builders = [
    OpBuilderDAG<(ins "StringAttr":$name, "ArrayRef<ModulePortInfo>":$ports)>
  ];

  let extraClassDeclaration = [{
    using FunctionLike::front;
    using FunctionLike::getBody;

    // Implement RegionKindInterface.
    static RegionKind getRegionKind(unsigned index) { return RegionKind::Graph;}

    // Decode information about the input and output ports on this module.
    void getPortInfo(SmallVectorImpl<ModulePortInfo> &results) {
      getModulePortInfo(*this, results);
    }

    // TODO(mlir): FunctionLike shouldn't produce a getBody() helper, it is
    // squatting on the name.
    Block *getBodyBlock() { return &body().front(); }

    // Get the module's symbolic name.
    StringRef getName() {
      return (*this)->getAttrOfType<StringAttr>(
        ::mlir::SymbolTable::getSymbolAttrName()).getValue();
    }

  private:
    // This trait needs access to the hooks defined below.
    friend class OpTrait::FunctionLike<RTLModuleOp>;

    /// Returns the number of arguments, implementing OpTrait::FunctionLike.
    unsigned getNumFuncArguments() { return getType().getInputs().size(); }
    /// Returns the number of results, implementing OpTrait::FunctionLike.
    unsigned getNumFuncResults() { return getType().getResults().size(); }

    /// Hook for OpTrait::FunctionLike, called after verifying that the 'type'
    /// attribute is present and checks if it holds a function type.  Ensures
    /// getType, getNumFuncArguments, and getNumFuncResults can be called
    ///  safely.
    LogicalResult verifyType() {
      auto type = getTypeAttr().getValue();
      if (!type.isa<FunctionType>())
        return emitOpError("requires '" + getTypeAttrName() +
                           "' attribute of function type");
      return success();
    }
  public:
  }];

  let printer = "return ::print(p, *this);";
  let parser = "return ::parse$cppClass(parser, result);";
}

<<<<<<< HEAD
def RTLExternModuleOp : RTLOp<"module.extern",
=======
def RTLModuleExternOp : RTLOp<"module.extern",
>>>>>>> 08a04091
      [IsolatedFromAbove, FunctionLike, Symbol, HasParent<"mlir::ModuleOp">]> {
  let summary = "RTL external Module";
  let description = [{
    The "rtl.module.extern" operation represents an external reference to a
    Verilog module, including a given name and a list of ports.

    The 'verilogName' attribute (when present) specifies the spelling of the
    module name in Verilog we can use.  TODO: This is a hack because we don't
    have proper parameterization in the rtl.dialect.  We need a way to represent
    parameterized types instead of just concrete types.
  }];
  let arguments = (ins OptionalAttr<StrAttr>:$verilogName);
  let results = (outs);
  let regions = (region AnyRegion:$body);

  let skipDefaultBuilders = 1;
  let builders = [
    OpBuilderDAG<(ins "StringAttr":$name,
                      "ArrayRef<ModulePortInfo>":$ports,
                      CArg<"StringRef", "StringRef()">:$verilogName)>
  ];

  let extraClassDeclaration = [{   
    // Decode information about the input and output ports on this module.
    void getPortInfo(SmallVectorImpl<ModulePortInfo> &results) {
      getModulePortInfo(*this, results);
    }

    /// Return the name to use for the Verilog module that we're referencing
    /// here.  This is typically the symbol, but can be overridden with the
    /// verilogName attribute.
    StringRef getVerilogModuleName();

  private:
    // This trait needs access to the hooks defined below.
    friend class OpTrait::FunctionLike<RTLModuleExternOp>;

    /// Returns the number of arguments, implementing OpTrait::FunctionLike.
    unsigned getNumFuncArguments() { return getType().getInputs().size(); }
    /// Returns the number of results, implementing OpTrait::FunctionLike.
    unsigned getNumFuncResults() { return getType().getResults().size(); }

    /// Hook for OpTrait::FunctionLike, called after verifying that the 'type'
    /// attribute is present and checks if it holds a function type.  Ensures
    /// getType, getNumFuncArguments, and getNumFuncResults can be called
    ///  safely.
    LogicalResult verifyType() {
      auto type = getTypeAttr().getValue();
      if (!type.isa<FunctionType>())
        return emitOpError("requires '" + getTypeAttrName() +
                           "' attribute of function type");
      return success();
    }
  public:
  }];

  let printer = "return ::print(p, *this);";
  let parser = "return ::parse$cppClass(parser, result);";
}

def RTLGeneratorTypeOp : RTLOp<"generator.type", [IsolatedFromAbove, Symbol, HasParent<"mlir::ModuleOp">]> {
  let summary = "RTL Generator Type";
  let description = [{
    the "rtl.generator.type" operation declares a type of generated module.  The
    type of a module is independent of the external method of producing it.  It
    is assumed that for well known types, multiple external tools might exist
    which can process it.  The type may be a specialization of another type 
    (single-inheritance).  Generator types list attributes required by instances
    and are inherited.

    For example:
    generator.type @MEMORY, "Simple-Memory", 1, "write_latency", "read_latency"
    generator.type @FIRMEM (parent: @MEMORY), "FIRRTL-Memory", 1, "ports"
    module.generated @mymem, @FIRMEM(ports) -> (ports) {write_latency=1, read_latency=1, ports="read,write"}
  }];

  let arguments = (ins SymbolNameAttr:$sym_name, StrAttr:$descriptor, I32Attr:$version, StrArrayAttr:$requiredAttrs, OptionalAttr<FlatSymbolRefAttr>:$parent);
  let results = (outs);
  let assemblyFormat = [{$sym_name ( `(` `parent` `:` $parent^ `)` )? `,` $descriptor `,` $version `,` $requiredAttrs attr-dict}];

  let extraClassDeclaration = [{   
    // get a list of required attributes.  Recuses into parents
    void getRequiredParams(SmallVectorImpl<StringRef> &results);

    Operation *getGeneratorParent();
  }];
}

def RTLGeneratedModuleOp : RTLOp<"module.generated",
      [IsolatedFromAbove, FunctionLike, Symbol, HasParent<"mlir::ModuleOp">]> {
  let summary = "RTL Generated Module";
  let description = [{
    The "rtl.module.generated" operation represents a reference to a
    Verilog module that will be produced by some external process.  
    This represents the name and list of ports to be generated.
    
    The 'verilogName' attribute (when present) specifies the spelling of the
    module name in Verilog we can use.  TODO: This is a hack because we don't
    have proper parameterization in the rtl.dialect.  We need a way to represent
    parameterized types instead of just concrete types.
  }];
  let arguments = (ins FlatSymbolRefAttr:$generatorKind, OptionalAttr<StrAttr>:$verilogName);
  let results = (outs);
  let regions = (region AnyRegion:$body);

  let skipDefaultBuilders = 1;
  let builders = [
    OpBuilderDAG<(ins "StringAttr":$name,
                      "ArrayRef<ModulePortInfo>":$ports,
                      CArg<"StringRef", "StringRef()">:$verilogName)>
  ];

  let extraClassDeclaration = [{   
    // Decode information about the input and output ports on this module.
    void getPortInfo(SmallVectorImpl<ModulePortInfo> &results) {
      getModulePortInfo(*this, results);
    }

    /// Return the name to use for the Verilog module that we're referencing
    /// here.  This is typically the symbol, but can be overridden with the
    /// verilogName attribute.
    StringRef getVerilogModuleName();

    /// Lookup the generator kind for the symbol.  This returns null on
    /// invalid IR.
    Operation *getGeneratorKindOp();

  private:
    // This trait needs access to the hooks defined below.
    friend class OpTrait::FunctionLike<RTLGeneratedModuleOp>;

    /// Returns the number of arguments, implementing OpTrait::FunctionLike.
    unsigned getNumFuncArguments() { return getType().getInputs().size(); }
    /// Returns the number of results, implementing OpTrait::FunctionLike.
    unsigned getNumFuncResults() { return getType().getResults().size(); }

    /// Hook for OpTrait::FunctionLike, called after verifying that the 'type'
    /// attribute is present and checks if it holds a function type.  Ensures
    /// getType, getNumFuncArguments, and getNumFuncResults can be called
    ///  safely.
    LogicalResult verifyType() {
      auto type = getTypeAttr().getValue();
      if (!type.isa<FunctionType>())
        return emitOpError("requires '" + getTypeAttrName() +
                           "' attribute of function type");
      return success();
    }
  public:
  }];

  let printer = "return ::print(p, *this);";
  let parser = "return ::parse$cppClass(parser, result);";
  let verifier = "return ::verify$cppClass(*this);";
}

def InstanceOp : RTLOp<"instance",
                       [DeclareOpInterfaceMethods<OpAsmOpInterface>]> {
  let summary = "Create an instance of a module";
  let description = [{
    This represents an instance of a module. The inputs and results are 
    the referenced module's inputs and outputs.  Any parameters are stored in
    the "parameters" dictionary.
  }];

  let arguments = (ins StrAttr:$instanceName,
                       FlatSymbolRefAttr:$moduleName,
                       Variadic<AnyType>:$inputs,
                       OptionalAttr<DictionaryAttr>:$parameters);
  let results = (outs Variadic<AnyType>);

  let extraClassDeclaration = [{
    // Return the name of the specified result or empty string if it cannot be
    // determined.
    StringAttr getResultName(size_t i);

    /// Lookup the module or extmodule for the symbol.  This returns null on
    /// invalid IR.
    Operation *getReferencedModule();
  }];
  
  let assemblyFormat = [{
    $instanceName $moduleName `(` $inputs `)` attr-dict
      `:` functional-type($inputs, results)
  }];

  let verifier = "return ::verifyInstanceOp(*this);";
}

def OutputOp : RTLOp<"output", [Terminator, HasParent<"RTLModuleOp">,
                                NoSideEffect, ReturnLike]> {
  let summary = "RTL termination operation";
  let description = [{
    "rtl.output" marks the end of a region in the RTL dialect and the values
    to put on the output ports.
  }];

  let arguments = (ins Variadic<AnyType>:$operands);

  let builders = [
    OpBuilderDAG<(ins), "build($_builder, $_state, llvm::None);">
  ];

  let assemblyFormat = "attr-dict ($operands^ `:` type($operands))?";

  let verifier = "return ::verifyOutputOp(this);";
}<|MERGE_RESOLUTION|>--- conflicted
+++ resolved
@@ -77,12 +77,8 @@
   let parser = "return ::parse$cppClass(parser, result);";
 }
 
-<<<<<<< HEAD
-def RTLExternModuleOp : RTLOp<"module.extern",
-=======
 def RTLModuleExternOp : RTLOp<"module.extern",
->>>>>>> 08a04091
-      [IsolatedFromAbove, FunctionLike, Symbol, HasParent<"mlir::ModuleOp">]> {
+      [FunctionLike, Symbol, HasParent<"mlir::ModuleOp">]> {
   let summary = "RTL external Module";
   let description = [{
     The "rtl.module.extern" operation represents an external reference to a
@@ -170,7 +166,7 @@
   }];
 }
 
-def RTLGeneratedModuleOp : RTLOp<"module.generated",
+def RTLModuleGeneratedOp : RTLOp<"module.generated",
       [IsolatedFromAbove, FunctionLike, Symbol, HasParent<"mlir::ModuleOp">]> {
   let summary = "RTL Generated Module";
   let description = [{
