//===- FIRRTLTypes.td - FIRRTL Types Definition ------------*- tablegen -*-===//
//
// Part of the LLVM Project, under the Apache License v2.0 with LLVM Exceptions.
// See https://llvm.org/LICENSE.txt for license information.
// SPDX-License-Identifier: Apache-2.0 WITH LLVM-exception
//
//===----------------------------------------------------------------------===//
//
// This describes the FIRRTL types.
//
//===----------------------------------------------------------------------===//

#ifndef CIRCT_DIALECT_FIRRTL_FIRRTLTYPES_TD
#define CIRCT_DIALECT_FIRRTL_FIRRTLTYPES_TD

include "FIRRTLDialect.td"

//===----------------------------------------------------------------------===//
// FIRRTL Types Definitions
//===----------------------------------------------------------------------===//

class FIRRTLDialectType<Pred pred, string summary, string cpp, string desc = "">
  : DialectType<FIRRTLDialect, pred, summary, cpp> {
  let description = desc;
}

// Helper class to define firrtl types
class FIRRTLDialectTypeHelper<string typeName, string summary, string desc = "">
  : FIRRTLDialectType<CPred<"isa<" # typeName # ">($_self)">, summary,
                      "::circt::firrtl::" # typeName, desc>;

// Helper class to define firrtl types which allows alias types to be used as well.
class FIRRTLDialectAliasTypeHelper<string typeName, string summary, string desc = "">
  : FIRRTLDialectType<CPred<"type_isa<" # typeName # ">($_self)">, summary,
                      "::circt::firrtl::BaseTypeAliasOr<::circt::firrtl::" # typeName #">", desc>;

def FIRRTLType : FIRRTLDialectTypeHelper<"FIRRTLType", "FIRRTLType", [{
    Any FIRRTL dialect type, represented by FIRRTLType.
  }]>;

def FIRRTLBaseType : FIRRTLDialectType<
  CPred<"llvm::isa<FIRRTLBaseType>($_self)">,
  "a base type", "::circt::firrtl::FIRRTLBaseType", [{
    A base FIRRTL type, such as a clock, integer, or wire.

    Base types represent circuit elements and constructs,
    examples include ClockType, IntType, or BundleType.
    Nearly all FIRRTL types are base types.

    All base types are FIRRTLType's, and inherit from FIRRTLBaseType.
  }]>;

def ForeignType : FIRRTLDialectType<CPred<"!isa<FIRRTLType>($_self)">,
                                    "foreign type", "::mlir::Type">;

def ClockType : FIRRTLDialectAliasTypeHelper<"ClockType", "clock">;

def NonConstClockType :
  FIRRTLDialectAliasTypeHelper<"ClockType", "clock">,
  BuildableType<"::circt::firrtl::ClockType::get($_builder.getContext())">;

def IntType : FIRRTLDialectAliasTypeHelper<"IntType", "sint or uint type">;

def SIntType : FIRRTLDialectAliasTypeHelper<"SIntType", "sint type">;

def UIntType : FIRRTLDialectAliasTypeHelper<"UIntType", "uint type">;

def AnalogType : FIRRTLDialectAliasTypeHelper<"AnalogType", "analog type">;

def BundleType : FIRRTLDialectAliasTypeHelper<"BundleType", "bundle type">;

def OpenBundleType : FIRRTLDialectTypeHelper<"OpenBundleType", "open bundle type">;

def FVectorType : FIRRTLDialectAliasTypeHelper<"FVectorType", "vector type">;

def OpenVectorType : FIRRTLDialectTypeHelper<"OpenVectorType", "open vector type">;

def FEnumType : FIRRTLDialectAliasTypeHelper<"FEnumType", "enum type">;

def AggregateType : FIRRTLDialectType<
  CPred<"type_isa<FVectorType, BundleType, FEnumType>($_self)">,
  "a aggregate type", "::circt::firrtl::FIRRTLBaseType">;

def PassiveType : FIRRTLDialectType<
  CPred<"type_isa<FIRRTLBaseType>($_self) && cast<FIRRTLBaseType>($_self).isPassive()">,
  "a passive base type (contain no flips)", "::circt::firrtl::FIRRTLBaseType">;

def SizedType : FIRRTLDialectType<CPred<"type_isa<FIRRTLBaseType>($_self) && "
    "!type_cast<FIRRTLBaseType>($_self).hasUninferredWidth()">,
    "a sized type (contains no uninferred widths)", 
    "::circt::firrtl::FIRRTLBaseType">;
def SizedOrForeignType : AnyTypeOf<[SizedType, ForeignType]>;
def SizedPassiveType : FIRRTLDialectType<And<[SizedType.predicate,PassiveType.predicate]>,
    "a sized passive base type (contains no uninferred widths, or flips)", 
    "::circt::firrtl::FIRRTLBaseType">;
def SizedPassiveOrForeignType : AnyTypeOf<[SizedPassiveType, ForeignType]>;

def AsyncResetType : FIRRTLDialectAliasTypeHelper<"AsyncResetType", "async reset type">;

def ResetType : FIRRTLDialectAliasTypeHelper<"ResetType", "reset type">;

def RefType : FIRRTLDialectTypeHelper<"RefType", "reference type">;

def RWProbe : FIRRTLDialectType<
  CPred<"type_isa<RefType>($_self) && type_cast<RefType>($_self).getForceable()">,
   "rwprobe type", "::circt::firrtl::RefType">;

def LHSType : FIRRTLDialectType<CPred<"isa<LHSType>($_self)">,
                                      "writable type", "::circt::firrtl::LHSType">;

<<<<<<< HEAD
class LHSTypeConstraint<string result, string input>
  : TypesMatchWith<"Result must be lhs of input type",
                   input, result,
                   "type_cast<LHSType>($_self).getType()">;

class OptRefTypeConstraint<string result, string input>
  : OptionalTypesMatchWith<"Result must be ref of input type",
                   input, result,
                   "type_cast<RefType>($_self).getType()">;

=======
>>>>>>> 02865eea
def ConnectableType : AnyTypeOf<[FIRRTLBaseType, ForeignType]>;
def MatchingConnectableType : AnyTypeOf<[SizedPassiveType, ForeignType]>;

//===----------------------------------------------------------------------===//
// Sized and Unsized Integers
//===----------------------------------------------------------------------===//

def UnsizedUIntType :
  FIRRTLDialectType<
    CPred<"type_isa<UIntType>($_self) && "
          "type_cast<UIntType>($_self).getWidth() == std::nullopt">,
    "uint with uninferred width", "::circt::firrtl::UIntType">;

class SizedUIntType<int width> : FIRRTLDialectType<
    CPred<"type_isa<UIntType>($_self) && "
          "type_cast<UIntType>($_self).getWidth() == " # width>,
    width # "-bit uint", "::circt::firrtl::UIntType">;

class SizedUIntTypeLTE<int width> : FIRRTLDialectType<
    CPred<"type_isa<UIntType>($_self) && "
          "type_cast<UIntType>($_self).getWidth() <= " # width>,
    "uint with width less than or equal to " # width # " bits",
    "::circt::firrtl::UIntType">;

class NonConstSizedUIntType<int width> :
  SizedUIntType<width>,
  BuildableType<
    "::circt::firrtl::UIntType::get($_builder.getContext(), " # width # ")">;

def UInt1Type : SizedUIntType<1>;
def UInt2Type : SizedUIntType<2>;
def UInt32Type : SizedUIntType<32>;
def NonConstUInt1Type : NonConstSizedUIntType<1>;

def UIntLTE1OrUnsizedType : AnyTypeOf<[SizedUIntTypeLTE<1>, UnsizedUIntType]>;
def UIntLTE2OrUnsizedType : AnyTypeOf<[SizedUIntTypeLTE<2>, UnsizedUIntType]>;

//===----------------------------------------------------------------------===//
// FIRRTL Types Predicates
//===----------------------------------------------------------------------===//

def OneBitType : FIRRTLDialectType<
 CPred<"(type_isa<IntType>($_self) && type_cast<IntType>($_self).getWidth() == 1) || "
   "(type_isa<AnalogType>($_self) && type_cast<AnalogType>($_self).getWidth() == 1)">,
 "UInt<1>, SInt<1>, or Analog<1>", "::circt::firrtl::FIRRTLBaseType">;


def AnyResetType : FIRRTLDialectType<
    CPred<"type_isa<FIRRTLBaseType>($_self) && type_cast<FIRRTLBaseType>($_self).isResetType()">,
    "Reset", "::circt::firrtl::FIRRTLBaseType">;

def AnyRegisterType : FIRRTLDialectType<
    CPred<"type_isa<FIRRTLBaseType>($_self) && "
          "type_cast<FIRRTLBaseType>($_self).isRegisterType()">,
    "a passive non-'const' base type that does not contain analog",
    "::circt::firrtl::FIRRTLBaseType">;

def UIntSIntClockType : AnyTypeOf<[SIntType, UIntType, ClockType],
                                  "sint, uint, or clock",
                                  "::circt::firrtl::FIRRTLBaseType">;

def 1DVecUIntType : FIRRTLDialectType<
  CPred<"type_isa<FVectorType>($_self) && type_isa<UIntType>(type_cast<FVectorType>($_self).getElementType())">,
  "1d vector with UInt element type", "::circt::firrtl::FIRRTLBaseType">;

def 1DVecIntType : FIRRTLDialectType<
  CPred<"type_isa<FVectorType>($_self) && type_isa<IntType>(type_cast<FVectorType>($_self).getElementType())">,
  "1d vector with Int element type", "::circt::firrtl::FIRRTLBaseType">;

def OneBitCastableType : AnyTypeOf<
  [OneBitType, AnyResetType, AsyncResetType, ClockType],
  "1-bit uint/sint/analog, reset, asyncreset, or clock",
                                  "::circt::firrtl::FIRRTLBaseType">;

//===----------------------------------------------------------------------===//
// Constraints on RefOps
//===----------------------------------------------------------------------===//

class RefTypeConstraint<string ref, string base>
  : TypesMatchWith<"reference base type should match",
                   ref, base,
                   "type_cast<RefType>($_self).getType()">;

class RefResultTypeConstraint<string base, string ref>
  : TypesMatchWith<"reference base type should match",
                   base, ref,
                   "RefType::get(type_cast<FIRRTLBaseType>($_self).getPassiveType())">;

class CompatibleRefTypes<string dst, string src>
  : PredOpTrait<"reference " # dst # " must be compatible with reference " # src #
                ": recursively same or uninferred of same and can only demote rwprobe to probe",
                CPred<"circt::firrtl::areTypesRefCastable($" # dst # ".getType(), $" # src # ".getType())">>;

//===----------------------------------------------------------------------===//
// Property Types
//===----------------------------------------------------------------------===//

def PropertyType : FIRRTLDialectTypeHelper<
  "PropertyType", "property type", [{
    A FIRRTL property type, such as a string.
  }]>;

def ClassType : FIRRTLDialectTypeHelper<"ClassType", "class type">;

def AnyRefType : FIRRTLDialectTypeHelper<"AnyRefType", "any reference type">,
  BuildableType<"::circt::firrtl::AnyRefType::get($_builder.getContext())">;

def StringType : FIRRTLDialectTypeHelper<"StringType", "string type">,
  BuildableType<"::circt::firrtl::StringType::get($_builder.getContext())">;

def FIntegerType : FIRRTLDialectTypeHelper<"FIntegerType", "integer type">,
  BuildableType<"::circt::firrtl::FIntegerType::get($_builder.getContext())">;

def ListType : FIRRTLDialectTypeHelper<"ListType", "list type">;

def BoolType : FIRRTLDialectTypeHelper<"BoolType", "boolean type">,
  BuildableType<"::circt::firrtl::BoolType::get($_builder.getContext())">;

def DoubleType : FIRRTLDialectTypeHelper<"DoubleType", "double type">,
  BuildableType<"::circt::firrtl::DoubleType::get($_builder.getContext())">;

def PathType : FIRRTLDialectTypeHelper<"PathType", "path type">,
  BuildableType<"::circt::firrtl::PathType::get($_builder.getContext())">;

#endif // CIRCT_DIALECT_FIRRTL_FIRRTLTYPES_TD<|MERGE_RESOLUTION|>--- conflicted
+++ resolved
@@ -108,19 +108,11 @@
 def LHSType : FIRRTLDialectType<CPred<"isa<LHSType>($_self)">,
                                       "writable type", "::circt::firrtl::LHSType">;
 
-<<<<<<< HEAD
 class LHSTypeConstraint<string result, string input>
   : TypesMatchWith<"Result must be lhs of input type",
                    input, result,
                    "type_cast<LHSType>($_self).getType()">;
 
-class OptRefTypeConstraint<string result, string input>
-  : OptionalTypesMatchWith<"Result must be ref of input type",
-                   input, result,
-                   "type_cast<RefType>($_self).getType()">;
-
-=======
->>>>>>> 02865eea
 def ConnectableType : AnyTypeOf<[FIRRTLBaseType, ForeignType]>;
 def MatchingConnectableType : AnyTypeOf<[SizedPassiveType, ForeignType]>;
 
