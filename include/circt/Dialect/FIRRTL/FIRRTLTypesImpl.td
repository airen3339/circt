--- conflicted
+++ resolved
@@ -432,18 +432,8 @@
   let typeName = "firrtl.lhs";
 
   let builders = [
-<<<<<<< HEAD
-    TypeBuilderWithInferredContext<(ins "FIRRTLBaseType":$typeParam), [{
-      // This builder states that it can infer an MLIRContext instance from
-      // its arguments.
-      return Base::get(typeParam.getContext(), typeParam);
-    }]>,
-  ];
-
-=======
     TypeBuilderWithInferredContext<(ins "::circt::firrtl::FIRRTLBaseType":$type)>
   ];
->>>>>>> cce41b9b
 }
 
 def BaseTypeAliasImpl : FIRRTLImplType<"BaseTypeAlias", [DeclareTypeInterfaceMethods<FieldIDTypeInterface>],
