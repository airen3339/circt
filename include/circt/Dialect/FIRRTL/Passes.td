--- conflicted
+++ resolved
@@ -122,8 +122,6 @@
   let constructor = "circt::firrtl::createStrictWiresPass()";
 }
 
-<<<<<<< HEAD
-=======
 def StrictModules : Pass<"firrtl-strict-modules", "firrtl::CircuitOp"> {
   let summary = "Make FIRRTL ports have typed read and write ports.";
   let description = [{
@@ -131,7 +129,6 @@
   }];
   let constructor = "circt::firrtl::createStrictModulesPass()";
 }
->>>>>>> dcfab4bb
 
 def IMConstProp : Pass<"firrtl-imconstprop", "firrtl::CircuitOp"> {
   let summary = "Intermodule constant propagation and dead code elimination";
