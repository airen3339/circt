--- conflicted
+++ resolved
@@ -59,11 +59,7 @@
   let extraClassDeclaration = [{
     using FunctionLike::getBody;
 
-<<<<<<< HEAD
-    /// Implement RegionKindInterface.
-=======
     // Implement RegionKindInterface.
->>>>>>> 9b5bf56f
     static RegionKind getRegionKind(unsigned index) { return RegionKind::Graph; }
 
     // Decode information about the input and output ports on this module.
