--- conflicted
+++ resolved
@@ -298,13 +298,11 @@
   /// Look up an element by name.  This returns None on failure.
   llvm::Optional<BundleElement> getElement(StringRef name);
 
-<<<<<<< HEAD
   /// Look up an element by index.  This returns None on failure.
   llvm::Optional<BundleElement> getElement(uint32_t  index);
-=======
+
   // Look up an element by index.  Index must be valid.
   BundleElement getElement(size_t index); 
->>>>>>> 8e1a411a
 
   /// Look up an element type by name.
   FIRRTLType getElementType(StringRef name);
