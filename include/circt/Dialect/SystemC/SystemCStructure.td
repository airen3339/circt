//===- SystemCStructure.td - SystemC structure ops ---------*- tablegen -*-===//
//
// Part of the LLVM Project, under the Apache License v2.0 with LLVM Exceptions.
// See https://llvm.org/LICENSE.txt for license information.
// SPDX-License-Identifier: Apache-2.0 WITH LLVM-exception
//
//===----------------------------------------------------------------------===//
//
// This describes ops with regions for SystemC to structure other ops, such as
// modules, methods, etc.
//
//===----------------------------------------------------------------------===//

def SCModuleOp : SystemCOp<"module", [
    Symbol,
    DeclareOpInterfaceMethods<InstanceGraphModuleOpInterface>,
    FunctionOpInterface,
    IsolatedFromAbove,
    SingleBlock,
    NoTerminator,
    RegionKindInterface,
    DeclareOpInterfaceMethods<CallableOpInterface>,
    DeclareOpInterfaceMethods<OpAsmOpInterface, ["getAsmBlockArgumentNames"]>,
    HasParent<"mlir::ModuleOp">
  ]> {
  let summary = "Define a SystemC SC_MODULE.";
  let description = [{
    Represents the SC_MODULE macro as described in IEEE 1666-2011 §5.2.5.
    Models input, output and inout ports as module arguments (as opposed to
    `sc_signal`s which are modeled by a separate `systemc.signal` operation),
    but are nonetheless emitted as regular struct fields.
  }];

  let arguments = (ins
    TypeAttrOf<FunctionType>:$function_type,
    OptionalAttr<DictArrayAttr>:$arg_attrs,
    OptionalAttr<DictArrayAttr>:$res_attrs,
    StrArrayAttr:$portNames
  );
  let regions = (region SizedRegion<1>: $body);

  let hasCustomAssemblyFormat = 1;
  let hasVerifier = 1;
  let hasRegionVerifier = 1;
  let skipDefaultBuilders = 1;

  let builders = [
    OpBuilder<(ins "StringAttr":$name, "ArrayRef<hw::PortInfo>":$ports,
                   CArg<"ArrayRef<NamedAttribute>", "{}">:$attributes)>,
    OpBuilder<(ins "StringAttr":$name, "const hw::ModulePortInfo &":$ports,
                   CArg<"ArrayRef<NamedAttribute>", "{}">:$attributes)>,
    OpBuilder<(ins "StringAttr":$name, "ArrayAttr":$portNames,
                   "ArrayRef<Type>":$portTypes,
                   CArg<"ArrayRef<NamedAttribute>", "{}">:$attributes)>
  ];

  let extraClassDeclaration = [{
    // Implement RegionKindInterface.
    static RegionKind getRegionKind(unsigned index) {
      return RegionKind::Graph;
    }

    /// Returns the argument types of this function.
    ArrayRef<mlir::Type> getArgumentTypes() {
      return getFunctionType().getInputs();
    }

    /// Returns the result types of this function.
    ArrayRef<mlir::Type> getResultTypes() {
      return getFunctionType().getResults();
    }

    // Use FunctionOpInterface traits's getFunctionBody method.
    using mlir::detail::FunctionOpInterfaceTrait<SCModuleOp>::getFunctionBody;

    /// Return the block corresponding to the region.
    Block *getBodyBlock() { return &getFunctionBody().front(); }

    /// Return the symbol name of this module as string.
    StringRef getModuleName();

    using PortDirectionRange = llvm::iterator_range<
      llvm::filter_iterator<Region::BlockArgListType::iterator,
                            std::function<bool(const BlockArgument &)>>>;

    PortDirectionRange getPortsOfDirection(hw::ModulePort::Direction direction);
    PortDirectionRange getInputPorts() {
      return getPortsOfDirection(hw::ModulePort::Direction::Input);
    }
    PortDirectionRange getOutputPorts() {
      return getPortsOfDirection(hw::ModulePort::Direction::Output);
    }
    PortDirectionRange getInOutPorts() {
      return getPortsOfDirection(hw::ModulePort::Direction::InOut);
    }

    // Return the Ctor operation in this module's body or create one if none
    // exists yet.
    systemc::CtorOp getOrCreateCtor();

    // Return the Destructor operation in this module's body or create one if
    // none exists yet.
    systemc::DestructorOp getOrCreateDestructor();
<<<<<<< HEAD
  }];

  let extraClassDefinition = [{

    ::circt::hw::ModuleType $cppClass::getHWModuleType() {
      return ::circt::hw::detail::fnToMod(getFunctionType(), getPortNames(), getPortNames());
    }
=======
>>>>>>> 7bf850eb

    //===------------------------------------------------------------------===//
    // PortList Methods
    //===------------------------------------------------------------------===//
    ::circt::hw::ModulePortInfo getPortList();
  }];
}

def CtorOp : SystemCOp<"ctor", [SingleBlock, NoTerminator,
                                HasParent<"SCModuleOp">]> {
  let summary = "A constructor definition.";
  let description = [{
    Represents the SC_CTOR macro as described in IEEE 1666-2011 §5.2.7.
    The name of the module being constructed does not have to be passed
    to this operation, but is automatically added during emission.
  }];

  let regions = (region SizedRegion<1>:$body);
  let assemblyFormat = "attr-dict-with-keyword $body";

  let builders = [
    OpBuilder<(ins), [{
      Region *region = $_state.addRegion();
      region->push_back(new Block);
    }]>
  ];

  let extraClassDeclaration = [{
    /// Return the block corresponding to the region.
    Block *getBodyBlock() { return &getBody().front(); }
  }];

  let hasVerifier = true;
  let skipDefaultBuilders = 1;
}

def SCFuncOp : SystemCOp<"func", [
  HasCustomSSAName,
  SystemCNameDeclOpInterface,
  SingleBlock,
  NoTerminator,
  HasParent<"SCModuleOp">
]> {
  let summary = "A (void)->void member function of a SC_MODULE.";
  let description = [{
    This operation does not represent a specific SystemC construct, but a
    regular C++ member function with no arguments and a void return type.
    These are used to implement module-internal logic and are registered to the
    module using the SC_METHOD, SC_THREAD, and SC_CTHREAD macros.
  }];

  let arguments = (ins StrAttr:$name);
  let results = (outs NullaryVoidFunctionType:$handle);
  let regions = (region SizedRegion<1>:$body);

  let builders = [
    OpBuilder<(ins "StringAttr":$name), [{
      $_state.addAttribute(getNameAttrName($_state.name), name);
      Region *region = $_state.addRegion();
      $_state.addTypes(FunctionType::get($_builder.getContext(), {}, {}));
      region->push_back(new Block);
    }]>
  ];

  let extraClassDeclaration = [{
    /// Return the block corresponding to the region.
    Block *getBodyBlock() { return &getBody().front(); }
  }];

  let assemblyFormat = [{
    `` custom<ImplicitSSAName>($name) attr-dict-with-keyword $body
  }];

  let hasVerifier = true;
  let skipDefaultBuilders = 1;
}

//===----------------------------------------------------------------------===//
// Interoperability operations
//===----------------------------------------------------------------------===//

def InteropVerilatedOp : SystemCOp<"interop.verilated", [
    DeclareOpInterfaceMethods<SymbolUserOpInterface>,
    DeclareOpInterfaceMethods<OpAsmOpInterface, ["getAsmResultNames"]>]> {
  let summary = "Instantiates a verilated module.";
  let description = [{
    Instantiates a verilated module represented by a hw.module operation
    (usually the extern variant).

    This operation also encodes the interoparability layer to connect its
    context (i.e. the surrounding operation, input values, result values, and
    types) to the C++ code of the verilated module.
    When residing in a context that understands C++ (e.g., inside a SystemC
    module), this refers to the instantiation of the class, assignment of the
    input ports, the call to the eval() function and reading the output ports.

    Additionally, properties of the verilated module can be specified in
    a config attribute which influences the interop layer code generation
    (not yet implemented).
  }];

  let arguments = (ins StrAttr:$instanceName,
                       FlatSymbolRefAttr:$moduleName,
                       StrArrayAttr:$inputNames,
                       StrArrayAttr:$resultNames,
                       Variadic<AnyType>:$inputs);
  let results = (outs Variadic<AnyType>:$results);

  let builders = [
    /// Create a instance that refers to a known module.
    OpBuilder<(ins "Operation*":$module, "StringAttr":$name,
                   "ArrayRef<Value>":$inputs)>,
    /// Create a instance that refers to a known module.
    OpBuilder<(ins "Operation*":$module, "StringRef":$name,
                   "ArrayRef<Value>":$inputs), [{
      build($_builder, $_state, module, $_builder.getStringAttr(name), inputs);
    }]>,
  ];

  let extraClassDeclaration = [{
    /// Return the name of the specified input port or null if it cannot be
    /// determined.
    StringAttr getInputName(size_t i) {
      return hw::instance_like_impl::getName(getInputNames(), i);
    }

    /// Return the name of the specified result or null if it cannot be
    /// determined.
    StringAttr getResultName(size_t i) {
      return hw::instance_like_impl::getName(getResultNames(), i);
    }

    /// Change the name of the specified input port.
    void setInputName(size_t i, StringAttr name) {
      setInputNamesAttr(
        hw::instance_like_impl::updateName(getInputNames(), i, name));
    }

    /// Change the name of the specified output port.
    void setResultName(size_t i, StringAttr name) {
      setResultNamesAttr(
        hw::instance_like_impl::updateName(getResultNames(), i, name));
    }

    /// Lookup the module or extmodule for the symbol.  This returns null on
    /// invalid IR.
    Operation *getReferencedModule(const hw::HWSymbolCache *cache) {
      return hw::instance_like_impl::getReferencedModule(cache, *this,
                                                        getModuleNameAttr());
    }
    Operation *getReferencedModule() { return getReferencedModule(nullptr); }

    /// Get the instances's name.
    StringAttr getName() { return getInstanceNameAttr(); }

    /// Set the instance's name.
    void setName(StringAttr name) { setInstanceNameAttr(name); }

    //===------------------------------------------------------------------===//
    // SymbolOpInterface Methods
    //===------------------------------------------------------------------===//

    /// An InstanceOp may optionally define a symbol.
    bool isOptionalSymbol() { return true; }
  }];

  let assemblyFormat = [{
    $instanceName $moduleName
    custom<InputPortList>($inputs, type($inputs), $inputNames) `->`
    custom<OutputPortList>(type($results), $resultNames) attr-dict
  }];
}

//===----------------------------------------------------------------------===//
// Operations that model C++-level features.
//===----------------------------------------------------------------------===//

def DestructorOp : SystemCOp<"cpp.destructor", [
    SingleBlock,
    NoTerminator,
    HasParent<"SCModuleOp">
]> {
  let summary = "A C++ destructor definition.";
  let description = [{
    This operation models a C++ destructor of a class or struct. It is not an
    operation modelling some abstract SystemC construct, but still required to
    support more complex functionality such as having a pointer to an external
    object inside a SystemC module, e.g., for interoperability purposes.
  }];

  let regions = (region SizedRegion<1>:$body);
  let assemblyFormat = "attr-dict-with-keyword $body";

  let builders = [
    OpBuilder<(ins), [{
      Region *region = $_state.addRegion();
      region->push_back(new Block);
    }]>
  ];

  let extraClassDeclaration = [{
    /// Return the block corresponding to the region.
    Block *getBodyBlock() { return &getBody().front(); }
  }];

  let hasVerifier = true;
  let skipDefaultBuilders = 1;
}

def FuncOp : SystemCOp<"cpp.func", [
  AutomaticAllocationScope,
  CallableOpInterface,
  FunctionOpInterface,
  IsolatedFromAbove,
  OpAsmOpInterface,
  DeclareOpInterfaceMethods<OpAsmOpInterface, ["getAsmBlockArgumentNames"]>,
  Symbol
]> {
  let summary = "An operation with a name containing a single `SSACFG` region";
  let description = [{
    Operations within the function cannot implicitly capture values defined
    outside of the function, i.e. Functions are `IsolatedFromAbove`. All
    external references must use function arguments or attributes that establish
    a symbolic connection (e.g. symbols referenced by name via a string
    attribute like SymbolRefAttr). An external function declaration (used when
    referring to a function declared in some other module) has no body. While
    the MLIR textual form provides a nice inline syntax for function arguments,
    they are internally represented as “block arguments” to the first block in
    the region.

    Argument names are stored in a 'argNames' attribute, but used directly as
    the SSA value's names. They are verified to be unique and can be used to
    print them, e.g., as C function argument names.

    Only dialect attribute names may be specified in the attribute dictionaries
    for function arguments, results, or the function itself.

    Example:

    ```mlir
    // External function definitions.
    systemc.cpp.func @abort()
    systemc.cpp.func externC @scribble(i32, i64) -> i64

    // A function that returns its argument twice:
    systemc.cpp.func @count(%argumentName: i64) -> (i64, i64) {
      return %argumentName, %argumentName: i64, i64
    }

    // A function with an attribute
    systemc.cpp.func @exampleFnAttr() attributes {dialectName.attrName = false}
    ```
  }];

  let arguments = (ins SymbolNameAttr:$sym_name,
                       TypeAttrOf<FunctionType>:$function_type,
                       OptionalAttr<DictArrayAttr>:$arg_attrs,
                       OptionalAttr<DictArrayAttr>:$res_attrs,
                       StrArrayAttr:$argNames,
                       UnitAttr:$externC,
                       OptionalAttr<StrAttr>:$sym_visibility);
  let regions = (region AnyRegion:$body);

  let builders = [OpBuilder<(ins
    "StringRef":$name, "ArrayAttr":$argNames, "FunctionType":$type,
    CArg<"ArrayRef<NamedAttribute>", "{}">:$attrs,
    CArg<"ArrayRef<DictionaryAttr>", "{}">:$argAttrs)>
  ];

  let extraClassDeclaration = [{
    static FuncOp create(Location location, StringRef name,
                         ArrayAttr argNames, FunctionType type,
                         ArrayRef<NamedAttribute> attrs = {});
    static FuncOp create(Location location, StringRef name,
                         ArrayAttr argNames, FunctionType type,
                         Operation::dialect_attr_range attrs);
    static FuncOp create(Location location, StringRef name,
                         ArrayAttr argNames, FunctionType type,
                         ArrayRef<NamedAttribute> attrs,
                         ArrayRef<DictionaryAttr> argAttrs);

    /// Create a deep copy of this function and all of its blocks, remapping any
    /// operands that use values outside of the function using the map that is
    /// provided (leaving them alone if no entry is present). If the mapper
    /// contains entries for function arguments, these arguments are not
    /// included in the new function. Replaces references to cloned sub-values
    /// with the corresponding value that is copied, and adds those mappings to
    /// the mapper.
    FuncOp clone(IRMapping &mapper);
    FuncOp clone();

    /// Clone the internal blocks and attributes from this function into dest.
    /// Any cloned blocks are appended to the back of dest. This function
    /// asserts that the attributes of the current function and dest are
    /// compatible.
    void cloneInto(FuncOp dest, IRMapping &mapper);

    //===------------------------------------------------------------------===//
    // CallableOpInterface
    //===------------------------------------------------------------------===//

    /// Returns the region on the current operation that is callable. This may
    /// return null in the case of an external callable object, e.g. an external
    /// function.
    ::mlir::Region *getCallableRegion() {
      return isExternal() ? nullptr : &getBody();
    }

    /// Returns the results types that the callable region produces when
    /// executed.
    ArrayRef<Type> getCallableResults() {
      return getFunctionType().getResults();
    }

    /// Returns the argument attributes for all callable region arguments or
    /// null if there are none.
    ArrayAttr getCallableArgAttrs() {
      return getArgAttrs().value_or(nullptr);
    }

    /// Returns the result attributes for all callable region results or
    /// null if there are none.
    ArrayAttr getCallableResAttrs() {
      return getResAttrs().value_or(nullptr);
    }

    //===------------------------------------------------------------------===//
    // FunctionOpInterface Methods
    //===------------------------------------------------------------------===//

    /// Returns the argument types of this function.
    ArrayRef<Type> getArgumentTypes() { return getFunctionType().getInputs(); }

    /// Returns the result types of this function.
    ArrayRef<Type> getResultTypes() { return getFunctionType().getResults(); }

    //===------------------------------------------------------------------===//
    // OpAsmOpInterface Methods
    //===------------------------------------------------------------------===//

    /// Allow the dialect prefix to be omitted.
    static StringRef getDefaultDialect() { return "systemc"; }

    //===------------------------------------------------------------------===//
    // SymbolOpInterface Methods
    //===------------------------------------------------------------------===//

    bool isDeclaration() { return isExternal(); }
  }];

  let hasCustomAssemblyFormat = 1;

  let hasVerifier = 1;
  let hasRegionVerifier = 1;
}

def ReturnOp : SystemCOp<"cpp.return", [
  Pure,
  HasParent<"systemc::FuncOp">,
  ReturnLike, Terminator
]> {
  let summary = "Function return operation";
  let description = [{
    The `systemc.cpp.return` operation represents a return operation within a
    function. The operand number and types must match the signature of the
    function that contains the operation.

    Example:

    ```mlir
    systemc.cpp.func @foo() : i32 {
      ...
      systemc.cpp.return %0 : i32
    }
    ```
  }];

  let arguments = (ins Variadic<AnyType>:$returnValues);

  let builders = [OpBuilder<(ins), [{
    build($_builder, $_state, std::nullopt);
  }]>];

  let assemblyFormat = "attr-dict ($returnValues^ `:` type($returnValues))?";
  let hasVerifier = 1;
}<|MERGE_RESOLUTION|>--- conflicted
+++ resolved
@@ -101,16 +101,6 @@
     // Return the Destructor operation in this module's body or create one if
     // none exists yet.
     systemc::DestructorOp getOrCreateDestructor();
-<<<<<<< HEAD
-  }];
-
-  let extraClassDefinition = [{
-
-    ::circt::hw::ModuleType $cppClass::getHWModuleType() {
-      return ::circt::hw::detail::fnToMod(getFunctionType(), getPortNames(), getPortNames());
-    }
-=======
->>>>>>> 7bf850eb
 
     //===------------------------------------------------------------------===//
     // PortList Methods
