//===-- Passes.td - Conversion pass definitions ------------*- tablegen -*-===//
//
// Part of the LLVM Project, under the Apache License v2.0 with LLVM Exceptions.
// See https://llvm.org/LICENSE.txt for license information.
// SPDX-License-Identifier: Apache-2.0 WITH LLVM-exception
//
//===----------------------------------------------------------------------===//
//
// This file contains definitions for all dialect conversions.
//
//===----------------------------------------------------------------------===//

#ifndef CIRCT_CONVERSION_PASSES_TD
#define CIRCT_CONVERSION_PASSES_TD

include "mlir/Pass/PassBase.td"

<<<<<<< HEAD
def HIRToHW : Pass<"hir-to-hw", "mlir::ModuleOp"> {
  let summary = "Convert HIR to HW + Comb + SV dialect";
  let description = [{
    Convert an HIR module to HW, Comb and SV dialect.
  }];

  let constructor = "circt::createHIRToHWPass()";
  let dependentDialects = ["comb::CombDialect", "hw::HWDialect",
                           "sv::SVDialect"];
}
=======
//===----------------------------------------------------------------------===//
// AffineToStaticLogic
//===----------------------------------------------------------------------===//

def AffineToStaticLogic : FunctionPass<"convert-affine-to-staticlogic"> {
  let summary = "Convert Affine dialect to StaticLogic pipelines";
  let description = [{
    This pass analyzes Affine loops and control flow, creates a Scheduling
    problem using the Calyx operator library, solves the problem, and lowers
    the loops to a StaticLogic pipeline.
  }];
  let constructor = "circt::createAffineToStaticLogic()";
  let dependentDialects = [
    "circt::staticlogic::StaticLogicDialect",
    "mlir::arith::ArithmeticDialect"
  ];
}

//===----------------------------------------------------------------------===//
>>>>>>> 073219fe
// ExportVerilog and ExportSplitVerilog
//===----------------------------------------------------------------------===//

def ExportVerilog : Pass<"export-verilog", "mlir::ModuleOp"> {
  let summary = "Emit the IR to a (System)Verilog file";
  let description = [{
      This pass creates empty module bodies for external modules.  This is
      useful for linting to eliminate missing file errors.
  }];

  let constructor = "createExportVerilogPass()";
  let dependentDialects = [
    "circt::sv::SVDialect", "circt::comb::CombDialect", "circt::hw::HWDialect"
  ];
}

def ExportSplitVerilog : Pass<"export-split-verilog", "mlir::ModuleOp"> {
  let summary = "Emit the IR to a (System)Verilog directory of files";
  let description = [{
    This pass generates (System)Verilog for the current design, mutating it
    where necessary to be valid Verilog.
  }];

  let constructor = "createExportSplitVerilogPass()";
  let dependentDialects = [
    "circt::sv::SVDialect", "circt::comb::CombDialect", "circt::hw::HWDialect"
  ];

  let options = [
    Option<"directoryName", "dir-name", "std::string",
            "", "Directory to emit into">
   ];
}

//===----------------------------------------------------------------------===//
// SCFToCalyx
//===----------------------------------------------------------------------===//

def SCFToCalyx : Pass<"lower-scf-to-calyx", "mlir::ModuleOp"> {
  let summary = "Lower SCF/Standard to Calyx";
  let description = "This pass lowers SCF / standard to Calyx.";
  let constructor = "circt::createSCFToCalyxPass()";
  let dependentDialects = [
    "calyx::CalyxDialect", "::mlir::scf::SCFDialect", "hw::HWDialect",
    "comb::CombDialect"
  ];
  let options =
      [Option<"topLevelFunctionOpt", "top-level-function", "std::string", "",
              "Identifier of top-level function to be the entry-point component"
              " of the Calyx program.">];
}

//===----------------------------------------------------------------------===//
// CalyxToHW
//===----------------------------------------------------------------------===//

def CalyxToHW : Pass<"lower-calyx-to-hw", "mlir::ModuleOp"> {
  let summary = "Lower Calyx to HW";
  let description = "This pass lowers Calyx to HW.";
  let constructor = "circt::createCalyxToHWPass()";
  let dependentDialects = ["comb::CombDialect", "hw::HWDialect",
                           "sv::SVDialect"];
}

//===----------------------------------------------------------------------===//
// FIRRTLToHW
//===----------------------------------------------------------------------===//

def LowerFIRRTLToHW : Pass<"lower-firrtl-to-hw", "mlir::ModuleOp"> {
  let summary = "Lower FIRRTL to HW";
  let description =
    "Lower a module of FIRRTL dialect to the HW dialect family.";
  let constructor = "circt::createLowerFIRRTLToHWPass()";
  let dependentDialects = ["comb::CombDialect", "hw::HWDialect",
                           "sv::SVDialect"];
  let options = [
    Option<"enableAnnotationWarning", "warn-on-unprocessed-annotations",
           "bool", "false",
    "Emit warnings on unprocessed annotations during lower-to-hw pass">,
    Option<"nonConstAsyncResetValueIsError",
           "error-on-non-const-async-reset-values", "bool", "false",
    "Emit errors instead of warnings on non-constant async reset values">
  ];
}

//===----------------------------------------------------------------------===//
// HandshakeToFIRRTL
//===----------------------------------------------------------------------===//

def HandshakeToFIRRTL : Pass<"lower-handshake-to-firrtl", "mlir::ModuleOp"> {
  let summary = "Lower Handshake to FIRRTL";
  let description = "Lower Handshake to FIRRTL.";
  let constructor = "circt::createHandshakeToFIRRTLPass()";
  let dependentDialects = ["firrtl::FIRRTLDialect"];
}

//===----------------------------------------------------------------------===//
// Moore to Comb/HW/LLHD
//===----------------------------------------------------------------------===//

def ConvertMooreToCore : Pass<"convert-moore-to-core", "mlir::ModuleOp"> {
  let summary = "Convert Moore to Core";
  let description = [{
    This pass translates Moore to the core dialects (Comb/HW/LLHD).
  }];
  let constructor = "circt::createConvertMooreToCorePass()";
  let dependentDialects = ["comb::CombDialect", "hw::HWDialect",
                           "llhd::LLHDDialect"];
}

//===----------------------------------------------------------------------===//
// LLHDToLLVM
//===----------------------------------------------------------------------===//

def ConvertLLHDToLLVM : Pass<"convert-llhd-to-llvm", "mlir::ModuleOp"> {
  let summary = "Convert LLHD to LLVM";
  let description = "This pass translates LLHD to LLVM.";
  let constructor = "circt::createConvertLLHDToLLVMPass()";
  let dependentDialects = ["mlir::LLVM::LLVMDialect"];
}

//===----------------------------------------------------------------------===//
// HWToLLHD
//===----------------------------------------------------------------------===//

def ConvertHWToLLHD : Pass<"convert-hw-to-llhd", "mlir::ModuleOp"> {
  let summary = "Convert HW to LLHD";
  let description = [{
    This pass translates a HW design into an equivalent structural LLHD
    description.
  }];
  let constructor = "circt::createConvertHWToLLHDPass()";
  let dependentDialects = ["llhd::LLHDDialect"];
}

//===----------------------------------------------------------------------===//
// StandardToHandshake
//===----------------------------------------------------------------------===//

def HandshakeDataflow : Pass<"lower-std-to-handshake", "mlir::ModuleOp"> {
  let summary = "Lower Standard MLIR into Handshake IR";
  let constructor = "circt::createHandshakeDataflowPass()";
  let dependentDialects = ["handshake::HandshakeDialect"];
}

def HandshakeRemoveBlock : Pass<"handshake-remove-block-structure", "handshake::FuncOp"> {
  let summary = "Remove block structure in Handshake IR";
  let constructor = "circt::createHandshakeRemoveBlockPass()";
}

def HandshakeInsertBuffer
  : Pass<"handshake-insert-buffer", "handshake::FuncOp"> {
  let summary = "Insert buffers to break graph cycles";
  let constructor = "circt::createHandshakeInsertBufferPass()";
  let options = [
    ListOption<"strategies", "strategies", "std::string",
               "List of strategies to apply. Possible values are: cycles, all (default)",
               "llvm::cl::ZeroOrMore, llvm::cl::MiscFlags::CommaSeparated">,
    Option<"bufferSize", "buffer-size", "unsigned", /*default=*/"2",
           "Number of slots in each buffer">,
  ];
}

//===----------------------------------------------------------------------===//
// StandardToStaticLogic
//===----------------------------------------------------------------------===//

def CreatePipeline : Pass<"create-pipeline", "mlir::FuncOp"> {
  let summary = "Create StaticLogic pipeline operations";
  let constructor = "circt::createCreatePipelinePass()";
  let dependentDialects = ["staticlogic::StaticLogicDialect"];
}

#endif // CIRCT_CONVERSION_PASSES_TD<|MERGE_RESOLUTION|>--- conflicted
+++ resolved
@@ -15,18 +15,7 @@
 
 include "mlir/Pass/PassBase.td"
 
-<<<<<<< HEAD
-def HIRToHW : Pass<"hir-to-hw", "mlir::ModuleOp"> {
-  let summary = "Convert HIR to HW + Comb + SV dialect";
-  let description = [{
-    Convert an HIR module to HW, Comb and SV dialect.
-  }];
-
-  let constructor = "circt::createHIRToHWPass()";
-  let dependentDialects = ["comb::CombDialect", "hw::HWDialect",
-                           "sv::SVDialect"];
-}
-=======
+
 //===----------------------------------------------------------------------===//
 // AffineToStaticLogic
 //===----------------------------------------------------------------------===//
@@ -46,7 +35,6 @@
 }
 
 //===----------------------------------------------------------------------===//
->>>>>>> 073219fe
 // ExportVerilog and ExportSplitVerilog
 //===----------------------------------------------------------------------===//
 
@@ -79,6 +67,20 @@
     Option<"directoryName", "dir-name", "std::string",
             "", "Directory to emit into">
    ];
+}
+
+//===----------------------------------------------------------------------===//
+// HIRToHW
+//===----------------------------------------------------------------------===//
+def HIRToHW : Pass<"hir-to-hw", "mlir::ModuleOp"> {
+  let summary = "Convert HIR to HW + Comb + SV dialect";
+  let description = [{
+    Convert an HIR module to HW, Comb and SV dialect.
+  }];
+
+  let constructor = "circt::createHIRToHWPass()";
+  let dependentDialects = ["comb::CombDialect", "hw::HWDialect",
+                           "sv::SVDialect"];
 }
 
 //===----------------------------------------------------------------------===//
